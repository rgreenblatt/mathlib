/-
Copyright (c) 2020 Aaron Anderson, Jalex Stark, Kyle Miller. All rights reserved.
Released under Apache 2.0 license as described in the file LICENSE.
Author: Aaron Anderson, Jalex Stark, Kyle Miller, Alena Gusakov
-/
import data.fintype.basic
import data.sym2
/-!
# Simple graphs

This module defines simple graphs on a vertex type `V` as an
irreflexive symmetric relation.

There is a basic API for locally finite graphs and for graphs with
finitely many vertices.

## Main definitions

* `simple_graph` is a structure for symmetric, irreflexive relations

* `neighbor_set` is the `set` of vertices adjacent to a given vertex

* `neighbor_finset` is the `finset` of vertices adjacent to a given vertex,
   if `neighbor_set` is finite

* `incidence_set` is the `set` of edges containing a given vertex

* `incidence_finset` is the `finset` of edges containing a given vertex,
   if `incidence_set` is finite

## Implementation notes

* A locally finite graph is one with instances `∀ v, fintype (G.neighbor_set v)`.

* Given instances `decidable_rel G.adj` and `fintype V`, then the graph
is locally finite, too.

TODO: This is the simplest notion of an unoriented graph.  This should
eventually fit into a more complete combinatorics hierarchy which
includes multigraphs and directed graphs.  We begin with simple graphs
in order to start learning what the combinatorics hierarchy should
look like.

TODO: Part of this would include defining, for example, subgraphs of a
simple graph.

-/
open finset
universe u

/--
A simple graph is an irreflexive symmetric relation `adj` on a vertex type `V`.
The relation describes which pairs of vertices are adjacent.
There is exactly one edge for every pair of adjacent edges;
see `simple_graph.edge_set` for the corresponding edge set.
-/
structure simple_graph (V : Type u) :=
(adj : V → V → Prop)
(sym : symmetric adj . obviously)
(loopless : irreflexive adj . obviously)

/--
Construct the simple graph induced by the given relation.  It
symmetrizes the relation and makes it irreflexive.
-/
def simple_graph.from_rel {V : Type u} (r : V → V → Prop) : simple_graph V :=
{ adj := λ a b, (a ≠ b) ∧ (r a b ∨ r b a),
<<<<<<< HEAD
  sym := λ a b ⟨hn, hr⟩, ⟨ne.symm hn, or.symm hr⟩,
=======
  sym := λ a b ⟨hn, hr⟩, ⟨hn.symm, hr.symm⟩,
>>>>>>> b3aa0524
  loopless := λ a ⟨hn, _⟩, hn rfl }

@[simp]
lemma simple_graph.from_rel_adj {V : Type u} (r : V → V → Prop) (v w : V) :
  (simple_graph.from_rel r).adj v w ↔ v ≠ w ∧ (r v w ∨ r w v) :=
by refl

/--
The complete graph on a type `V` is the simple graph with all pairs of distinct vertices adjacent.
-/
def complete_graph (V : Type u) : simple_graph V :=
{ adj := ne }

instance (V : Type u) : inhabited (simple_graph V) :=
⟨complete_graph V⟩

instance complete_graph_adj_decidable (V : Type u) [decidable_eq V] :
  decidable_rel (complete_graph V).adj :=
by { dsimp [complete_graph], apply_instance }

namespace simple_graph
variables {V : Type u} (G : simple_graph V)

/-- `G.neighbor_set v` is the set of vertices adjacent to `v` in `G`. -/
def neighbor_set (v : V) : set V := set_of (G.adj v)

lemma ne_of_adj {a b : V} (hab : G.adj a b) : a ≠ b :=
by { rintro rfl, exact G.loopless a hab }

/--
The edges of G consist of the unordered pairs of vertices related by
`G.adj`.
-/
def edge_set : set (sym2 V) := sym2.from_rel G.sym

/--
The `incidence_set` is the set of edges incident to a given vertex.
-/
def incidence_set (v : V) : set (sym2 V) := {e ∈ G.edge_set | v ∈ e}

lemma incidence_set_subset (v : V) : G.incidence_set v ⊆ G.edge_set :=
λ _ h, h.1

@[simp]
lemma mem_edge_set {v w : V} : ⟦(v, w)⟧ ∈ G.edge_set ↔ G.adj v w :=
by refl

/--
Two vertices are adjacent iff there is an edge between them.  The
condition `v ≠ w` ensures they are different endpoints of the edge,
which is necessary since when `v = w` the existential
`∃ (e ∈ G.edge_set), v ∈ e ∧ w ∈ e` is satisfied by every edge
incident to `v`.
-/
lemma adj_iff_exists_edge {v w : V} :
  G.adj v w ↔ v ≠ w ∧ ∃ (e ∈ G.edge_set), v ∈ e ∧ w ∈ e :=
begin
  refine ⟨λ _, ⟨G.ne_of_adj ‹_›, ⟦(v,w)⟧, _⟩, _⟩,
  { simpa },
  { rintro ⟨hne, e, he, hv⟩,
    rw sym2.elems_iff_eq hne at hv,
    subst e,
    rwa mem_edge_set at he }
end

lemma edge_other_ne {e : sym2 V} (he : e ∈ G.edge_set) {v : V} (h : v ∈ e) : h.other ≠ v :=
begin
  erw [← sym2.mem_other_spec h, sym2.eq_swap] at he,
  exact G.ne_of_adj he,
end

instance edges_fintype [decidable_eq V] [fintype V] [decidable_rel G.adj] :
  fintype G.edge_set := by { dunfold edge_set, exact subtype.fintype _ }

instance mem_edges_decidable [decidable_eq V] [decidable_rel G.adj] (e : sym2 V) :
  decidable (e ∈ G.edge_set) := by { dunfold edge_set, apply_instance }

instance mem_incidence_set_decidable [decidable_eq V] [decidable_rel G.adj] (v : V) (e : sym2 V) :
  decidable (e ∈ G.incidence_set v) := by { dsimp [incidence_set], apply_instance }

/--
The `edge_set` of the graph as a `finset`.
-/
def edge_finset [decidable_eq V] [fintype V] [decidable_rel G.adj] : finset (sym2 V) :=
set.to_finset G.edge_set

@[simp] lemma mem_edge_finset [decidable_eq V] [fintype V] [decidable_rel G.adj] (e : sym2 V) :
  e ∈ G.edge_finset ↔ e ∈ G.edge_set :=
by { dunfold edge_finset, simp }

@[simp] lemma edge_set_univ_card [decidable_eq V] [fintype V] [decidable_rel G.adj] :
  (univ : finset G.edge_set).card = G.edge_finset.card :=
fintype.card_of_subtype G.edge_finset (mem_edge_finset _)

@[simp] lemma irrefl {v : V} : ¬G.adj v v := G.loopless v

@[symm] lemma edge_symm (u v : V) : G.adj u v ↔ G.adj v u := ⟨λ x, G.sym x, λ x, G.sym x⟩

@[simp] lemma mem_neighbor_set (v w : V) : w ∈ G.neighbor_set v ↔ G.adj v w :=
by tauto

@[simp] lemma mem_incidence_set (v w : V) : ⟦(v, w)⟧ ∈ G.incidence_set v ↔ G.adj v w :=
<<<<<<< HEAD
by { simp [incidence_set] }
=======
by simp [incidence_set]
>>>>>>> b3aa0524

lemma mem_incidence_iff_neighbor {v w : V} : ⟦(v, w)⟧ ∈ G.incidence_set v ↔ w ∈ G.neighbor_set v :=
by simp only [mem_incidence_set, mem_neighbor_set]

lemma adj_incidence_set_inter {v : V} {e : sym2 V} (he : e ∈ G.edge_set) (h : v ∈ e) :
  G.incidence_set v ∩ G.incidence_set h.other = {e} :=
begin
  ext e',
  simp only [incidence_set, set.mem_sep_eq, set.mem_inter_eq, set.mem_singleton_iff],
  split,
  { intro h', rw ←sym2.mem_other_spec h,
    exact (sym2.elems_iff_eq (edge_other_ne G he h).symm).mp ⟨h'.1.2, h'.2.2⟩, },
  { rintro rfl, use [he, h, he], apply sym2.mem_other_mem, },
end

section incidence
variable [decidable_eq V]

/--
Given an edge incident to a particular vertex, get the other vertex on the edge.
-/
def other_vertex_of_incident {v : V} {e : sym2 V} (h : e ∈ G.incidence_set v) : V := h.2.other'

<<<<<<< HEAD
lemma edge_mem_other_incident_set {v : V} {e : sym2 V} (h : e ∈ G.incidence_set v) :
  e ∈ G.incidence_set (G.other_vertex_of_incident h) :=
by { use h.1, simp [other_vertex_of_incident, sym2.mem_other_mem'] }

lemma incidence_other_prop {v : V} {e : sym2 V} (h : e ∈ G.incidence_set v) :
  G.other_vertex_of_incident h ∈ G.neighbor_set v :=
by { cases h, rwa [←sym2.mem_other_spec' h_right, mem_edge_set] at h_left }
=======
lemma incidence_other_prop {v : V} {e : sym2 V} (h : e ∈ G.incidence_set v) :
  G.other_vertex_of_incident h ∈ G.neighbor_set v :=
by { cases h with he hv, rwa [←sym2.mem_other_spec' hv, mem_edge_set] at he }
>>>>>>> b3aa0524

@[simp]
lemma incidence_other_neighbor_edge {v w : V} (h : w ∈ G.neighbor_set v) :
  G.other_vertex_of_incident (G.mem_incidence_iff_neighbor.mpr h) = w :=
sym2.congr_right.mp (sym2.mem_other_spec' (G.mem_incidence_iff_neighbor.mpr h).right)

/--
There is an equivalence between the set of edges incident to a given
vertex and the set of vertices adjacent to the vertex.
-/
@[simps] def incidence_set_equiv_neighbor_set (v : V) : G.incidence_set v ≃ G.neighbor_set v :=
{ to_fun := λ e, ⟨G.other_vertex_of_incident e.2, G.incidence_other_prop e.2⟩,
  inv_fun := λ w, ⟨⟦(v, w.1)⟧, G.mem_incidence_iff_neighbor.mpr w.2⟩,
  left_inv := λ x, by simp [other_vertex_of_incident],
  right_inv := λ ⟨w, hw⟩, by simp }

end incidence

section finite_at

/-!
## Finiteness at a vertex

This section contains definitions and lemmas concerning vertices that
have finitely many adjacent vertices.  We denote this condition by
`fintype (G.neighbor_set v)`.

We define `G.neighbor_finset v` to be the `finset` version of `G.neighbor_set v`.
Use `neighbor_finset_eq_filter` to rewrite this definition as a `filter`.
-/

variables (v : V) [fintype (G.neighbor_set v)]
/--
`G.neighbors v` is the `finset` version of `G.adj v` in case `G` is
locally finite at `v`.
-/
def neighbor_finset : finset V := (G.neighbor_set v).to_finset

@[simp] lemma mem_neighbor_finset (w : V) :
  w ∈ G.neighbor_finset v ↔ G.adj v w :=
by simp [neighbor_finset]

/--
`G.degree v` is the number of vertices adjacent to `v`.
-/
def degree : ℕ := (G.neighbor_finset v).card

@[simp]
lemma card_neighbor_set_eq_degree : fintype.card (G.neighbor_set v) = G.degree v :=
by simp [degree, neighbor_finset]

lemma degree_pos_iff_exists_adj : 0 < G.degree v ↔ ∃ w, G.adj v w :=
<<<<<<< HEAD
by { simp only [degree, card_pos, finset.nonempty, mem_neighbor_finset] }
=======
by simp only [degree, card_pos, finset.nonempty, mem_neighbor_finset]
>>>>>>> b3aa0524

instance incidence_set_fintype [decidable_eq V] : fintype (G.incidence_set v) :=
fintype.of_equiv (G.neighbor_set v) (G.incidence_set_equiv_neighbor_set v).symm

/--
This is the `finset` version of `incidence_set`.
-/
def incidence_finset [decidable_eq V] : finset (sym2 V) := (G.incidence_set v).to_finset

@[simp]
lemma card_incidence_set_eq_degree [decidable_eq V] :
  fintype.card (G.incidence_set v) = G.degree v :=
by { rw fintype.card_congr (G.incidence_set_equiv_neighbor_set v), simp }

@[simp]
lemma mem_incidence_finset [decidable_eq V] (e : sym2 V) :
  e ∈ G.incidence_finset v ↔ e ∈ G.incidence_set v :=
set.mem_to_finset

end finite_at

section locally_finite

/--
A graph is locally finite if every vertex has a finite neighbor set.
-/
@[reducible]
def locally_finite := Π (v : V), fintype (G.neighbor_set v)

variable [locally_finite G]

/--
A locally finite simple graph is regular of degree `d` if every vertex has degree `d`.
-/
def is_regular_of_degree (d : ℕ) : Prop := ∀ (v : V), G.degree v = d

end locally_finite

section finite

variables [fintype V]

instance neighbor_set_fintype [decidable_rel G.adj] (v : V) : fintype (G.neighbor_set v) :=
@subtype.fintype _ _ (by { simp_rw mem_neighbor_set, apply_instance }) _

lemma neighbor_finset_eq_filter {v : V} [decidable_rel G.adj] :
  G.neighbor_finset v = finset.univ.filter (G.adj v) :=
by { ext, simp }

@[simp]
lemma complete_graph_degree [decidable_eq V] (v : V) :
  (complete_graph V).degree v = fintype.card V - 1 :=
begin
  convert univ.card.pred_eq_sub_one,
  erw [degree, neighbor_finset_eq_filter, filter_ne, card_erase_of_mem (mem_univ v)],
end

lemma complete_graph_is_regular [decidable_eq V] :
  (complete_graph V).is_regular_of_degree (fintype.card V - 1) :=
by { intro v, simp }

/--
The minimum degree of all vertices
-/
def min_degree (G : simple_graph V) [nonempty V] [decidable_rel G.adj] : ℕ :=
finset.min' (univ.image (λ (v : V), G.degree v)) (nonempty.image univ_nonempty _)

/--
The maximum degree of all vertices
-/
def max_degree (G : simple_graph V) [nonempty V] [decidable_rel G.adj] : ℕ :=
finset.max' (univ.image (λ (v : V), G.degree v)) (nonempty.image univ_nonempty _)


end finite

end simple_graph<|MERGE_RESOLUTION|>--- conflicted
+++ resolved
@@ -65,11 +65,7 @@
 -/
 def simple_graph.from_rel {V : Type u} (r : V → V → Prop) : simple_graph V :=
 { adj := λ a b, (a ≠ b) ∧ (r a b ∨ r b a),
-<<<<<<< HEAD
-  sym := λ a b ⟨hn, hr⟩, ⟨ne.symm hn, or.symm hr⟩,
-=======
   sym := λ a b ⟨hn, hr⟩, ⟨hn.symm, hr.symm⟩,
->>>>>>> b3aa0524
   loopless := λ a ⟨hn, _⟩, hn rfl }
 
 @[simp]
@@ -172,11 +168,7 @@
 by tauto
 
 @[simp] lemma mem_incidence_set (v w : V) : ⟦(v, w)⟧ ∈ G.incidence_set v ↔ G.adj v w :=
-<<<<<<< HEAD
-by { simp [incidence_set] }
-=======
 by simp [incidence_set]
->>>>>>> b3aa0524
 
 lemma mem_incidence_iff_neighbor {v w : V} : ⟦(v, w)⟧ ∈ G.incidence_set v ↔ w ∈ G.neighbor_set v :=
 by simp only [mem_incidence_set, mem_neighbor_set]
@@ -200,19 +192,13 @@
 -/
 def other_vertex_of_incident {v : V} {e : sym2 V} (h : e ∈ G.incidence_set v) : V := h.2.other'
 
-<<<<<<< HEAD
 lemma edge_mem_other_incident_set {v : V} {e : sym2 V} (h : e ∈ G.incidence_set v) :
   e ∈ G.incidence_set (G.other_vertex_of_incident h) :=
 by { use h.1, simp [other_vertex_of_incident, sym2.mem_other_mem'] }
 
 lemma incidence_other_prop {v : V} {e : sym2 V} (h : e ∈ G.incidence_set v) :
   G.other_vertex_of_incident h ∈ G.neighbor_set v :=
-by { cases h, rwa [←sym2.mem_other_spec' h_right, mem_edge_set] at h_left }
-=======
-lemma incidence_other_prop {v : V} {e : sym2 V} (h : e ∈ G.incidence_set v) :
-  G.other_vertex_of_incident h ∈ G.neighbor_set v :=
 by { cases h with he hv, rwa [←sym2.mem_other_spec' hv, mem_edge_set] at he }
->>>>>>> b3aa0524
 
 @[simp]
 lemma incidence_other_neighbor_edge {v w : V} (h : w ∈ G.neighbor_set v) :
@@ -265,11 +251,7 @@
 by simp [degree, neighbor_finset]
 
 lemma degree_pos_iff_exists_adj : 0 < G.degree v ↔ ∃ w, G.adj v w :=
-<<<<<<< HEAD
-by { simp only [degree, card_pos, finset.nonempty, mem_neighbor_finset] }
-=======
 by simp only [degree, card_pos, finset.nonempty, mem_neighbor_finset]
->>>>>>> b3aa0524
 
 instance incidence_set_fintype [decidable_eq V] : fintype (G.incidence_set v) :=
 fintype.of_equiv (G.neighbor_set v) (G.incidence_set_equiv_neighbor_set v).symm
