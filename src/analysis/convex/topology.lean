/-
Copyright (c) 2020 Yury Kudryashov. All rights reserved.
Released under Apache 2.0 license as described in the file LICENSE.
Authors: Alexander Bentkamp, Yury Kudriashov
-/
import analysis.convex.function
import analysis.normed_space.finite_dimension
import topology.path_connected
import topology.algebra.affine

/-!
# Topological and metric properties of convex sets

We prove the following facts:

* `convex.interior` : interior of a convex set is convex;
* `convex.closure` : closure of a convex set is convex;
* `set.finite.compact_convex_hull` : convex hull of a finite set is compact;
* `set.finite.is_closed_convex_hull` : convex hull of a finite set is closed;
* `convex_on_dist` : distance to a fixed point is convex on any convex set;
* `convex_hull_ediam`, `convex_hull_diam` : convex hull of a set has the same (e)metric diameter
  as the original set;
* `bounded_convex_hull` : convex hull of a set is bounded if and only if the original set
  is bounded.
* `bounded_std_simplex`, `is_closed_std_simplex`, `compact_std_simplex`: topological properties
  of the standard simplex;
-/

variables {ι : Type*} {E : Type*}

open set
open_locale pointwise

lemma real.convex_iff_is_preconnected {s : set ℝ} : convex ℝ s ↔ is_preconnected s :=
convex_iff_ord_connected.trans is_preconnected_iff_ord_connected.symm

alias real.convex_iff_is_preconnected ↔ convex.is_preconnected is_preconnected.convex

/-! ### Standard simplex -/

section std_simplex

variables [fintype ι]

/-- Every vector in `std_simplex ℝ ι` has `max`-norm at most `1`. -/
lemma std_simplex_subset_closed_ball :
<<<<<<< HEAD
  std_simplex ℝ ι ⊆ metric.closed_ball 0 1 :=
=======
  std_simplex ι ℝ ⊆ metric.closed_ball 0 1 :=
>>>>>>> 41414a3a
begin
  assume f hf,
  rw [metric.mem_closed_ball, dist_zero_right],
  refine (nnreal.coe_one ▸ nnreal.coe_le_coe.2 $ finset.sup_le $ λ x hx, _),
  change abs (f x) ≤ 1,
  rw [abs_of_nonneg $ hf.1 x],
  exact (mem_Icc_of_mem_std_simplex hf x).2
end

variable (ι)

<<<<<<< HEAD
/-- `std_simplex ℝ ι` is bounded. -/
lemma bounded_std_simplex : metric.bounded (std_simplex ℝ ι) :=
(metric.bounded_iff_subset_ball 0).2 ⟨1, std_simplex_subset_closed_ball⟩

/-- `std_simplex ℝ ι` is closed. -/
lemma is_closed_std_simplex : is_closed (std_simplex ℝ ι) :=
(std_simplex_eq_inter ℝ ι).symm ▸ is_closed.inter
  (is_closed_Inter $ λ i, is_closed_le continuous_const (continuous_apply i))
  (is_closed_eq (continuous_finset_sum _ $ λ x _, continuous_apply x) continuous_const)

/-- `std_simplex ℝ ι` is compact. -/
lemma compact_std_simplex : is_compact (std_simplex ℝ ι) :=
=======
/-- `std_simplex ι` is bounded. -/
lemma bounded_std_simplex : metric.bounded (std_simplex ι ℝ) :=
(metric.bounded_iff_subset_ball 0).2 ⟨1, std_simplex_subset_closed_ball⟩

/-- `std_simplex ι` is closed. -/
lemma is_closed_std_simplex : is_closed (std_simplex ι ℝ) :=
(std_simplex_eq_inter ι ℝ).symm ▸ is_closed.inter
  (is_closed_Inter $ λ i, is_closed_le continuous_const (continuous_apply i))
  (is_closed_eq (continuous_finset_sum _ $ λ x _, continuous_apply x) continuous_const)

/-- `std_simplex ι` is compact. -/
lemma compact_std_simplex : is_compact (std_simplex ι ℝ) :=
>>>>>>> 41414a3a
metric.compact_iff_closed_bounded.2 ⟨is_closed_std_simplex ι, bounded_std_simplex ι⟩

end std_simplex

/-! ### Topological vector space -/

section has_continuous_smul

variables [add_comm_group E] [module ℝ E] [topological_space E]
  [topological_add_group E] [has_continuous_smul ℝ E]

/-- In a topological vector space, the interior of a convex set is convex. -/
lemma convex.interior {s : set E} (hs : convex ℝ s) : convex ℝ (interior s) :=
convex_iff_pointwise_add_subset.mpr $ λ a b ha hb hab,
  have h : is_open (a • interior s + b • interior s), from
  or.elim (classical.em (a = 0))
  (λ heq,
    have hne : b ≠ 0, by { rw [heq, zero_add] at hab, rw hab, exact one_ne_zero },
    by { rw ← image_smul,
         exact (is_open_map_smul' hne _ is_open_interior).add_left } )
  (λ hne,
    by { rw ← image_smul,
         exact (is_open_map_smul' hne _ is_open_interior).add_right }),
  (subset_interior_iff_subset_of_open h).mpr $ subset.trans
    (by { simp only [← image_smul], apply add_subset_add; exact image_subset _ interior_subset })
    (convex_iff_pointwise_add_subset.mp hs ha hb hab)

/-- In a topological vector space, the closure of a convex set is convex. -/
lemma convex.closure {s : set E} (hs : convex ℝ s) : convex ℝ (closure s) :=
λ x y hx hy a b ha hb hab,
let f : E → E → E := λ x' y', a • x' + b • y' in
have hf : continuous (λ p : E × E, f p.1 p.2), from
  (continuous_const.smul continuous_fst).add (continuous_const.smul continuous_snd),
show f x y ∈ closure s, from
  mem_closure_of_continuous2 hf hx hy (λ x' hx' y' hy', subset_closure
  (hs hx' hy' ha hb hab))

/-- Convex hull of a finite set is compact. -/
lemma set.finite.compact_convex_hull {s : set E} (hs : finite s) :
  is_compact (convex_hull ℝ s) :=
begin
  rw [hs.convex_hull_eq_image],
  apply (compact_std_simplex _).image,
  haveI := hs.fintype,
  apply linear_map.continuous_on_pi
end

/-- Convex hull of a finite set is closed. -/
lemma set.finite.is_closed_convex_hull [t2_space E] {s : set E} (hs : finite s) :
  is_closed (convex_hull ℝ s) :=
hs.compact_convex_hull.is_closed

/-- If `x ∈ s` and `y ∈ interior s`, then the segment `(x, y]` is included in `interior s`. -/
lemma convex.add_smul_sub_mem_interior {s : set E} (hs : convex ℝ s)
  {x y : E} (hx : x ∈ s) (hy : y ∈ interior s) {t : ℝ} (ht : t ∈ Ioc (0 : ℝ) 1) :
  x + t • (y - x) ∈ interior s :=
begin
  let f := λ z, x + t • (z - x),
  have : is_open_map f := (is_open_map_add_left _).comp
    ((is_open_map_smul (units.mk0 _ ht.1.ne')).comp (is_open_map_sub_right _)),
  apply mem_interior.2 ⟨f '' (interior s), _, this _ is_open_interior, mem_image_of_mem _ hy⟩,
  refine image_subset_iff.2 (λ z hz, _),
  exact hs.add_smul_sub_mem hx (interior_subset hz) ⟨ht.1.le, ht.2⟩,
end

/-- If `x ∈ s` and `x + y ∈ interior s`, then `x + t y ∈ interior s` for `t ∈ (0, 1]`. -/
lemma convex.add_smul_mem_interior {s : set E} (hs : convex ℝ s)
  {x y : E} (hx : x ∈ s) (hy : x + y ∈ interior s) {t : ℝ} (ht : t ∈ Ioc (0 : ℝ) 1) :
  x + t • y ∈ interior s :=
by { convert hs.add_smul_sub_mem_interior hx hy ht, abel }

open affine_map

/-- If we dilate a convex set about a point in its interior by a scale `t > 1`, the interior of
the result contains the original set.

TODO Generalise this from convex sets to sets that are balanced / star-shaped about `x`. -/
lemma convex.subset_interior_image_homothety_of_one_lt
  {s : set E} (hs : convex ℝ s) {x : E} (hx : x ∈ interior s) (t : ℝ) (ht : 1 < t) :
  s ⊆ interior (image (homothety x t) s) :=
begin
  intros y hy,
  let I := { z | ∃ (u : ℝ), u ∈ Ioc (0 : ℝ) 1 ∧ z = y + u • (x - y) },
  have hI : I ⊆ interior s,
  { rintros z ⟨u, hu, rfl⟩, exact hs.add_smul_sub_mem_interior hy hx hu, },
  let z := homothety x t⁻¹ y,
  have hz₁ : z ∈ interior s,
  { suffices : z ∈ I, { exact hI this, },
    use 1 - t⁻¹,
    split,
    { simp only [mem_Ioc, sub_le_self_iff, inv_nonneg, sub_pos, inv_lt_one ht, true_and],
      linarith, },
    { simp only [z, homothety_apply, sub_smul, smul_sub, vsub_eq_sub, vadd_eq_add, one_smul],
      abel, }, },
  have ht' : t ≠ 0, { linarith, },
  have hz₂ : y = homothety x t z, { simp [z, ht', homothety_apply, smul_smul], },
  rw hz₂,
  rw mem_interior at hz₁ ⊢,
  obtain ⟨U, hU₁, hU₂, hU₃⟩ := hz₁,
  exact ⟨image (homothety x t) U,
         image_subset ⇑(homothety x t) hU₁,
         homothety_is_open_map x t ht' U hU₂,
         mem_image_of_mem ⇑(homothety x t) hU₃⟩,
end

end has_continuous_smul

/-! ### Normed vector space -/

section normed_space
variables [normed_group E] [normed_space ℝ E]

lemma convex_on_dist (z : E) (s : set E) (hs : convex ℝ s) :
  convex_on s (λz', dist z' z) :=
and.intro hs $
assume x y hx hy a b ha hb hab,
calc
  dist (a • x + b • y) z = ∥ (a • x + b • y) - (a + b) • z ∥ :
    by rw [hab, one_smul, normed_group.dist_eq]
  ... = ∥a • (x - z) + b • (y - z)∥ :
    by rw [add_smul, smul_sub, smul_sub, sub_eq_add_neg, sub_eq_add_neg, sub_eq_add_neg, neg_add,
           ←add_assoc, add_assoc (a • x), add_comm (b • y)]; simp only [add_assoc]
  ... ≤ ∥a • (x - z)∥ + ∥b • (y - z)∥ :
    norm_add_le (a • (x - z)) (b • (y - z))
  ... = a * dist x z + b * dist y z :
    by simp [norm_smul, normed_group.dist_eq, real.norm_eq_abs, abs_of_nonneg ha, abs_of_nonneg hb]

lemma convex_ball (a : E) (r : ℝ) : convex ℝ (metric.ball a r) :=
by simpa only [metric.ball, sep_univ] using (convex_on_dist a _ convex_univ).convex_lt r

lemma convex_closed_ball (a : E) (r : ℝ) : convex ℝ (metric.closed_ball a r) :=
by simpa only [metric.closed_ball, sep_univ] using (convex_on_dist a _ convex_univ).convex_le r

/-- Given a point `x` in the convex hull of `s` and a point `y`, there exists a point
of `s` at distance at least `dist x y` from `y`. -/
lemma convex_hull_exists_dist_ge {s : set E} {x : E} (hx : x ∈ convex_hull ℝ s) (y : E) :
  ∃ x' ∈ s, dist x y ≤ dist x' y :=
(convex_on_dist y _ (convex_convex_hull ℝ _)).exists_ge_of_mem_convex_hull hx

/-- Given a point `x` in the convex hull of `s` and a point `y` in the convex hull of `t`,
there exist points `x' ∈ s` and `y' ∈ t` at distance at least `dist x y`. -/
lemma convex_hull_exists_dist_ge2 {s t : set E} {x y : E}
  (hx : x ∈ convex_hull ℝ s) (hy : y ∈ convex_hull ℝ t) :
  ∃ (x' ∈ s) (y' ∈ t), dist x y ≤ dist x' y' :=
begin
  rcases convex_hull_exists_dist_ge hx y with ⟨x', hx', Hx'⟩,
  rcases convex_hull_exists_dist_ge hy x' with ⟨y', hy', Hy'⟩,
  use [x', hx', y', hy'],
  exact le_trans Hx' (dist_comm y x' ▸ dist_comm y' x' ▸ Hy')
end

/-- Emetric diameter of the convex hull of a set `s` equals the emetric diameter of `s. -/
@[simp] lemma convex_hull_ediam (s : set E) :
  emetric.diam (convex_hull ℝ s) = emetric.diam s :=
begin
  refine (emetric.diam_le $ λ x hx y hy, _).antisymm (emetric.diam_mono $ subset_convex_hull ℝ s),
  rcases convex_hull_exists_dist_ge2 hx hy with ⟨x', hx', y', hy', H⟩,
  rw edist_dist,
  apply le_trans (ennreal.of_real_le_of_real H),
  rw ← edist_dist,
  exact emetric.edist_le_diam_of_mem hx' hy'
end

/-- Diameter of the convex hull of a set `s` equals the emetric diameter of `s. -/
@[simp] lemma convex_hull_diam (s : set E) :
  metric.diam (convex_hull ℝ s) = metric.diam s :=
by simp only [metric.diam, convex_hull_ediam]

/-- Convex hull of `s` is bounded if and only if `s` is bounded. -/
@[simp] lemma bounded_convex_hull {s : set E} :
  metric.bounded (convex_hull ℝ s) ↔ metric.bounded s :=
by simp only [metric.bounded_iff_ediam_ne_top, convex_hull_ediam]

lemma convex.is_path_connected {s : set E} (hconv : convex ℝ s) (hne : s.nonempty) :
  is_path_connected s :=
begin
  refine is_path_connected_iff.mpr ⟨hne, _⟩,
  intros x y x_in y_in,
  let f := λ θ : ℝ, x + θ • (y - x),
  have hf : continuous f, by continuity,
  have h₀ : f 0 = x, by simp [f],
  have h₁ : f 1 = y, by { dsimp [f], rw one_smul, abel },
  have H := hconv.segment_subset x_in y_in,
  rw segment_eq_image' at H,
  exact joined_in.of_line hf.continuous_on h₀ h₁ H
end

@[priority 100]
instance normed_space.path_connected : path_connected_space E :=
path_connected_space_iff_univ.mpr $ convex_univ.is_path_connected ⟨(0 : E), trivial⟩

@[priority 100]
instance normed_space.loc_path_connected : loc_path_connected_space E :=
loc_path_connected_of_bases (λ x, metric.nhds_basis_ball)
  (λ x r r_pos, (convex_ball x r).is_path_connected $ by simp [r_pos])

end normed_space<|MERGE_RESOLUTION|>--- conflicted
+++ resolved
@@ -5,8 +5,8 @@
 -/
 import analysis.convex.function
 import analysis.normed_space.finite_dimension
+import topology.algebra.affine
 import topology.path_connected
-import topology.algebra.affine
 
 /-!
 # Topological and metric properties of convex sets
@@ -44,11 +44,7 @@
 
 /-- Every vector in `std_simplex ℝ ι` has `max`-norm at most `1`. -/
 lemma std_simplex_subset_closed_ball :
-<<<<<<< HEAD
   std_simplex ℝ ι ⊆ metric.closed_ball 0 1 :=
-=======
-  std_simplex ι ℝ ⊆ metric.closed_ball 0 1 :=
->>>>>>> 41414a3a
 begin
   assume f hf,
   rw [metric.mem_closed_ball, dist_zero_right],
@@ -60,7 +56,6 @@
 
 variable (ι)
 
-<<<<<<< HEAD
 /-- `std_simplex ℝ ι` is bounded. -/
 lemma bounded_std_simplex : metric.bounded (std_simplex ℝ ι) :=
 (metric.bounded_iff_subset_ball 0).2 ⟨1, std_simplex_subset_closed_ball⟩
@@ -73,20 +68,6 @@
 
 /-- `std_simplex ℝ ι` is compact. -/
 lemma compact_std_simplex : is_compact (std_simplex ℝ ι) :=
-=======
-/-- `std_simplex ι` is bounded. -/
-lemma bounded_std_simplex : metric.bounded (std_simplex ι ℝ) :=
-(metric.bounded_iff_subset_ball 0).2 ⟨1, std_simplex_subset_closed_ball⟩
-
-/-- `std_simplex ι` is closed. -/
-lemma is_closed_std_simplex : is_closed (std_simplex ι ℝ) :=
-(std_simplex_eq_inter ι ℝ).symm ▸ is_closed.inter
-  (is_closed_Inter $ λ i, is_closed_le continuous_const (continuous_apply i))
-  (is_closed_eq (continuous_finset_sum _ $ λ x _, continuous_apply x) continuous_const)
-
-/-- `std_simplex ι` is compact. -/
-lemma compact_std_simplex : is_compact (std_simplex ι ℝ) :=
->>>>>>> 41414a3a
 metric.compact_iff_closed_bounded.2 ⟨is_closed_std_simplex ι, bounded_std_simplex ι⟩
 
 end std_simplex
