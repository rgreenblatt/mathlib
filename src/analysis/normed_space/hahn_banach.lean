--- conflicted
+++ resolved
@@ -1,26 +1,54 @@
 /-
 Copyright (c) 2020 Yury Kudryashov All rights reserved.
 Released under Apache 2.0 license as described in the file LICENSE.
-Authors: Yury Kudryashov, Heather Macbeth
+Authors: Yury Kudryashov, Heather Macbeth, Bhavik Mehta
 -/
 import analysis.convex.cone
 import analysis.convex.topology
 import analysis.normed_space.extend
+import analysis.seminorm
 
 /-!
-# Hahn-Banach theorem
-
-In this file we prove a version of Hahn-Banach theorem for continuous linear
-functions on normed spaces over `ℝ` and `ℂ`.
-
-In order to state and prove its corollaries uniformly, we prove the statements for a field `𝕜`
+# Hahn-Banach theorems
+
+In this file we prove several versions of the Hahn-Banach theorem.
+
+## Extension theorem
+
+This is the analytic Hahn-Banach theorem. For any function on a subspace, we can extend it to a
+function on the entire space without changing its norm.
+
+We prove
+* `real.exists_extension_norm_eq`: Hahn-Banach theorem for continuous linear functions on normed
+  spaces over `ℝ`.
+* `exists_extension_norm_eq`: Hahn-Banach theorem for continuous linear functions on normed spaces
+  over `ℝ` or `ℂ`.
+
+In order to state and prove the corollaries uniformly, we prove the statements for a field `𝕜`
 satisfying `is_R_or_C 𝕜`.
 
 In this setting, `exists_dual_vector` states that, for any nonzero `x`, there exists a continuous
 linear form `g` of norm `1` with `g x = ∥x∥` (where the norm has to be interpreted as an element
 of `𝕜`).
 
+## Separation theorem
+
+This is the geometric Hahn-Banach theorem. For any two disjoint convex sets, there exists a
+continuous linear functional separating them (fancy way of saying we can put a plane in between).
+
+We provide many variations to stricten the result under more assumptions on the convex sets:
+* `geometric_hahn_banach_open`: One set is open. Weak separation.
+* `geometric_hahn_banach_open_point`, `geometric_hahn_banach_point_open`: One set is open, the
+  other is a singleton. Weak separation.
+* `geometric_hahn_banach_open_open`: Both sets are open. Semistrict separation.
+* `geometric_hahn_banach_compact_closed`, `geometric_hahn_banach_closed_compact`: One set is closed,
+  the other one is compact. Strict separation.
+* `geometric_hahn_banach_point_closed`, `geometric_hahn_banach_closed_point`: One set is closed, the
+  other one is a singleton. Strict separation.
+* `geometric_hahn_banach_point_point`: Both sets are singleton. Strict separation.
 -/
+
+open_locale pointwise
 
 universes u v
 
@@ -159,7 +187,20 @@
   { exact exists_dual_vector 𝕜 x hx }
 end
 
-<<<<<<< HEAD
+/-- Variant of Hahn-Banach, eliminating the hypothesis that `x` be nonzero, but only ensuring that
+    the dual element has norm at most `1` (this can not be improved for the trivial
+    vector space). -/
+theorem exists_dual_vector'' (x : E) :
+  ∃ g : E →L[𝕜] 𝕜, ∥g∥ ≤ 1 ∧ g x = norm' 𝕜 x :=
+begin
+  by_cases hx : x = 0,
+  { refine ⟨0, by simp, _⟩,
+    symmetry,
+    simp [hx], },
+  { rcases exists_dual_vector 𝕜 x hx with ⟨g, g_norm, g_eq⟩,
+    exact ⟨g, g_norm.le, g_eq⟩ }
+end
+
 end dual_vector
 
 section separating
@@ -169,8 +210,8 @@
 
 variables {E : Type*} [normed_group E] [normed_space ℝ E]
 
-lemma continuous_at_of_exists_open
-  (f : E →ₗ[ℝ] ℝ) (hf : ∀ ε, 0 < ε → ∃ (U : set E), (0:E) ∈ U ∧ is_open U ∧ ∀ x ∈ U, ∥f x∥ < ε) :
+lemma continuous_at_of_exists_open (f : E →ₗ[ℝ] ℝ)
+  (hf : ∀ ε, 0 < ε → ∃ (U : set E), (0:E) ∈ U ∧ is_open U ∧ ∀ x ∈ U, ∥f x∥ < ε) :
   continuous_at f (0:E) :=
 begin
   intros U hU,
@@ -185,14 +226,12 @@
   apply hV₃ _ hx,
 end
 
-/--
-Given a set `C` which is a convex neighbourhood of `0` and a point `x₀` outside of it, there is a
-continuous linear functional `f` which sends `x₀` to 1 and all of `C` to values strictly below 1.
--/
-lemma separate_convex_open_set
-  {C : set E} (zero_mem : (0:E) ∈ C) (hC : convex C) (hC₂ : is_open C)
-  (x₀ : E) (hx₀ : x₀ ∉ C) :
-∃ (f : E →L[ℝ] ℝ), f x₀ = 1 ∧ ∀ x ∈ C, f x < 1 :=
+/-- Given a set `C` which is a convex neighbourhood of `0` and a point `x₀` outside of it, there is
+a continuous linear functional `f` which sends `x₀` to 1 and all of `C` to values strictly below
+`1`. -/
+lemma separate_convex_open_set {C : set E} (zero_mem : (0:E) ∈ C) (hC : convex ℝ C)
+  (hC₂ : is_open C) {x₀ : E} (hx₀ : x₀ ∉ C) :
+  ∃ (f : E →L[ℝ] ℝ), f x₀ = 1 ∧ ∀ x ∈ C, f x < 1 :=
 begin
   let f : linear_pmap ℝ E ℝ :=
     linear_pmap.mk_span_singleton x₀ 1 (ne_of_mem_of_not_mem zero_mem hx₀).symm,
@@ -201,57 +240,57 @@
     rw linear_pmap.mk_span_singleton_apply,
     simp },
   rcases exists_extension_of_le_sublinear f (gauge C) _ _ _ with ⟨φ, hφ₁, hφ₂⟩,
-  { refine ⟨⟨φ, _⟩, _, _⟩,
-    { refine (φ.to_add_monoid_hom.uniform_continuous_of_continuous_at_zero _).continuous,
-      apply continuous_at_of_exists_open,
-      intros ε hε,
-      refine ⟨(ε • C) ∩ (-ε • C), ⟨_, _⟩, _, _⟩,
+  { refine ⟨⟨φ, (φ.to_add_monoid_hom.uniform_continuous_of_continuous_at_zero _).continuous⟩, _, _⟩,
+    { refine continuous_at_of_exists_open _ (λ ε hε, ⟨(ε • C) ∩ (-ε • C), ⟨_, _⟩, _, _⟩),
       { rw mem_smul_set,
-        refine ⟨0, zero_mem, by simp⟩ },
+        exact ⟨0, zero_mem, by simp⟩ },
       { rw mem_smul_set,
-        refine ⟨0, zero_mem, by simp⟩ },
-      { apply is_open.inter (is_open_map_smul' hε.ne' _ hC₂),
-        { exact is_open_map_smul' (by linarith) _ hC₂ } },
-      { rintro x ⟨hx₁, hx₂⟩,
-        rw [real.norm_eq_abs, abs_lt],
-        split,
-        { rw [neg_lt, ←linear_map.map_neg],
-          apply (hφ₂ _).trans_lt,
-          have : -ε⁻¹ • x ∈ C,
-          { obtain ⟨y, _, rfl⟩ := hx₂,
-            simpa [smul_smul, hε.ne'] },
-          have := gauge_lt_one_of_mem_of_open hC zero_mem hC₂ (-ε⁻¹ • x) ‹_ ∈ C›,
-          simpa [←smul_neg, gauge_mul_nonneg (inv_nonneg.2 hε.le), inv_mul_lt_iff hε] using this },
-        { have : ε⁻¹ • x ∈ C,
-          { rwa ←mem_smul_set_iff_inv_smul_mem hε.ne' },
-          have := gauge_lt_one_of_mem_of_open hC zero_mem hC₂ (ε⁻¹ • x) ‹_›,
-          rw [gauge_mul_nonneg (inv_nonneg.2 hε.le), inv_mul_lt_iff hε, mul_one] at this,
-          apply (hφ₂ _).trans_lt ‹_› } } },
+        exact ⟨0, zero_mem, by simp⟩ },
+      { apply is_open.inter (is_open_map_smul₀ hε.ne' _ hC₂),
+        { exact is_open_map_smul₀ (by linarith) _ hC₂ } },
+      rintro x ⟨hx₁, hx₂⟩,
+      rw [real.norm_eq_abs, abs_lt],
+      split,
+      { rw [neg_lt, ←linear_map.map_neg],
+        apply (hφ₂ _).trans_lt,
+        have : -ε⁻¹ • x ∈ C,
+        { obtain ⟨y, _, rfl⟩ := hx₂,
+          simpa [smul_smul, hε.ne'] },
+        have := gauge_lt_one_of_mem_of_open hC zero_mem hC₂ (-ε⁻¹ • x) ‹_ ∈ C›,
+        rwa [neg_smul, ←smul_neg, gauge_smul_of_nonneg (inv_nonneg.2 hε.le), smul_eq_mul,
+          inv_mul_lt_iff hε, mul_one] at this,
+        apply_instance },
+      { have : ε⁻¹ • x ∈ C,
+        { rwa ←mem_smul_set_iff_inv_smul_mem₀ hε.ne' },
+        have := gauge_lt_one_of_mem_of_open hC zero_mem hC₂ (ε⁻¹ • x) ‹_›,
+        rw [gauge_smul_of_nonneg (inv_nonneg.2 hε.le), smul_eq_mul, inv_mul_lt_iff hε, mul_one]
+          at this,
+        exact (hφ₂ _).trans_lt ‹_›,
+        apply_instance } },
     { dsimp,
       have : x₀ ∈ f.domain := submodule.mem_span_singleton_self _,
       rw [←submodule.coe_mk x₀ this, hφ₁],
       convert linear_pmap.mk_span_singleton_apply x₀ (1 : ℝ) _ (1 : ℝ) _; rw one_smul,
       exact this },
-    { intros x hx,
-      apply (hφ₂ x).trans_lt (gauge_lt_one_of_mem_of_open hC zero_mem hC₂ _ hx) } },
-  { intros c hc x,
-    apply gauge_mul_nonneg (le_of_lt hc) },
-  { intros x y,
-    apply gauge_subadditive hC (absorbent_nhds_zero (hC₂.mem_nhds zero_mem)) },
+    { exact λ x hx, (hφ₂ x).trans_lt (gauge_lt_one_of_mem_of_open hC zero_mem hC₂ _ hx) } },
+  { rintro c hc x,
+    rw [gauge_smul_of_nonneg (le_of_lt hc), smul_eq_mul],
+    apply_instance },
+  { exact gauge_add_le hC (absorbent_nhds_zero (hC₂.mem_nhds zero_mem)) },
   { rintro ⟨x, hx⟩,
     obtain ⟨y, rfl⟩ := submodule.mem_span_singleton.1 hx,
     rw linear_pmap.mk_span_singleton_apply,
     simp only [mul_one, algebra.id.smul_eq_mul, submodule.coe_mk],
     cases lt_or_le 0 y with h h,
-    { rw [gauge_mul_nonneg h.le, le_mul_iff_one_le_right h],
-      exact one_le_gauge_of_not_mem hC zero_mem hC₂ _ hx₀ },
+    { rw [gauge_smul_of_nonneg h.le, smul_eq_mul, le_mul_iff_one_le_right h],
+      exact one_le_gauge_of_not_mem hC zero_mem hC₂ hx₀,
+      apply_instance },
     exact h.trans (gauge_nonneg _) }
 end
 
 /-- A nonzero continuous linear functional is open. -/
 lemma nonzero_linear_map_is_open_map {E : Type*} [add_comm_group E] [topological_space E]
-  [topological_add_group E] [module ℝ E] [has_continuous_smul ℝ E]
-  (f : E →L[ℝ] ℝ) (hf : f ≠ 0) :
+  [topological_add_group E] [module ℝ E] [has_continuous_smul ℝ E] (f : E →L[ℝ] ℝ) (hf : f ≠ 0) :
   is_open_map f :=
 begin
   obtain ⟨x₀, hx₀⟩ : ∃ x₀, f x₀ ≠ 0,
@@ -264,26 +303,24 @@
   let g : ℝ → E := λ x, a + (x - f a) • (f x₀)⁻¹ • x₀,
   have := (show continuous g, by continuity).is_open_preimage _ ‹is_open A›,
   rw is_open_iff_mem_nhds at this,
-  exact filter.mem_sets_of_superset (this (f a) (by simpa [set.mem_preimage, g]))
+  exact filter.sets_of_superset _ (this (f a) (by simpa [set.mem_preimage, g]))
     (λ x hx, ⟨_, hx, by simp [hx₀]⟩),
 end
 
-/--
-A version of the Hahn-Banach theorem: given disjoint convex subsets `A,B` where `A` is open, there
-is a continuous linear functional which separates them.
--/
+/-- A version of the Hahn-Banach theorem: given disjoint convex sets `A`, `B` where `A` is open,
+there is a continuous linear functional which separates them. -/
 theorem geometric_hahn_banach_open {A B : set E}
-  (hA₁ : convex A) (hA₂ : is_open A) (hB : convex B) (disj : disjoint A B) :
+  (hA₁ : convex ℝ A) (hA₂ : is_open A) (hB : convex ℝ B) (disj : disjoint A B) :
   ∃ (f : E →L[ℝ] ℝ) (s : ℝ), (∀ a ∈ A, f a < s) ∧ (∀ b ∈ B, s ≤ f b) :=
 begin
   rcases A.eq_empty_or_nonempty with (rfl | ⟨a₀, ha₀⟩),
-  { refine ⟨0, 0, by simp, λ b hb, by simp⟩ },
+  { exact ⟨0, 0, by simp, λ b hb, by simp⟩ },
   rcases B.eq_empty_or_nonempty with (rfl | ⟨b₀, hb₀⟩),
-  { refine ⟨0, 1, λ a ha, by norm_num, by simp⟩ },
+  { exact ⟨0, 1, λ a ha, by norm_num, by simp⟩ },
   let x₀ := b₀ - a₀,
   let C := {x₀} + A + -B,
   have : (0:E) ∈ C := ⟨_ + a₀, -b₀, add_mem_add rfl ha₀, neg_mem_neg.2 hb₀, by simp⟩,
-  have : convex C := ((convex_singleton _).add hA₁).add hB.neg_preimage,
+  have : convex ℝ C := ((convex_singleton _).add hA₁).add hB.neg_preimage,
   have : x₀ ∉ C,
   { intro hx₀,
     simp only [mem_add, mem_singleton_iff, mem_neg, exists_eq_left, exists_exists_and_eq_and,
@@ -291,7 +328,7 @@
     obtain ⟨a, ha, b, hb, hab⟩ := hx₀,
     rw ←eq_neg_of_add_eq_zero hab at hb,
     exact disj ⟨ha, hb⟩ },
-  obtain ⟨f, hf₁, hf₂⟩ := separate_convex_open_set ‹0 ∈ C› ‹_› hA₂.add_left.add_right _ ‹x₀ ∉ C›,
+  obtain ⟨f, hf₁, hf₂⟩ := separate_convex_open_set ‹0 ∈ C› ‹_› hA₂.add_left.add_right ‹x₀ ∉ C›,
   have : f b₀ = f a₀ + 1,
   { simp [←hf₁] },
   have forall_lt : ∀ (a ∈ A) (b ∈ B), f a < f b,
@@ -316,33 +353,29 @@
   { intros b hb,
     apply cInf_le ⟨f a₀, _⟩ (mem_image_of_mem _ hb),
     rintro _ ⟨b', hb', rfl⟩,
-    apply (forall_lt _ ha₀ _ hb').le },
-end
-
-theorem geometric_hahn_banach_open_point {A : set E} {x : E}
-  (hA₁ : convex A) (hA₂ : is_open A)
+    exact (forall_lt _ ha₀ _ hb').le },
+end
+
+theorem geometric_hahn_banach_open_point {A : set E} {x : E} (hA₁ : convex ℝ A) (hA₂ : is_open A)
   (disj : x ∉ A) :
   ∃ (f : E →L[ℝ] ℝ), (∀ a ∈ A, f a < f x) :=
 let ⟨f, s, hA, hx⟩ := geometric_hahn_banach_open hA₁ hA₂ (convex_singleton x)
   (disjoint_singleton_right.2 disj)
   in ⟨f, λ a ha, lt_of_lt_of_le (hA a ha) (hx x (mem_singleton _))⟩
 
-theorem geometric_hahn_banach_point_open {x : E} {B : set E}
-  (hB₁ : convex B) (hB₂ : is_open B)
+theorem geometric_hahn_banach_point_open {x : E} {B : set E} (hB₁ : convex ℝ B) (hB₂ : is_open B)
   (disj : x ∉ B) :
   ∃ (f : E →L[ℝ] ℝ), (∀ b ∈ B, f x < f b) :=
 let ⟨f, hf⟩ := geometric_hahn_banach_open_point hB₁ hB₂ disj in ⟨-f, by simpa⟩
 
-theorem geometric_hahn_banach_open_open {A B : set E}
-  (hA₁ : convex A) (hA₂ : is_open A)
-  (hB₁ : convex B) (hB₃ : is_open B)
-  (disj : disjoint A B) :
+theorem geometric_hahn_banach_open_open {A B : set E} (hA₁ : convex ℝ A) (hA₂ : is_open A)
+  (hB₁ : convex ℝ B) (hB₃ : is_open B) (disj : disjoint A B) :
 ∃ (f : E →L[ℝ] ℝ) (s : ℝ), (∀ a ∈ A, f a < s) ∧ (∀ b ∈ B, s < f b) :=
 begin
-  rcases A.eq_empty_or_nonempty with (rfl | ⟨a₀, ha₀⟩),
-  { refine ⟨0, -1, by simp, λ b hb, by norm_num⟩ },
-  rcases B.eq_empty_or_nonempty with (rfl | ⟨b₀, hb₀⟩),
-  { refine ⟨0, 1, λ a ha, by norm_num, by simp⟩ },
+  obtain (rfl | ⟨a₀, ha₀⟩) := A.eq_empty_or_nonempty,
+  { exact ⟨0, -1, by simp, λ b hb, by norm_num⟩ },
+  obtain (rfl | ⟨b₀, hb₀⟩) := B.eq_empty_or_nonempty,
+  { exact ⟨0, 1, λ a ha, by norm_num, by simp⟩ },
   obtain ⟨f, s, hf₁, hf₂⟩ := geometric_hahn_banach_open hA₁ hA₂ hB₁ disj,
   have : f ≠ 0,
   { rintro rfl,
@@ -354,28 +387,24 @@
   have : is_open_map f := nonzero_linear_map_is_open_map _ this,
   refine ⟨f, s, hf₁, _⟩,
   suffices : f '' B ⊆ Ioi s,
-  { intros b hb,
-    apply this ⟨b, ‹_›, rfl⟩ },
+  { exact λ b hb, this ⟨b, ‹_›, rfl⟩ },
   rw ←interior_Ici,
-  apply interior_maximal,
-  { rintro _ ⟨_, _, rfl⟩,
-    refine hf₂ _ ‹_› },
-  apply this _ hB₃,
+  refine interior_maximal _ (this _ hB₃),
+  rintro _ ⟨_, _, rfl⟩,
+  exact hf₂ _ ‹_›,
 end
 
 open filter
 open_locale topological_space
 
-/--
-If `A,B` are disjoint convex sets, `A` is compact and `B` is closed then we can find open disjoint
-convex subsets containing them.
--/
+/-- If `A`, `B` are disjoint convex sets, `A` is compact and `B` is closed then we can find open
+disjoint convex sets containing them. -/
 -- TODO: This proof uses the normed space structure of `E`, but it could work for locally convex
 -- topological vector spaces: instead of taking the balls around 0 with radius 1/n, we could show
 -- there must be some convex neighbourhood `W` of 0 which make `A + W` and `B + W` disjoint?
-theorem closed_compact_separate {A B : set E}
-  (hA₁ : convex A) (hA₂ : is_compact A) (hB₁ : convex B) (hB₃ : is_closed B) (disj : disjoint A B) :
-  ∃ U V, is_open U ∧ is_open V ∧ convex U ∧ convex V ∧ A ⊆ U ∧ B ⊆ V ∧ disjoint U V :=
+theorem closed_compact_separate {A B : set E} (hA₁ : convex ℝ A) (hA₂ : is_compact A)
+  (hB₁ : convex ℝ B) (hB₃ : is_closed B) (disj : disjoint A B) :
+  ∃ U V, is_open U ∧ is_open V ∧ convex ℝ U ∧ convex ℝ V ∧ A ⊆ U ∧ B ⊆ V ∧ disjoint U V :=
 begin
   have : ∃ (n : ℕ), disjoint (A + metric.ball 0 (n+1)⁻¹) (B + metric.ball 0 (n+1)⁻¹),
   { by_contra h,
@@ -405,7 +434,7 @@
         { ext,
           simp },
         rw this,
-        apply tendsto.comp ‹tendsto (f - g) at_top _› (strict_mono_tendsto_at_top hφ₁) },
+        apply tendsto.comp ‹tendsto (f - g) at_top _› hφ₁.tendsto_at_top },
       simpa using tendsto.sub hφ₂ ‹tendsto (f ∘ φ - g ∘ φ) at_top _› },
     have := mem_of_is_closed_sequential ‹is_closed B› (λ n, h₄ (φ n)) this,
     apply disj ⟨hw, ‹w ∈ B›⟩ },
@@ -429,14 +458,10 @@
     simp },
 end
 
-/--
-A version of the Hahn-Banach theorem: given disjoint convex subsets `A,B` where `A` is compact,
-and `B` is closed, there is a continuous linear functional which strongly separates them.
--/
-theorem geometric_hahn_banach_compact_closed {A B : set E}
-  (hA₁ : convex A) (hA₂ : is_compact A)
-  (hB₁ : convex B) (hB₂ : is_closed B)
-  (disj : disjoint A B) :
+/-- A version of the Hahn-Banach theorem: given disjoint convex sets `A`, `B` where `A` is compact
+and `B` is closed, there is a continuous linear functional which strongly separates them. -/
+theorem geometric_hahn_banach_compact_closed {A B : set E} (hA₁ : convex ℝ A) (hA₂ : is_compact A)
+  (hB₁ : convex ℝ B) (hB₂ : is_closed B) (disj : disjoint A B) :
   ∃ (f : E →L[ℝ] ℝ) (s t : ℝ), (∀ a ∈ A, f a < s) ∧ s < t ∧ (∀ b ∈ B, t < f b) :=
 begin
   rcases A.eq_empty_or_nonempty with (rfl | hA),
@@ -458,56 +483,32 @@
 A version of the Hahn-Banach theorem: given disjoint convex subsets `A,B` where `A` is closed,
 and `B` is compact, there is a continuous linear functional which strongly separates them.
 -/
-theorem geometric_hahn_banach_closed_compact {A B : set E}
-  (hA₁ : convex A) (hA₂ : is_closed A)
-  (hB₁ : convex B) (hB₂ : is_compact B)
-  (disj : disjoint A B) :
+theorem geometric_hahn_banach_closed_compact {A B : set E} (hA₁ : convex ℝ A) (hA₂ : is_closed A)
+  (hB₁ : convex ℝ B) (hB₂ : is_compact B) (disj : disjoint A B) :
   ∃ (f : E →L[ℝ] ℝ) (s t : ℝ), (∀ a ∈ A, f a < s) ∧ s < t ∧ (∀ b ∈ B, t < f b) :=
 let ⟨f, s, t, hs, st, ht⟩ := geometric_hahn_banach_compact_closed hB₁ hB₂ hA₁ hA₂ disj.symm in
 ⟨-f, -t, -s, by simpa using ht, by simpa using st, by simpa using hs⟩
 
-theorem geometric_hahn_banach_point_closed {x : E} {B : set E}
-  (hB₁ : convex B) (hB₂ : is_closed B)
-  (disj : x ∉ B) :
+theorem geometric_hahn_banach_point_closed {x : E} {B : set E} (hB₁ : convex ℝ B)
+  (hB₂ : is_closed B) (disj : x ∉ B) :
   ∃ (f : E →L[ℝ] ℝ) (s : ℝ), f x < s ∧ (∀ b ∈ B, s < f b) :=
 let ⟨f, s, t, ha, hst, hb⟩ := geometric_hahn_banach_compact_closed (convex_singleton x)
   is_compact_singleton hB₁ hB₂ (disjoint_singleton_left.2 disj)
   in ⟨f, t, lt_trans (ha x (mem_singleton _)) hst, hb⟩
 
-theorem geometric_hahn_banach_closed_point {A : set E} {x : E}
-  (hA₁ : convex A) (hA₂ : is_closed A)
-  (disj : x ∉ A) :
+theorem geometric_hahn_banach_closed_point {A : set E} {x : E} (hA₁ : convex ℝ A)
+  (hA₂ : is_closed A) (disj : x ∉ A) :
   ∃ (f : E →L[ℝ] ℝ) (s : ℝ), (∀ a ∈ A, f a < s) ∧ s < f x :=
 let ⟨f, s, t, ha, hst, hb⟩ := geometric_hahn_banach_closed_compact hA₁ hA₂ (convex_singleton x)
   is_compact_singleton (disjoint_singleton_right.2 disj)
   in ⟨f, s, ha, lt_trans hst (hb x (mem_singleton _))⟩
 
-theorem geometric_hahn_banach_point_point {x y : E} (hxy : x ≠ y) :
-  ∃ (f : E →L[ℝ] ℝ), f x < f y :=
-begin
-  have : disjoint ({x} : set E) {y},
-  { simp [hxy.symm] },
+theorem geometric_hahn_banach_point_point {x y : E} (hxy : x ≠ y) : ∃ (f : E →L[ℝ] ℝ), f x < f y :=
+begin
   obtain ⟨f, s, t, hs, st, ht⟩ :=
     geometric_hahn_banach_compact_closed (convex_singleton x) is_compact_singleton
-      (convex_singleton y) is_closed_singleton this,
+      (convex_singleton y) is_closed_singleton (disjoint_singleton.2 hxy),
   exact ⟨f, by linarith [hs x rfl, ht y rfl]⟩,
 end
 
-end separating
-=======
-/-- Variant of Hahn-Banach, eliminating the hypothesis that `x` be nonzero, but only ensuring that
-    the dual element has norm at most `1` (this can not be improved for the trivial
-    vector space). -/
-theorem exists_dual_vector'' (x : E) :
-  ∃ g : E →L[𝕜] 𝕜, ∥g∥ ≤ 1 ∧ g x = norm' 𝕜 x :=
-begin
-  by_cases hx : x = 0,
-  { refine ⟨0, by simp, _⟩,
-    symmetry,
-    simp [hx], },
-  { rcases exists_dual_vector 𝕜 x hx with ⟨g, g_norm, g_eq⟩,
-    exact ⟨g, g_norm.le, g_eq⟩ }
-end
-
-end dual_vector
->>>>>>> 8d52be4a
+end separating