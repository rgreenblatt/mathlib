/-
Copyright (c) 2021 Sébastien Gouëzel. All rights reserved.
Released under Apache 2.0 license as described in the file LICENSE.
Authors: Sébastien Gouëzel
-/
import topology.continuous_on
import algebra.indicator_function
import topology.algebra.group
import topology.algebra.ordered.liminf_limsup
import topology.instances.ennreal

/-!
# Semicontinuous maps

A function `f` from a topological space `α` to an ordered space `β` is lower semicontinuous at a
point `x` if, for any `y < f x`, for any `x'` close enough to `x`, one has `f x' > y`. In other
words, `f` can jump up, but it can not jump down.

Upper semicontinuous functions are defined similarly.

This file introduces these notions, and a basic API around them mimicking the API for continuous
functions.

## Main definitions and results

We introduce 4 definitions related to lower semicontinuity:
* `lower_semicontinuous_within_at f s x`
* `lower_semicontinuous_at f x`
* `lower_semicontinuous_on f s`
* `lower_semicontinuous f`

We build a basic API using dot notation around these notions, and we prove that
* constant functions are lower semicontinuous;
* `indicator s (λ _, y)` is lower semicontinuous when `s` is open and `0 ≤ y`, or when `s` is closed
  and `y ≤ 0`;
* continuous functions are lower semicontinuous;
* composition with a continuous monotone functions maps lower semicontinuous functions to lower
  semicontinuous functions. If the function is anti-monotone, it instead maps lower semicontinuous
  functions to upper semicontinuous functions;
* a sum of two (or finitely many) lower semicontinuous functions is lower semicontinuous;
* a supremum of a family of lower semicontinuous functions is lower semicontinuous;
* An infinite sum of `ℝ≥0∞`-valued lower semicontinuous functions is lower semicontinuous.

Similar results are stated and proved for upper semicontinuity.

We also prove that a function is continuous if and only if it is both lower and upper
semicontinuous.

## Implementation details

All the nontrivial results for upper semicontinuous functions are deduced from the corresponding
ones for lower semicontinuous functions using `order_dual`.

-/

open_locale topological_space big_operators ennreal
open set

variables {α : Type*} [topological_space α] {β : Type*} [preorder β]
{f g : α → β} {x : α} {s t : set α} {y z : β}

/-! ### Main definitions -/

/-- A real function `f` is lower semicontinuous at `x` within a set `s` if, for any `ε > 0`, for all
`x'` close enough to `x` in  `s`, then `f x'` is at least `f x - ε`. We formulate this in a general
preordered space, using an arbitrary `y < f x` instead of `f x - ε`. -/
def lower_semicontinuous_within_at (f : α → β) (s : set α) (x : α) :=
∀ y < f x, ∀ᶠ x' in 𝓝[s] x, y < f x'

/-- A real function `f` is lower semicontinuous on a set `s` if, for any `ε > 0`, for any `x ∈ s`,
for all `x'` close enough to `x` in `s`, then `f x'` is at least `f x - ε`. We formulate this in
a general preordered space, using an arbitrary `y < f x` instead of `f x - ε`.-/
def lower_semicontinuous_on (f : α → β) (s : set α) :=
∀ x ∈ s, lower_semicontinuous_within_at f s x

/-- A real function `f` is lower semicontinuous at `x` if, for any `ε > 0`, for all `x'` close
enough to `x`, then `f x'` is at least `f x - ε`. We formulate this in a general preordered space,
using an arbitrary `y < f x` instead of `f x - ε`. -/
def lower_semicontinuous_at (f : α → β) (x : α) :=
∀ y < f x, ∀ᶠ x' in 𝓝 x, y < f x'

/-- A real function `f` is lower semicontinuous if, for any `ε > 0`, for any `x`, for all `x'` close
enough to `x`, then `f x'` is at least `f x - ε`. We formulate this in a general preordered space,
using an arbitrary `y < f x` instead of `f x - ε`. -/
def lower_semicontinuous (f : α → β) :=
∀ x, lower_semicontinuous_at f x

/-- A real function `f` is upper semicontinuous at `x` within a set `s` if, for any `ε > 0`, for all
`x'` close enough to `x` in  `s`, then `f x'` is at most `f x + ε`. We formulate this in a general
preordered space, using an arbitrary `y > f x` instead of `f x + ε`. -/
def upper_semicontinuous_within_at (f : α → β) (s : set α) (x : α) :=
∀ y, f x < y → ∀ᶠ x' in 𝓝[s] x, f x' < y

/-- A real function `f` is upper semicontinuous on a set `s` if, for any `ε > 0`, for any `x ∈ s`,
for all `x'` close enough to `x` in `s`, then `f x'` is at most `f x + ε`. We formulate this in a
general preordered space, using an arbitrary `y > f x` instead of `f x + ε`.-/
def upper_semicontinuous_on (f : α → β) (s : set α) :=
∀ x ∈ s, upper_semicontinuous_within_at f s x

/-- A real function `f` is upper semicontinuous at `x` if, for any `ε > 0`, for all `x'` close
enough to `x`, then `f x'` is at most `f x + ε`. We formulate this in a general preordered space,
using an arbitrary `y > f x` instead of `f x + ε`. -/
def upper_semicontinuous_at (f : α → β) (x : α) :=
∀ y, f x < y → ∀ᶠ x' in 𝓝 x, f x' < y

/-- A real function `f` is upper semicontinuous if, for any `ε > 0`, for any `x`, for all `x'`
close enough to `x`, then `f x'` is at most `f x + ε`. We formulate this in a general preordered
space, using an arbitrary `y > f x` instead of `f x + ε`.-/
def upper_semicontinuous (f : α → β) :=
∀ x, upper_semicontinuous_at f x

/-!
### Lower semicontinuous functions
-/

/-! #### Basic dot notation interface for lower semicontinuity -/

lemma lower_semicontinuous_within_at.mono (h : lower_semicontinuous_within_at f s x)
  (hst : t ⊆ s) : lower_semicontinuous_within_at f t x :=
λ y hy, filter.eventually.filter_mono (nhds_within_mono _ hst) (h y hy)

lemma lower_semicontinuous_within_at_univ_iff :
  lower_semicontinuous_within_at f univ x ↔ lower_semicontinuous_at f x :=
by simp [lower_semicontinuous_within_at, lower_semicontinuous_at, nhds_within_univ]

lemma lower_semicontinuous_at.lower_semicontinuous_within_at
  (s : set α) (h : lower_semicontinuous_at f x) : lower_semicontinuous_within_at f s x :=
λ y hy, filter.eventually.filter_mono nhds_within_le_nhds (h y hy)

lemma lower_semicontinuous_on.lower_semicontinuous_within_at
  (h : lower_semicontinuous_on f s) (hx : x ∈ s) :
  lower_semicontinuous_within_at f s x :=
h x hx

lemma lower_semicontinuous_on.mono (h : lower_semicontinuous_on f s) (hst : t ⊆ s) :
  lower_semicontinuous_on f t :=
λ x hx, (h x (hst hx)).mono hst

lemma lower_semicontinuous_on_univ_iff :
  lower_semicontinuous_on f univ ↔ lower_semicontinuous f :=
by simp [lower_semicontinuous_on, lower_semicontinuous, lower_semicontinuous_within_at_univ_iff]

lemma lower_semicontinuous.lower_semicontinuous_at
  (h : lower_semicontinuous f) (x : α) : lower_semicontinuous_at f x :=
h x

lemma lower_semicontinuous.lower_semicontinuous_within_at
  (h : lower_semicontinuous f) (s : set α) (x : α) : lower_semicontinuous_within_at f s x :=
(h x).lower_semicontinuous_within_at s

lemma lower_semicontinuous.lower_semicontinuous_on
  (h : lower_semicontinuous f) (s : set α) : lower_semicontinuous_on f s :=
λ x hx, h.lower_semicontinuous_within_at s x

/-! #### Constants -/

lemma lower_semicontinuous_within_at_const :
  lower_semicontinuous_within_at (λ x, z) s x :=
λ y hy, filter.eventually_of_forall (λ x, hy)

lemma lower_semicontinuous_at_const :
  lower_semicontinuous_at (λ x, z) x :=
λ y hy, filter.eventually_of_forall (λ x, hy)

lemma lower_semicontinuous_on_const :
  lower_semicontinuous_on (λ x, z) s :=
λ x hx, lower_semicontinuous_within_at_const

lemma lower_semicontinuous_const :
  lower_semicontinuous (λ (x : α), z) :=
λ x, lower_semicontinuous_at_const

/-! #### Indicators -/

section
variables [has_zero β]

lemma is_open.lower_semicontinuous_indicator (hs : is_open s) (hy : 0 ≤ y) :
  lower_semicontinuous (indicator s (λ x, y)) :=
begin
  assume x z hz,
  by_cases h : x ∈ s; simp [h] at hz,
  { filter_upwards [hs.mem_nhds h],
    simp [hz] { contextual := tt} },
  { apply filter.eventually_of_forall (λ x', _),
    by_cases h' : x' ∈ s;
    simp [h', hz.trans_le hy, hz] }
end

lemma is_open.lower_semicontinuous_on_indicator (hs : is_open s) (hy : 0 ≤ y) :
  lower_semicontinuous_on (indicator s (λ x, y)) t :=
(hs.lower_semicontinuous_indicator hy).lower_semicontinuous_on t

lemma is_open.lower_semicontinuous_at_indicator (hs : is_open s) (hy : 0 ≤ y) :
  lower_semicontinuous_at (indicator s (λ x, y)) x :=
(hs.lower_semicontinuous_indicator hy).lower_semicontinuous_at x

lemma is_open.lower_semicontinuous_within_at_indicator (hs : is_open s) (hy : 0 ≤ y) :
  lower_semicontinuous_within_at (indicator s (λ x, y)) t x :=
(hs.lower_semicontinuous_indicator hy).lower_semicontinuous_within_at t x

lemma is_closed.lower_semicontinuous_indicator (hs : is_closed s) (hy : y ≤ 0) :
  lower_semicontinuous (indicator s (λ x, y)) :=
begin
  assume x z hz,
  by_cases h : x ∈ s; simp [h] at hz,
  { apply filter.eventually_of_forall (λ x', _),
    by_cases h' : x' ∈ s;
    simp [h', hz, hz.trans_le hy], },
  { filter_upwards [hs.is_open_compl.mem_nhds h],
    simp [hz] { contextual := tt } }
end

lemma is_closed.lower_semicontinuous_on_indicator (hs : is_closed s) (hy : y ≤ 0) :
  lower_semicontinuous_on (indicator s (λ x, y)) t :=
(hs.lower_semicontinuous_indicator hy).lower_semicontinuous_on t

lemma is_closed.lower_semicontinuous_at_indicator (hs : is_closed s) (hy : y ≤ 0) :
  lower_semicontinuous_at (indicator s (λ x, y)) x :=
(hs.lower_semicontinuous_indicator hy).lower_semicontinuous_at x

lemma is_closed.lower_semicontinuous_within_at_indicator (hs : is_closed s) (hy : y ≤ 0) :
  lower_semicontinuous_within_at (indicator s (λ x, y)) t x :=
(hs.lower_semicontinuous_indicator hy).lower_semicontinuous_within_at t x

end

/-! #### Relationship with continuity -/

theorem lower_semicontinuous_iff_is_open :
  lower_semicontinuous f ↔ ∀ y, is_open (f ⁻¹' (Ioi y)) :=
⟨λ H y, is_open_iff_mem_nhds.2 (λ x hx, H x y hx), λ H x y y_lt, is_open.mem_nhds (H y) y_lt⟩

lemma lower_semicontinuous.is_open_preimage (hf : lower_semicontinuous f) (y : β) :
  is_open (f ⁻¹' (Ioi y)) :=
lower_semicontinuous_iff_is_open.1 hf y

section
variables {γ : Type*} [linear_order γ] [topological_space γ] [order_topology γ]

lemma continuous_within_at.lower_semicontinuous_within_at {f : α → γ}
  (h : continuous_within_at f s x) : lower_semicontinuous_within_at f s x :=
λ y hy, h (Ioi_mem_nhds hy)

lemma continuous_at.lower_semicontinuous_at {f : α → γ}
  (h : continuous_at f x) : lower_semicontinuous_at f x :=
λ y hy, h (Ioi_mem_nhds hy)

lemma continuous_on.lower_semicontinuous_on {f : α → γ}
  (h : continuous_on f s) : lower_semicontinuous_on f s :=
λ x hx, (h x hx).lower_semicontinuous_within_at

lemma continuous.lower_semicontinuous {f : α → γ}
  (h : continuous f) : lower_semicontinuous f :=
λ x, h.continuous_at.lower_semicontinuous_at

end

/-! ### Composition -/

section
variables {γ : Type*} [linear_order γ] [topological_space γ] [order_topology γ]
variables {δ : Type*} [linear_order δ] [topological_space δ] [order_topology δ]

lemma continuous_at.comp_lower_semicontinuous_within_at
  {g : γ → δ} {f : α → γ} (hg : continuous_at g (f x)) (hf : lower_semicontinuous_within_at f s x)
  (gmon : monotone g) : lower_semicontinuous_within_at (g ∘ f) s x :=
begin
  assume y hy,
  by_cases h : ∃ l, l < f x,
  { obtain ⟨z, zlt, hz⟩ : ∃ z < f x, Ioc z (f x) ⊆ g ⁻¹' (Ioi y) :=
      exists_Ioc_subset_of_mem_nhds (hg (Ioi_mem_nhds hy)) h,
    filter_upwards [hf z zlt],
    assume a ha,
    calc y < g (min (f x) (f a)) : hz (by simp [zlt, ha, le_refl])
    ... ≤ g (f a) : gmon (min_le_right _ _) },
  { simp only [not_exists, not_lt] at h,
    exact filter.eventually_of_forall (λ a, hy.trans_le (gmon (h (f a)))) }
end

lemma continuous_at.comp_lower_semicontinuous_at
  {g : γ → δ} {f : α → γ} (hg : continuous_at g (f x)) (hf : lower_semicontinuous_at f x)
  (gmon : monotone g) : lower_semicontinuous_at (g ∘ f) x :=
begin
  simp only [← lower_semicontinuous_within_at_univ_iff] at hf ⊢,
  exact hg.comp_lower_semicontinuous_within_at hf gmon
end

lemma continuous.comp_lower_semicontinuous_on
  {g : γ → δ} {f : α → γ} (hg : continuous g) (hf : lower_semicontinuous_on f s)
  (gmon : monotone g) : lower_semicontinuous_on (g ∘ f) s :=
λ x hx, (hg.continuous_at).comp_lower_semicontinuous_within_at (hf x hx) gmon

lemma continuous.comp_lower_semicontinuous
  {g : γ → δ} {f : α → γ} (hg : continuous g) (hf : lower_semicontinuous f)
  (gmon : monotone g) : lower_semicontinuous (g ∘ f) :=
λ x, (hg.continuous_at).comp_lower_semicontinuous_at (hf x) gmon

lemma continuous_at.comp_lower_semicontinuous_within_at_antitone
  {g : γ → δ} {f : α → γ} (hg : continuous_at g (f x)) (hf : lower_semicontinuous_within_at f s x)
  (gmon : antitone g) : upper_semicontinuous_within_at (g ∘ f) s x :=
@continuous_at.comp_lower_semicontinuous_within_at α _ x s γ _ _ _ (order_dual δ) _ _ _
  g f hg hf gmon

lemma continuous_at.comp_lower_semicontinuous_at_antitone
  {g : γ → δ} {f : α → γ} (hg : continuous_at g (f x)) (hf : lower_semicontinuous_at f x)
  (gmon : antitone g) : upper_semicontinuous_at (g ∘ f) x :=
@continuous_at.comp_lower_semicontinuous_at α _ x γ _ _ _ (order_dual δ) _ _ _ g f hg hf gmon

lemma continuous.comp_lower_semicontinuous_on_antitone
  {g : γ → δ} {f : α → γ} (hg : continuous g) (hf : lower_semicontinuous_on f s)
<<<<<<< HEAD
  (gmon : antitone g) : upper_semicontinuous_on (g ∘ f) s :=
=======
  (gmon : ∀ x y, x ≤ y → g y ≤ g x) : upper_semicontinuous_on (g ∘ f) s :=
>>>>>>> 812d6bbd
λ x hx, (hg.continuous_at).comp_lower_semicontinuous_within_at_antitone (hf x hx) gmon

lemma continuous.comp_lower_semicontinuous_antitone
  {g : γ → δ} {f : α → γ} (hg : continuous g) (hf : lower_semicontinuous f)
<<<<<<< HEAD
  (gmon : antitone g) : upper_semicontinuous (g ∘ f) :=
=======
  (gmon : ∀ x y, x ≤ y → g y ≤ g x) : upper_semicontinuous (g ∘ f) :=
>>>>>>> 812d6bbd
λ x, (hg.continuous_at).comp_lower_semicontinuous_at_antitone (hf x) gmon

end

/-! #### Addition -/

section
variables {ι : Type*} {γ : Type*} [linear_ordered_add_comm_monoid γ]
[topological_space γ] [order_topology γ]

/-- The sum of two lower semicontinuous functions is lower semicontinuous. Formulated with an
explicit continuity assumption on addition, for application to `ereal`. The unprimed version of
the lemma uses `[has_continuous_add]`. -/
lemma lower_semicontinuous_within_at.add' {f g : α → γ}
  (hf : lower_semicontinuous_within_at f s x) (hg : lower_semicontinuous_within_at g s x)
  (hcont : continuous_at (λ (p : γ × γ), p.1 + p.2) (f x, g x)) :
  lower_semicontinuous_within_at (λ z, f z + g z) s x :=
begin
  assume y hy,
  obtain ⟨u, v, u_open, xu, v_open, xv, h⟩ : ∃ (u v : set γ), is_open u ∧ f x ∈ u ∧ is_open v ∧
    g x ∈ v ∧ u.prod v ⊆ {p : γ × γ | y < p.fst + p.snd} :=
  mem_nhds_prod_iff'.1 (hcont (is_open_Ioi.mem_nhds hy)),
  by_cases hx₁ : ∃ l, l < f x,
  { obtain ⟨z₁, z₁lt, h₁⟩ : ∃ z₁ < f x, Ioc z₁ (f x) ⊆ u :=
      exists_Ioc_subset_of_mem_nhds (u_open.mem_nhds xu) hx₁,
    by_cases hx₂ : ∃ l, l < g x,
    { obtain ⟨z₂, z₂lt, h₂⟩ : ∃ z₂ < g x, Ioc z₂ (g x) ⊆ v :=
        exists_Ioc_subset_of_mem_nhds (v_open.mem_nhds xv) hx₂,
      filter_upwards [hf z₁ z₁lt, hg z₂ z₂lt],
      assume z h₁z h₂z,
      have A1 : min (f z) (f x) ∈ u,
      { by_cases H : f z ≤ f x,
        { simp [H], exact h₁ ⟨h₁z, H⟩ },
        { simp [le_of_not_le H], exact h₁ ⟨z₁lt, le_refl _⟩, } },
      have A2 : min (g z) (g x) ∈ v,
      { by_cases H : g z ≤ g x,
        { simp [H], exact h₂ ⟨h₂z, H⟩ },
        { simp [le_of_not_le H], exact h₂ ⟨z₂lt, le_refl _⟩, } },
      have : (min (f z) (f x), min (g z) (g x)) ∈ u.prod v := ⟨A1, A2⟩,
      calc y < min (f z) (f x) + min (g z) (g x) : h this
      ... ≤ f z + g z : add_le_add (min_le_left _ _) (min_le_left _ _) },
    { simp only [not_exists, not_lt] at hx₂,
      filter_upwards [hf z₁ z₁lt],
      assume z h₁z,
      have A1 : min (f z) (f x) ∈ u,
      { by_cases H : f z ≤ f x,
        { simp [H], exact h₁ ⟨h₁z, H⟩ },
        { simp [le_of_not_le H], exact h₁ ⟨z₁lt, le_refl _⟩, } },
      have : (min (f z) (f x), g x) ∈ u.prod v := ⟨A1, xv⟩,
      calc y < min (f z) (f x) + g x : h this
      ... ≤ f z + g z : add_le_add (min_le_left _ _) (hx₂ (g z)) } },
  { simp only [not_exists, not_lt] at hx₁,
    by_cases hx₂ : ∃ l, l < g x,
    { obtain ⟨z₂, z₂lt, h₂⟩ : ∃ z₂ < g x, Ioc z₂ (g x) ⊆ v :=
        exists_Ioc_subset_of_mem_nhds (v_open.mem_nhds xv) hx₂,
      filter_upwards [hg z₂ z₂lt],
      assume z h₂z,
      have A2 : min (g z) (g x) ∈ v,
      { by_cases H : g z ≤ g x,
        { simp [H], exact h₂ ⟨h₂z, H⟩ },
        { simp [le_of_not_le H], exact h₂ ⟨z₂lt, le_refl _⟩, } },
      have : (f x, min (g z) (g x)) ∈ u.prod v := ⟨xu, A2⟩,
      calc y < f x + min (g z) (g x) : h this
      ... ≤ f z + g z : add_le_add (hx₁ (f z)) (min_le_left _ _) },
    { simp only [not_exists, not_lt] at hx₁ hx₂,
      apply filter.eventually_of_forall,
      assume z,
      have : (f x, g x) ∈ u.prod v := ⟨xu, xv⟩,
      calc y < f x + g x : h this
      ... ≤ f z + g z : add_le_add (hx₁ (f z)) (hx₂ (g z)) } },
end

/-- The sum of two lower semicontinuous functions is lower semicontinuous. Formulated with an
explicit continuity assumption on addition, for application to `ereal`. The unprimed version of
the lemma uses `[has_continuous_add]`. -/
lemma lower_semicontinuous_at.add' {f g : α → γ}
  (hf : lower_semicontinuous_at f x) (hg : lower_semicontinuous_at g x)
  (hcont : continuous_at (λ (p : γ × γ), p.1 + p.2) (f x, g x)) :
  lower_semicontinuous_at (λ z, f z + g z) x :=
by { simp_rw [← lower_semicontinuous_within_at_univ_iff] at *, exact hf.add' hg hcont }

/-- The sum of two lower semicontinuous functions is lower semicontinuous. Formulated with an
explicit continuity assumption on addition, for application to `ereal`. The unprimed version of
the lemma uses `[has_continuous_add]`. -/
lemma lower_semicontinuous_on.add' {f g : α → γ}
  (hf : lower_semicontinuous_on f s) (hg : lower_semicontinuous_on g s)
  (hcont : ∀ x ∈ s, continuous_at (λ (p : γ × γ), p.1 + p.2) (f x, g x)) :
  lower_semicontinuous_on (λ z, f z + g z) s :=
λ x hx, (hf x hx).add' (hg x hx) (hcont x hx)

/-- The sum of two lower semicontinuous functions is lower semicontinuous. Formulated with an
explicit continuity assumption on addition, for application to `ereal`. The unprimed version of
the lemma uses `[has_continuous_add]`. -/
lemma lower_semicontinuous.add' {f g : α → γ}
  (hf : lower_semicontinuous f) (hg : lower_semicontinuous g)
  (hcont : ∀ x, continuous_at (λ (p : γ × γ), p.1 + p.2) (f x, g x)) :
  lower_semicontinuous (λ z, f z + g z) :=
λ x, (hf x).add' (hg x) (hcont x)

variable [has_continuous_add γ]

/-- The sum of two lower semicontinuous functions is lower semicontinuous. Formulated with
`[has_continuous_add]`. The primed version of the lemma uses an explicit continuity assumption on
addition, for application to `ereal`. -/
lemma lower_semicontinuous_within_at.add {f g : α → γ}
  (hf : lower_semicontinuous_within_at f s x) (hg : lower_semicontinuous_within_at g s x) :
  lower_semicontinuous_within_at (λ z, f z + g z) s x :=
hf.add' hg continuous_add.continuous_at

/-- The sum of two lower semicontinuous functions is lower semicontinuous. Formulated with
`[has_continuous_add]`. The primed version of the lemma uses an explicit continuity assumption on
addition, for application to `ereal`. -/
lemma lower_semicontinuous_at.add {f g : α → γ}
  (hf : lower_semicontinuous_at f x) (hg : lower_semicontinuous_at g x) :
  lower_semicontinuous_at (λ z, f z + g z) x :=
hf.add' hg continuous_add.continuous_at

/-- The sum of two lower semicontinuous functions is lower semicontinuous. Formulated with
`[has_continuous_add]`. The primed version of the lemma uses an explicit continuity assumption on
addition, for application to `ereal`. -/
lemma lower_semicontinuous_on.add {f g : α → γ}
  (hf : lower_semicontinuous_on f s) (hg : lower_semicontinuous_on g s) :
  lower_semicontinuous_on (λ z, f z + g z) s :=
hf.add' hg (λ x hx, continuous_add.continuous_at)

/-- The sum of two lower semicontinuous functions is lower semicontinuous. Formulated with
`[has_continuous_add]`. The primed version of the lemma uses an explicit continuity assumption on
addition, for application to `ereal`. -/
lemma lower_semicontinuous.add {f g : α → γ}
  (hf : lower_semicontinuous f) (hg : lower_semicontinuous g) :
  lower_semicontinuous (λ z, f z + g z) :=
hf.add' hg (λ x, continuous_add.continuous_at)

lemma lower_semicontinuous_within_at_sum {f : ι → α → γ} {a : finset ι}
  (ha : ∀ i ∈ a, lower_semicontinuous_within_at (f i) s x) :
  lower_semicontinuous_within_at (λ z, (∑ i in a, f i z)) s x :=
begin
  classical,
  induction a using finset.induction_on with i a ia IH generalizing ha,
  { exact lower_semicontinuous_within_at_const },
  { simp only [ia, finset.sum_insert, not_false_iff],
    exact lower_semicontinuous_within_at.add (ha _ (finset.mem_insert_self i a))
      (IH (λ j ja, ha j (finset.mem_insert_of_mem ja))) }
end

lemma lower_semicontinuous_at_sum {f : ι → α → γ} {a : finset ι}
  (ha : ∀ i ∈ a, lower_semicontinuous_at (f i) x) :
  lower_semicontinuous_at (λ z, (∑ i in a, f i z)) x :=
begin
  simp_rw [← lower_semicontinuous_within_at_univ_iff] at *,
  exact lower_semicontinuous_within_at_sum ha
end

lemma lower_semicontinuous_on_sum {f : ι → α → γ} {a : finset ι}
  (ha : ∀ i ∈ a, lower_semicontinuous_on (f i) s) :
  lower_semicontinuous_on (λ z, (∑ i in a, f i z)) s :=
λ x hx, lower_semicontinuous_within_at_sum (λ i hi, ha i hi x hx)

lemma lower_semicontinuous_sum {f : ι → α → γ} {a : finset ι}
  (ha : ∀ i ∈ a, lower_semicontinuous (f i)) :
  lower_semicontinuous (λ z, (∑ i in a, f i z)) :=
λ x, lower_semicontinuous_at_sum (λ i hi, ha i hi x)

end

/-! #### Supremum -/

section
variables {ι : Sort*} {δ : Type*} [complete_linear_order δ]

lemma lower_semicontinuous_within_at_supr {f : ι → α → δ}
  (h : ∀ i, lower_semicontinuous_within_at (f i) s x) :
  lower_semicontinuous_within_at (λ x', ⨆ i, f i x') s x :=
begin
  assume y hy,
  rcases lt_supr_iff.1 hy with ⟨i, hi⟩,
  filter_upwards [h i y hi],
  assume x' hx',
  exact lt_supr_iff.2 ⟨i, hx'⟩,
end

lemma lower_semicontinuous_within_at_bsupr {p : ι → Prop} {f : Π i (h : p i), α → δ}
  (h : ∀ i hi, lower_semicontinuous_within_at (f i hi) s x) :
  lower_semicontinuous_within_at (λ x', ⨆ i hi, f i hi x') s x :=
lower_semicontinuous_within_at_supr $ λ i, lower_semicontinuous_within_at_supr $ λ hi, h i hi

lemma lower_semicontinuous_at_supr {f : ι → α → δ}
  (h : ∀ i, lower_semicontinuous_at (f i) x) :
  lower_semicontinuous_at (λ x', ⨆ i, f i x') x :=
begin
  simp_rw [← lower_semicontinuous_within_at_univ_iff] at *,
  exact lower_semicontinuous_within_at_supr h
end

lemma lower_semicontinuous_at_bsupr {p : ι → Prop} {f : Π i (h : p i), α → δ}
  (h : ∀ i hi, lower_semicontinuous_at (f i hi) x) :
  lower_semicontinuous_at (λ x', ⨆ i hi, f i hi x') x :=
lower_semicontinuous_at_supr $ λ i, lower_semicontinuous_at_supr $ λ hi, h i hi

lemma lower_semicontinuous_on_supr {f : ι → α → δ}
  (h : ∀ i, lower_semicontinuous_on (f i) s) :
  lower_semicontinuous_on (λ x', ⨆ i, f i x') s :=
λ x hx, lower_semicontinuous_within_at_supr (λ i, h i x hx)

lemma lower_semicontinuous_on_bsupr {p : ι → Prop} {f : Π i (h : p i), α → δ}
  (h : ∀ i hi, lower_semicontinuous_on (f i hi) s) :
  lower_semicontinuous_on (λ x', ⨆ i hi, f i hi x') s :=
lower_semicontinuous_on_supr $ λ i, lower_semicontinuous_on_supr $ λ hi, h i hi

lemma lower_semicontinuous_supr {f : ι → α → δ}
  (h : ∀ i, lower_semicontinuous (f i)) :
  lower_semicontinuous (λ x', ⨆ i, f i x') :=
λ x, lower_semicontinuous_at_supr (λ i, h i x)

lemma lower_semicontinuous_bsupr {p : ι → Prop} {f : Π i (h : p i), α → δ}
  (h : ∀ i hi, lower_semicontinuous (f i hi)) :
  lower_semicontinuous (λ x', ⨆ i hi, f i hi x') :=
lower_semicontinuous_supr $ λ i, lower_semicontinuous_supr $ λ hi, h i hi

end

/-! #### Infinite sums -/

section
variables {ι : Type*}

lemma lower_semicontinuous_within_at_tsum {f : ι → α → ℝ≥0∞}
  (h : ∀ i, lower_semicontinuous_within_at (f i) s x) :
  lower_semicontinuous_within_at (λ x', ∑' i, f i x') s x :=
begin
  simp_rw ennreal.tsum_eq_supr_sum,
  apply lower_semicontinuous_within_at_supr (λ b, _),
  exact lower_semicontinuous_within_at_sum (λ i hi, h i),
end

lemma lower_semicontinuous_at_tsum {f : ι → α → ℝ≥0∞}
  (h : ∀ i, lower_semicontinuous_at (f i) x) :
  lower_semicontinuous_at (λ x', ∑' i, f i x') x :=
begin
  simp_rw [← lower_semicontinuous_within_at_univ_iff] at *,
  exact lower_semicontinuous_within_at_tsum h
end

lemma lower_semicontinuous_on_tsum {f : ι → α → ℝ≥0∞}
  (h : ∀ i, lower_semicontinuous_on (f i) s) :
  lower_semicontinuous_on (λ x', ∑' i, f i x') s :=
λ x hx, lower_semicontinuous_within_at_tsum (λ i, h i x hx)

lemma lower_semicontinuous_tsum {f : ι → α → ℝ≥0∞}
  (h : ∀ i, lower_semicontinuous (f i)) :
  lower_semicontinuous (λ x', ∑' i, f i x') :=
λ x, lower_semicontinuous_at_tsum (λ i, h i x)

end

/-!
### Upper semicontinuous functions
-/

/-! #### Basic dot notation interface for upper semicontinuity -/

lemma upper_semicontinuous_within_at.mono (h : upper_semicontinuous_within_at f s x)
  (hst : t ⊆ s) : upper_semicontinuous_within_at f t x :=
λ y hy, filter.eventually.filter_mono (nhds_within_mono _ hst) (h y hy)

lemma upper_semicontinuous_within_at_univ_iff :
  upper_semicontinuous_within_at f univ x ↔ upper_semicontinuous_at f x :=
by simp [upper_semicontinuous_within_at, upper_semicontinuous_at, nhds_within_univ]

lemma upper_semicontinuous_at.upper_semicontinuous_within_at
  (s : set α) (h : upper_semicontinuous_at f x) : upper_semicontinuous_within_at f s x :=
λ y hy, filter.eventually.filter_mono nhds_within_le_nhds (h y hy)

lemma upper_semicontinuous_on.upper_semicontinuous_within_at
  (h : upper_semicontinuous_on f s) (hx : x ∈ s) :
  upper_semicontinuous_within_at f s x :=
h x hx

lemma upper_semicontinuous_on.mono (h : upper_semicontinuous_on f s) (hst : t ⊆ s) :
  upper_semicontinuous_on f t :=
λ x hx, (h x (hst hx)).mono hst

lemma upper_semicontinuous_on_univ_iff :
  upper_semicontinuous_on f univ ↔ upper_semicontinuous f :=
by simp [upper_semicontinuous_on, upper_semicontinuous, upper_semicontinuous_within_at_univ_iff]

lemma upper_semicontinuous.upper_semicontinuous_at
  (h : upper_semicontinuous f) (x : α) : upper_semicontinuous_at f x :=
h x

lemma upper_semicontinuous.upper_semicontinuous_within_at
  (h : upper_semicontinuous f) (s : set α) (x : α) : upper_semicontinuous_within_at f s x :=
(h x).upper_semicontinuous_within_at s

lemma upper_semicontinuous.upper_semicontinuous_on
  (h : upper_semicontinuous f) (s : set α) : upper_semicontinuous_on f s :=
λ x hx, h.upper_semicontinuous_within_at s x

/-! #### Constants -/

lemma upper_semicontinuous_within_at_const :
  upper_semicontinuous_within_at (λ x, z) s x :=
λ y hy, filter.eventually_of_forall (λ x, hy)

lemma upper_semicontinuous_at_const :
  upper_semicontinuous_at (λ x, z) x :=
λ y hy, filter.eventually_of_forall (λ x, hy)

lemma upper_semicontinuous_on_const :
  upper_semicontinuous_on (λ x, z) s :=
λ x hx, upper_semicontinuous_within_at_const

lemma upper_semicontinuous_const :
  upper_semicontinuous (λ (x : α), z) :=
λ x, upper_semicontinuous_at_const


/-! #### Indicators -/

section
variables [has_zero β]

lemma is_open.upper_semicontinuous_indicator (hs : is_open s) (hy : y ≤ 0) :
  upper_semicontinuous (indicator s (λ x, y)) :=
@is_open.lower_semicontinuous_indicator α _ (order_dual β) _ s y _ hs hy

lemma is_open.upper_semicontinuous_on_indicator (hs : is_open s) (hy : y ≤ 0) :
  upper_semicontinuous_on (indicator s (λ x, y)) t :=
(hs.upper_semicontinuous_indicator hy).upper_semicontinuous_on t

lemma is_open.upper_semicontinuous_at_indicator (hs : is_open s) (hy : y ≤ 0) :
  upper_semicontinuous_at (indicator s (λ x, y)) x :=
(hs.upper_semicontinuous_indicator hy).upper_semicontinuous_at x

lemma is_open.upper_semicontinuous_within_at_indicator (hs : is_open s) (hy : y ≤ 0) :
  upper_semicontinuous_within_at (indicator s (λ x, y)) t x :=
(hs.upper_semicontinuous_indicator hy).upper_semicontinuous_within_at t x

lemma is_closed.upper_semicontinuous_indicator (hs : is_closed s) (hy : 0 ≤ y) :
  upper_semicontinuous (indicator s (λ x, y)) :=
@is_closed.lower_semicontinuous_indicator α _ (order_dual β) _ s y _ hs hy

lemma is_closed.upper_semicontinuous_on_indicator (hs : is_closed s) (hy : 0 ≤ y) :
  upper_semicontinuous_on (indicator s (λ x, y)) t :=
(hs.upper_semicontinuous_indicator hy).upper_semicontinuous_on t

lemma is_closed.upper_semicontinuous_at_indicator (hs : is_closed s) (hy : 0 ≤ y) :
  upper_semicontinuous_at (indicator s (λ x, y)) x :=
(hs.upper_semicontinuous_indicator hy).upper_semicontinuous_at x

lemma is_closed.upper_semicontinuous_within_at_indicator (hs : is_closed s) (hy : 0 ≤ y) :
  upper_semicontinuous_within_at (indicator s (λ x, y)) t x :=
(hs.upper_semicontinuous_indicator hy).upper_semicontinuous_within_at t x

end

/-! #### Relationship with continuity -/

theorem upper_semicontinuous_iff_is_open :
  upper_semicontinuous f ↔ ∀ y, is_open (f ⁻¹' (Iio y)) :=
⟨λ H y, is_open_iff_mem_nhds.2 (λ x hx, H x y hx), λ H x y y_lt, is_open.mem_nhds (H y) y_lt⟩

lemma upper_semicontinuous.is_open_preimage (hf : upper_semicontinuous f) (y : β) :
  is_open (f ⁻¹' (Iio y)) :=
upper_semicontinuous_iff_is_open.1 hf y

section
variables {γ : Type*} [linear_order γ] [topological_space γ] [order_topology γ]

lemma continuous_within_at.upper_semicontinuous_within_at {f : α → γ}
  (h : continuous_within_at f s x) : upper_semicontinuous_within_at f s x :=
λ y hy, h (Iio_mem_nhds hy)

lemma continuous_at.upper_semicontinuous_at {f : α → γ}
  (h : continuous_at f x) : upper_semicontinuous_at f x :=
λ y hy, h (Iio_mem_nhds hy)

lemma continuous_on.upper_semicontinuous_on {f : α → γ}
  (h : continuous_on f s) : upper_semicontinuous_on f s :=
λ x hx, (h x hx).upper_semicontinuous_within_at

lemma continuous.upper_semicontinuous {f : α → γ}
  (h : continuous f) : upper_semicontinuous f :=
λ x, h.continuous_at.upper_semicontinuous_at

end

/-! ### Composition -/

section
variables {γ : Type*} [linear_order γ] [topological_space γ] [order_topology γ]
variables {δ : Type*} [linear_order δ] [topological_space δ] [order_topology δ]

lemma continuous_at.comp_upper_semicontinuous_within_at
  {g : γ → δ} {f : α → γ} (hg : continuous_at g (f x)) (hf : upper_semicontinuous_within_at f s x)
  (gmon : monotone g) : upper_semicontinuous_within_at (g ∘ f) s x :=
@continuous_at.comp_lower_semicontinuous_within_at α _ x s (order_dual γ) _ _ _
  (order_dual δ) _ _ _ g f hg hf (λ x y hxy, gmon hxy)

lemma continuous_at.comp_upper_semicontinuous_at
  {g : γ → δ} {f : α → γ} (hg : continuous_at g (f x)) (hf : upper_semicontinuous_at f x)
  (gmon : monotone g) : upper_semicontinuous_at (g ∘ f) x :=
@continuous_at.comp_lower_semicontinuous_at α _ x (order_dual γ) _ _ _
  (order_dual δ) _ _ _ g f hg hf (λ x y hxy, gmon hxy)

lemma continuous.comp_upper_semicontinuous_on
  {g : γ → δ} {f : α → γ} (hg : continuous g) (hf : upper_semicontinuous_on f s)
  (gmon : monotone g) : upper_semicontinuous_on (g ∘ f) s :=
λ x hx, (hg.continuous_at).comp_upper_semicontinuous_within_at (hf x hx) gmon

lemma continuous.comp_upper_semicontinuous
  {g : γ → δ} {f : α → γ} (hg : continuous g) (hf : upper_semicontinuous f)
  (gmon : monotone g) : upper_semicontinuous (g ∘ f) :=
λ x, (hg.continuous_at).comp_upper_semicontinuous_at (hf x) gmon

lemma continuous_at.comp_upper_semicontinuous_within_at_antitone
  {g : γ → δ} {f : α → γ} (hg : continuous_at g (f x)) (hf : upper_semicontinuous_within_at f s x)
  (gmon : antitone g) : lower_semicontinuous_within_at (g ∘ f) s x :=
@continuous_at.comp_upper_semicontinuous_within_at α _ x s γ _ _ _ (order_dual δ) _ _ _
  g f hg hf gmon

lemma continuous_at.comp_upper_semicontinuous_at_antitone
  {g : γ → δ} {f : α → γ} (hg : continuous_at g (f x)) (hf : upper_semicontinuous_at f x)
  (gmon : antitone g) : lower_semicontinuous_at (g ∘ f) x :=
@continuous_at.comp_upper_semicontinuous_at α _ x γ _ _ _ (order_dual δ) _ _ _ g f hg hf gmon

lemma continuous.comp_upper_semicontinuous_on_antitone
  {g : γ → δ} {f : α → γ} (hg : continuous g) (hf : upper_semicontinuous_on f s)
<<<<<<< HEAD
  (gmon : antitone g) : lower_semicontinuous_on (g ∘ f) s :=
=======
  (gmon : ∀ x y, x ≤ y → g y ≤ g x) : lower_semicontinuous_on (g ∘ f) s :=
>>>>>>> 812d6bbd
λ x hx, (hg.continuous_at).comp_upper_semicontinuous_within_at_antitone (hf x hx) gmon

lemma continuous.comp_upper_semicontinuous_antitone
  {g : γ → δ} {f : α → γ} (hg : continuous g) (hf : upper_semicontinuous f)
<<<<<<< HEAD
  (gmon : antitone g) : lower_semicontinuous (g ∘ f) :=
=======
  (gmon : ∀ x y, x ≤ y → g y ≤ g x) : lower_semicontinuous (g ∘ f) :=
>>>>>>> 812d6bbd
λ x, (hg.continuous_at).comp_upper_semicontinuous_at_antitone (hf x) gmon

end

/-! #### Addition -/

section
variables {ι : Type*} {γ : Type*} [linear_ordered_add_comm_monoid γ]
[topological_space γ] [order_topology γ]

/-- The sum of two upper semicontinuous functions is upper semicontinuous. Formulated with an
explicit continuity assumption on addition, for application to `ereal`. The unprimed version of
the lemma uses `[has_continuous_add]`. -/
lemma upper_semicontinuous_within_at.add' {f g : α → γ}
  (hf : upper_semicontinuous_within_at f s x) (hg : upper_semicontinuous_within_at g s x)
  (hcont : continuous_at (λ (p : γ × γ), p.1 + p.2) (f x, g x)) :
  upper_semicontinuous_within_at (λ z, f z + g z) s x :=
@lower_semicontinuous_within_at.add' α _ x s (order_dual γ) _ _ _ _ _ hf hg hcont

/-- The sum of two upper semicontinuous functions is upper semicontinuous. Formulated with an
explicit continuity assumption on addition, for application to `ereal`. The unprimed version of
the lemma uses `[has_continuous_add]`. -/
lemma upper_semicontinuous_at.add' {f g : α → γ}
  (hf : upper_semicontinuous_at f x) (hg : upper_semicontinuous_at g x)
  (hcont : continuous_at (λ (p : γ × γ), p.1 + p.2) (f x, g x)) :
  upper_semicontinuous_at (λ z, f z + g z) x :=
by { simp_rw [← upper_semicontinuous_within_at_univ_iff] at *, exact hf.add' hg hcont }

/-- The sum of two upper semicontinuous functions is upper semicontinuous. Formulated with an
explicit continuity assumption on addition, for application to `ereal`. The unprimed version of
the lemma uses `[has_continuous_add]`. -/
lemma upper_semicontinuous_on.add' {f g : α → γ}
  (hf : upper_semicontinuous_on f s) (hg : upper_semicontinuous_on g s)
  (hcont : ∀ x ∈ s, continuous_at (λ (p : γ × γ), p.1 + p.2) (f x, g x)) :
  upper_semicontinuous_on (λ z, f z + g z) s :=
λ x hx, (hf x hx).add' (hg x hx) (hcont x hx)

/-- The sum of two upper semicontinuous functions is upper semicontinuous. Formulated with an
explicit continuity assumption on addition, for application to `ereal`. The unprimed version of
the lemma uses `[has_continuous_add]`. -/
lemma upper_semicontinuous.add' {f g : α → γ}
  (hf : upper_semicontinuous f) (hg : upper_semicontinuous g)
  (hcont : ∀ x, continuous_at (λ (p : γ × γ), p.1 + p.2) (f x, g x)) :
  upper_semicontinuous (λ z, f z + g z) :=
λ x, (hf x).add' (hg x) (hcont x)

variable [has_continuous_add γ]

/-- The sum of two upper semicontinuous functions is upper semicontinuous. Formulated with
`[has_continuous_add]`. The primed version of the lemma uses an explicit continuity assumption on
addition, for application to `ereal`. -/
lemma upper_semicontinuous_within_at.add {f g : α → γ}
  (hf : upper_semicontinuous_within_at f s x) (hg : upper_semicontinuous_within_at g s x) :
  upper_semicontinuous_within_at (λ z, f z + g z) s x :=
hf.add' hg continuous_add.continuous_at

/-- The sum of two upper semicontinuous functions is upper semicontinuous. Formulated with
`[has_continuous_add]`. The primed version of the lemma uses an explicit continuity assumption on
addition, for application to `ereal`. -/
lemma upper_semicontinuous_at.add {f g : α → γ}
  (hf : upper_semicontinuous_at f x) (hg : upper_semicontinuous_at g x) :
  upper_semicontinuous_at (λ z, f z + g z) x :=
hf.add' hg continuous_add.continuous_at

/-- The sum of two upper semicontinuous functions is upper semicontinuous. Formulated with
`[has_continuous_add]`. The primed version of the lemma uses an explicit continuity assumption on
addition, for application to `ereal`. -/
lemma upper_semicontinuous_on.add {f g : α → γ}
  (hf : upper_semicontinuous_on f s) (hg : upper_semicontinuous_on g s) :
  upper_semicontinuous_on (λ z, f z + g z) s :=
hf.add' hg (λ x hx, continuous_add.continuous_at)

/-- The sum of two upper semicontinuous functions is upper semicontinuous. Formulated with
`[has_continuous_add]`. The primed version of the lemma uses an explicit continuity assumption on
addition, for application to `ereal`. -/
lemma upper_semicontinuous.add {f g : α → γ}
  (hf : upper_semicontinuous f) (hg : upper_semicontinuous g) :
  upper_semicontinuous (λ z, f z + g z) :=
hf.add' hg (λ x, continuous_add.continuous_at)

lemma upper_semicontinuous_within_at_sum {f : ι → α → γ} {a : finset ι}
  (ha : ∀ i ∈ a, upper_semicontinuous_within_at (f i) s x) :
  upper_semicontinuous_within_at (λ z, (∑ i in a, f i z)) s x :=
@lower_semicontinuous_within_at_sum α _ x s ι (order_dual γ) _ _ _ _ f a ha

lemma upper_semicontinuous_at_sum {f : ι → α → γ} {a : finset ι}
  (ha : ∀ i ∈ a, upper_semicontinuous_at (f i) x) :
  upper_semicontinuous_at (λ z, (∑ i in a, f i z)) x :=
begin
  simp_rw [← upper_semicontinuous_within_at_univ_iff] at *,
  exact upper_semicontinuous_within_at_sum ha
end

lemma upper_semicontinuous_on_sum {f : ι → α → γ} {a : finset ι}
  (ha : ∀ i ∈ a, upper_semicontinuous_on (f i) s) :
  upper_semicontinuous_on (λ z, (∑ i in a, f i z)) s :=
λ x hx, upper_semicontinuous_within_at_sum (λ i hi, ha i hi x hx)

lemma upper_semicontinuous_sum {f : ι → α → γ} {a : finset ι}
  (ha : ∀ i ∈ a, upper_semicontinuous (f i)) :
  upper_semicontinuous (λ z, (∑ i in a, f i z)) :=
λ x, upper_semicontinuous_at_sum (λ i hi, ha i hi x)

end

/-! #### Infimum -/

section
variables {ι : Sort*} {δ : Type*} [complete_linear_order δ]

lemma upper_semicontinuous_within_at_infi {f : ι → α → δ}
  (h : ∀ i, upper_semicontinuous_within_at (f i) s x) :
  upper_semicontinuous_within_at (λ x', ⨅ i, f i x') s x :=
@lower_semicontinuous_within_at_supr α _ x s ι (order_dual δ) _ f h

lemma upper_semicontinuous_within_at_binfi {p : ι → Prop} {f : Π i (h : p i), α → δ}
  (h : ∀ i hi, upper_semicontinuous_within_at (f i hi) s x) :
  upper_semicontinuous_within_at (λ x', ⨅ i hi, f i hi x') s x :=
upper_semicontinuous_within_at_infi $ λ i, upper_semicontinuous_within_at_infi $ λ hi, h i hi

lemma upper_semicontinuous_at_infi {f : ι → α → δ}
  (h : ∀ i, upper_semicontinuous_at (f i) x) :
  upper_semicontinuous_at (λ x', ⨅ i, f i x') x :=
@lower_semicontinuous_at_supr α _ x ι (order_dual δ) _ f h

lemma upper_semicontinuous_at_binfi {p : ι → Prop} {f : Π i (h : p i), α → δ}
  (h : ∀ i hi, upper_semicontinuous_at (f i hi) x) :
  upper_semicontinuous_at (λ x', ⨅ i hi, f i hi x') x :=
upper_semicontinuous_at_infi $ λ i, upper_semicontinuous_at_infi $ λ hi, h i hi

lemma upper_semicontinuous_on_infi {f : ι → α → δ}
  (h : ∀ i, upper_semicontinuous_on (f i) s) :
  upper_semicontinuous_on (λ x', ⨅ i, f i x') s :=
λ x hx, upper_semicontinuous_within_at_infi (λ i, h i x hx)

lemma upper_semicontinuous_on_binfi {p : ι → Prop} {f : Π i (h : p i), α → δ}
  (h : ∀ i hi, upper_semicontinuous_on (f i hi) s) :
  upper_semicontinuous_on (λ x', ⨅ i hi, f i hi x') s :=
upper_semicontinuous_on_infi $ λ i, upper_semicontinuous_on_infi $ λ hi, h i hi

lemma upper_semicontinuous_infi {f : ι → α → δ}
  (h : ∀ i, upper_semicontinuous (f i)) :
  upper_semicontinuous (λ x', ⨅ i, f i x') :=
λ x, upper_semicontinuous_at_infi (λ i, h i x)

lemma upper_semicontinuous_binfi {p : ι → Prop} {f : Π i (h : p i), α → δ}
  (h : ∀ i hi, upper_semicontinuous (f i hi)) :
  upper_semicontinuous (λ x', ⨅ i hi, f i hi x') :=
upper_semicontinuous_infi $ λ i, upper_semicontinuous_infi $ λ hi, h i hi

end

section
variables {γ : Type*} [linear_order γ] [topological_space γ] [order_topology γ]

lemma continuous_within_at_iff_lower_upper_semicontinuous_within_at {f : α → γ} :
  continuous_within_at f s x ↔
    lower_semicontinuous_within_at f s x ∧ upper_semicontinuous_within_at f s x:=
begin
  refine ⟨λ h, ⟨h.lower_semicontinuous_within_at, h.upper_semicontinuous_within_at⟩, _⟩,
  rintros ⟨h₁, h₂⟩,
  assume v hv,
  simp only [filter.mem_map],
  by_cases Hl : ∃ l, l < f x,
  { rcases exists_Ioc_subset_of_mem_nhds hv Hl with ⟨l, lfx, hl⟩,
    by_cases Hu : ∃ u, f x < u,
    { rcases exists_Ico_subset_of_mem_nhds hv Hu with ⟨u, fxu, hu⟩,
      filter_upwards [h₁ l lfx, h₂ u fxu],
      assume a lfa fau,
      cases le_or_gt (f a) (f x) with h h,
      { exact hl ⟨lfa, h⟩ },
      { exact hu ⟨le_of_lt h, fau⟩ } },
    { simp only [not_exists, not_lt] at Hu,
      filter_upwards [h₁ l lfx],
      assume a lfa,
      exact hl ⟨lfa, Hu (f a)⟩ } },
  { simp only [not_exists, not_lt] at Hl,
    by_cases Hu : ∃ u, f x < u,
    { rcases exists_Ico_subset_of_mem_nhds hv Hu with ⟨u, fxu, hu⟩,
      filter_upwards [h₂ u fxu],
      assume a lfa,
      apply hu,
      exact ⟨Hl (f a), lfa⟩ },
    { simp only [not_exists, not_lt] at Hu,
      apply filter.eventually_of_forall,
      assume a,
      have : f a = f x := le_antisymm (Hu _) (Hl _),
      rw this,
      exact mem_of_mem_nhds hv } }
end

lemma continuous_at_iff_lower_upper_semicontinuous_at {f : α → γ} :
  continuous_at f x ↔ (lower_semicontinuous_at f x ∧ upper_semicontinuous_at f x) :=
by simp_rw [← continuous_within_at_univ, ← lower_semicontinuous_within_at_univ_iff,
  ← upper_semicontinuous_within_at_univ_iff,
  continuous_within_at_iff_lower_upper_semicontinuous_within_at]

lemma continuous_on_iff_lower_upper_semicontinuous_on {f : α → γ} :
  continuous_on f s ↔ (lower_semicontinuous_on f s ∧ upper_semicontinuous_on f s) :=
begin
  simp only [continuous_on, continuous_within_at_iff_lower_upper_semicontinuous_within_at],
  exact ⟨λ H, ⟨λ x hx, (H x hx).1, λ x hx, (H x hx).2⟩, λ H x hx, ⟨H.1 x hx, H.2 x hx⟩⟩
end

lemma continuous_iff_lower_upper_semicontinuous {f : α → γ} :
  continuous f ↔ (lower_semicontinuous f ∧ upper_semicontinuous f) :=
by simp_rw [continuous_iff_continuous_on_univ, continuous_on_iff_lower_upper_semicontinuous_on,
    lower_semicontinuous_on_univ_iff, upper_semicontinuous_on_univ_iff]

end<|MERGE_RESOLUTION|>--- conflicted
+++ resolved
@@ -309,21 +309,13 @@
 
 lemma continuous.comp_lower_semicontinuous_on_antitone
   {g : γ → δ} {f : α → γ} (hg : continuous g) (hf : lower_semicontinuous_on f s)
-<<<<<<< HEAD
   (gmon : antitone g) : upper_semicontinuous_on (g ∘ f) s :=
-=======
-  (gmon : ∀ x y, x ≤ y → g y ≤ g x) : upper_semicontinuous_on (g ∘ f) s :=
->>>>>>> 812d6bbd
 λ x hx, (hg.continuous_at).comp_lower_semicontinuous_within_at_antitone (hf x hx) gmon
 
 lemma continuous.comp_lower_semicontinuous_antitone
   {g : γ → δ} {f : α → γ} (hg : continuous g) (hf : lower_semicontinuous f)
-<<<<<<< HEAD
   (gmon : antitone g) : upper_semicontinuous (g ∘ f) :=
-=======
-  (gmon : ∀ x y, x ≤ y → g y ≤ g x) : upper_semicontinuous (g ∘ f) :=
->>>>>>> 812d6bbd
-λ x, (hg.continuous_at).comp_lower_semicontinuous_at_antitone (hf x) gmon
+(hg.continuous_at).comp_lower_semicontinuous_at_antitone hf gmon
 
 end
 
@@ -751,21 +743,13 @@
 
 lemma continuous.comp_upper_semicontinuous_on_antitone
   {g : γ → δ} {f : α → γ} (hg : continuous g) (hf : upper_semicontinuous_on f s)
-<<<<<<< HEAD
   (gmon : antitone g) : lower_semicontinuous_on (g ∘ f) s :=
-=======
-  (gmon : ∀ x y, x ≤ y → g y ≤ g x) : lower_semicontinuous_on (g ∘ f) s :=
->>>>>>> 812d6bbd
-λ x hx, (hg.continuous_at).comp_upper_semicontinuous_within_at_antitone (hf x hx) gmon
+(hg.continuous_at).comp_upper_semicontinuous_within_at_antitone hf gmon
 
 lemma continuous.comp_upper_semicontinuous_antitone
   {g : γ → δ} {f : α → γ} (hg : continuous g) (hf : upper_semicontinuous f)
-<<<<<<< HEAD
   (gmon : antitone g) : lower_semicontinuous (g ∘ f) :=
-=======
-  (gmon : ∀ x y, x ≤ y → g y ≤ g x) : lower_semicontinuous (g ∘ f) :=
->>>>>>> 812d6bbd
-λ x, (hg.continuous_at).comp_upper_semicontinuous_at_antitone (hf x) gmon
+(hg.continuous_at).comp_upper_semicontinuous_at_antitone hf gmon
 
 end
 
