/-
Copyright (c) 2019 Johan Commelin All rights reserved.
Released under Apache 2.0 license as described in the file LICENSE.
Authors: Johan Commelin
-/
import order.filter.lift
import topology.opens
import topology.algebra.ring
/-!
# Open subgroups of a topological groups

This files builds the lattice `open_subgroup G` of open subgroups in a topological group `G`,
and its additive version `open_add_subgroup`.  This lattice has a top element, the subgroup of all
elements, but no bottom element in general. The trivial subgroup which is the natural candidate
bottom has no reason to be open (this happens only in discrete groups).

Note that this notion is especially relevant in a non-archimedean context, for instance for
`p`-adic groups.

## Main declarations

* `open_subgroup.is_closed`: An open subgroup is automatically closed.
* `subgroup.is_open_mono`: A subgroup containing an open subgroup is open.
                           There are also versions for additive groups, submodules and ideals.
* `open_subgroup.comap`: Open subgroups can be pulled back by a continuous group morphism.

## TODO
* Prove that the identity component of a locally path connected group is an open subgroup.
  Up to now this file is really geared towards non-archimedean algebra, not Lie groups.
-/

open topological_space
open_locale topological_space

/-- The type of open subgroups of a topological additive group. -/
@[ancestor add_subgroup]
structure open_add_subgroup  (G : Type*) [add_group G] [topological_space G]
  extends add_subgroup G :=
(is_open' : is_open carrier)

/-- The type of open subgroups of a topological group. -/
@[ancestor subgroup, to_additive]
structure open_subgroup (G : Type*) [group G] [topological_space G] extends subgroup G :=
(is_open' : is_open carrier)

/-- Reinterpret an `open_subgroup` as a `subgroup`. -/
add_decl_doc open_subgroup.to_subgroup

/-- Reinterpret an `open_add_subgroup` as an `add_subgroup`. -/
add_decl_doc open_add_subgroup.to_add_subgroup

-- Tell Lean that `open_add_subgroup` is a namespace
namespace open_add_subgroup
end open_add_subgroup

namespace open_subgroup
open function topological_space
variables {G : Type*} [group G] [topological_space G]
variables {U V : open_subgroup G} {g : G}

@[to_additive]
instance has_coe_set : has_coe_t (open_subgroup G) (set G) := ⟨λ U, U.1⟩

@[to_additive]
instance : has_mem G (open_subgroup G) := ⟨λ g U, g ∈ (U : set G)⟩

@[to_additive]
instance has_coe_subgroup : has_coe_t (open_subgroup G) (subgroup G) := ⟨to_subgroup⟩

@[to_additive]
instance has_coe_opens : has_coe_t (open_subgroup G) (opens G) := ⟨λ U, ⟨U, U.is_open'⟩⟩

@[simp, norm_cast, to_additive] lemma mem_coe : g ∈ (U : set G) ↔ g ∈ U := iff.rfl
@[simp, norm_cast, to_additive] lemma mem_coe_opens : g ∈ (U : opens G) ↔ g ∈ U := iff.rfl
@[simp, norm_cast, to_additive]
lemma mem_coe_subgroup : g ∈ (U : subgroup G) ↔ g ∈ U := iff.rfl

@[to_additive] lemma coe_injective : injective (coe : open_subgroup G → set G) :=
by { rintros ⟨⟨⟩⟩ ⟨⟨⟩⟩ ⟨h⟩, congr, }

@[ext, to_additive]
lemma ext (h : ∀ x, x ∈ U ↔ x ∈ V) : (U = V) := coe_injective $ set.ext h

@[to_additive]
lemma ext_iff : (U = V) ↔ (∀ x, x ∈ U ↔ x ∈ V) := ⟨λ h x, h ▸ iff.rfl, ext⟩

variable (U)
@[to_additive]
protected lemma is_open : is_open (U : set G) := U.is_open'

@[to_additive]
protected lemma one_mem : (1 : G) ∈ U := U.one_mem'

@[to_additive]
protected lemma inv_mem {g : G} (h : g ∈ U) : g⁻¹ ∈ U := U.inv_mem' h

@[to_additive]
protected lemma mul_mem {g₁ g₂ : G} (h₁ : g₁ ∈ U) (h₂ : g₂ ∈ U) : g₁ * g₂ ∈ U := U.mul_mem' h₁ h₂

@[to_additive]
lemma mem_nhds_one : (U : set G) ∈ 𝓝 (1 : G) :=
is_open.mem_nhds U.is_open U.one_mem
variable {U}

@[to_additive]
instance : has_top (open_subgroup G) := ⟨{ is_open' := is_open_univ, .. (⊤ : subgroup G) }⟩

@[to_additive]
instance : inhabited (open_subgroup G) := ⟨⊤⟩

@[to_additive]
lemma is_closed [has_continuous_mul G] (U : open_subgroup G) : is_closed (U : set G) :=
begin
  apply is_open_compl_iff.1,
  refine is_open_iff_forall_mem_open.2 (λ x hx, ⟨(λ y, y * x⁻¹) ⁻¹' U, _, _, _⟩),
  { intros u hux,
    simp only [set.mem_preimage, set.mem_compl_iff, mem_coe] at hux hx ⊢,
    refine mt (λ hu, _) hx,
    convert U.mul_mem (U.inv_mem hux) hu,
    simp },
  { exact U.is_open.preimage (continuous_mul_right _) },
  { simp [U.one_mem] }
end

section
variables {H : Type*} [group H] [topological_space H]

/-- The product of two open subgroups as an open subgroup of the product group. -/
@[to_additive "The product of two open subgroups as an open subgroup of the product group."]
def prod (U : open_subgroup G) (V : open_subgroup H) : open_subgroup (G × H) :=
{ carrier := (U : set G).prod (V : set H),
  is_open' := U.is_open.prod V.is_open,
  .. (U : subgroup G).prod (V : subgroup H) }

end

@[to_additive]
instance : partial_order (open_subgroup G) :=
{ le := λ U V, ∀ ⦃x⦄, x ∈ U → x ∈ V,
  .. partial_order.lift (coe : open_subgroup G → set G) coe_injective }

@[to_additive]
<<<<<<< HEAD
instance : semilattice_inf (open_subgroup G) :=
=======
instance : order_top (open_subgroup G) :=
{ top := ⊤,
  le_top := λ U, set.subset_univ _ }

@[to_additive]
instance : semilattice_inf_top (open_subgroup G) :=
>>>>>>> e5a79a7a
{ inf := λ U V, { is_open' := is_open.inter U.is_open V.is_open, .. (U : subgroup G) ⊓ V },
  inf_le_left := λ U V, set.inter_subset_left _ _,
  inf_le_right := λ U V, set.inter_subset_right _ _,
  le_inf := λ U V W hV hW, set.subset_inter hV hW,
<<<<<<< HEAD
=======
  ..open_subgroup.order_top,
>>>>>>> e5a79a7a
  ..open_subgroup.partial_order }

@[to_additive]
instance : order_top (open_subgroup G) :=
{ top := ⊤,
  le_top := λ U, set.subset_univ _ }

@[simp, norm_cast, to_additive] lemma coe_inf : (↑(U ⊓ V) : set G) = (U : set G) ∩ V := rfl

@[simp, norm_cast, to_additive] lemma coe_subset : (U : set G) ⊆ V ↔ U ≤ V := iff.rfl

@[simp, norm_cast, to_additive] lemma coe_subgroup_le :
(U : subgroup G) ≤ (V : subgroup G) ↔ U ≤ V := iff.rfl

variables {N : Type*} [group N] [topological_space N]

/-- The preimage of an `open_subgroup` along a continuous `monoid` homomorphism
  is an `open_subgroup`. -/
@[to_additive "The preimage of an `open_add_subgroup` along a continuous `add_monoid` homomorphism
is an `open_add_subgroup`."]
def comap (f : G →* N)
  (hf : continuous f) (H : open_subgroup N) : open_subgroup G :=
{ is_open' := H.is_open.preimage hf,
  .. (H : subgroup N).comap f }

@[simp, to_additive]
lemma coe_comap (H : open_subgroup N) (f : G →* N) (hf : continuous f) :
  (H.comap f hf : set G) = f ⁻¹' H := rfl

@[simp, to_additive]
lemma mem_comap {H : open_subgroup N} {f : G →* N} {hf : continuous f} {x : G} :
  x ∈ H.comap f hf ↔ f x ∈ H := iff.rfl

@[to_additive]
lemma comap_comap {P : Type*} [group P] [topological_space P]
  (K : open_subgroup P) (f₂ : N →* P) (hf₂ : continuous f₂) (f₁ : G →* N) (hf₁ : continuous f₁) :
  (K.comap f₂ hf₂).comap f₁ hf₁ = K.comap (f₂.comp f₁) (hf₂.comp hf₁) :=
rfl

end open_subgroup

namespace subgroup

variables {G : Type*} [group G] [topological_space G] [has_continuous_mul G] (H : subgroup G)

@[to_additive]
lemma is_open_of_mem_nhds {g : G} (hg : (H : set G) ∈ 𝓝 g) :
  is_open (H : set G) :=
begin
  simp only [is_open_iff_mem_nhds, set_like.mem_coe] at hg ⊢,
  intros x hx,
  have : filter.tendsto (λ y, y * (x⁻¹ * g)) (𝓝 x) (𝓝 $ x * (x⁻¹ * g)) :=
    (continuous_id.mul continuous_const).tendsto _,
  rw [mul_inv_cancel_left] at this,
  have := filter.mem_map'.1 (this hg),
  replace hg : g ∈ H := set_like.mem_coe.1 (mem_of_mem_nhds hg),
  simp only [set_like.mem_coe, H.mul_mem_cancel_right (H.mul_mem (H.inv_mem hx) hg)] at this,
  exact this
end

@[to_additive]
lemma is_open_of_open_subgroup {U : open_subgroup G} (h : U.1 ≤ H) :
  is_open (H : set G) :=
H.is_open_of_mem_nhds (filter.mem_of_superset U.mem_nhds_one h)

@[to_additive]
lemma is_open_mono {H₁ H₂ : subgroup G} (h : H₁ ≤ H₂) (h₁ : is_open (H₁  :set G)) :
  is_open (H₂ : set G) :=
@is_open_of_open_subgroup _ _ _ _ H₂ { is_open' := h₁, .. H₁ } h

end subgroup

namespace open_subgroup

variables {G : Type*} [group G] [topological_space G] [has_continuous_mul G]

@[to_additive]
instance : semilattice_sup (open_subgroup G) :=
{ sup := λ U V,
  { is_open' := show is_open (((U : subgroup G) ⊔ V : subgroup G) : set G),
    from subgroup.is_open_mono le_sup_left U.is_open,
    .. ((U : subgroup G) ⊔ V) },
  le_sup_left := λ U V, coe_subgroup_le.1 le_sup_left,
  le_sup_right := λ U V, coe_subgroup_le.1 le_sup_right,
  sup_le := λ U V W hU hV, coe_subgroup_le.1 (sup_le hU hV),
  ..open_subgroup.semilattice_inf }

@[to_additive]
instance : lattice (open_subgroup G) :=
{ ..open_subgroup.semilattice_sup_top, ..open_subgroup.semilattice_inf_top }

end open_subgroup

namespace submodule
open open_add_subgroup
variables {R : Type*} {M : Type*} [comm_ring R]
variables [add_comm_group M] [topological_space M] [topological_add_group M] [module R M]

lemma is_open_mono {U P : submodule R M} (h : U ≤ P) (hU : is_open (U : set M)) :
  is_open (P : set M) :=
@add_subgroup.is_open_mono M _ _ _ U.to_add_subgroup P.to_add_subgroup h hU

end submodule

namespace ideal
variables {R : Type*} [comm_ring R]
variables [topological_space R] [topological_ring R]

lemma is_open_of_open_subideal {U I : ideal R} (h : U ≤ I) (hU : is_open (U : set R)) :
  is_open (I : set R) :=
submodule.is_open_mono h hU

end ideal<|MERGE_RESOLUTION|>--- conflicted
+++ resolved
@@ -140,24 +140,11 @@
   .. partial_order.lift (coe : open_subgroup G → set G) coe_injective }
 
 @[to_additive]
-<<<<<<< HEAD
 instance : semilattice_inf (open_subgroup G) :=
-=======
-instance : order_top (open_subgroup G) :=
-{ top := ⊤,
-  le_top := λ U, set.subset_univ _ }
-
-@[to_additive]
-instance : semilattice_inf_top (open_subgroup G) :=
->>>>>>> e5a79a7a
 { inf := λ U V, { is_open' := is_open.inter U.is_open V.is_open, .. (U : subgroup G) ⊓ V },
   inf_le_left := λ U V, set.inter_subset_left _ _,
   inf_le_right := λ U V, set.inter_subset_right _ _,
   le_inf := λ U V W hV hW, set.subset_inter hV hW,
-<<<<<<< HEAD
-=======
-  ..open_subgroup.order_top,
->>>>>>> e5a79a7a
   ..open_subgroup.partial_order }
 
 @[to_additive]
