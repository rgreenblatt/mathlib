/-
Copyright (c) 2017 Johannes Hölzl. All rights reserved.
Released under Apache 2.0 license as described in the file LICENSE.
Authors: Johannes Hölzl, Mario Carneiro, Floris van Doorn
-/
import data.set.countable
import set_theory.schroeder_bernstein
import data.fintype.card
import data.nat.enat

/-!
# Cardinal Numbers

We define cardinal numbers as a quotient of types under the equivalence relation of equinumerity.

## Main definitions

* `cardinal` the type of cardinal numbers (in a given universe).
* `cardinal.mk α` or `#α` is the cardinality of `α`. The notation `#` lives in the locale
  `cardinal`.
* There is an instance that `cardinal` forms a `canonically_ordered_comm_semiring`.
* Addition `c₁ + c₂` is defined by `cardinal.add_def α β : #α + #β = #(α ⊕ β)`.
* Multiplication `c₁ * c₂` is defined by `cardinal.mul_def : #α * #β = #(α * β)`.
* The order `c₁ ≤ c₂` is defined by `cardinal.le_def α β : #α ≤ #β ↔ nonempty (α ↪ β)`.
* Exponentiation `c₁ ^ c₂` is defined by `cardinal.power_def α β : #α ^ #β = #(β → α)`.
* `cardinal.omega` the cardinality of `ℕ`. This definition is universe polymorphic:
  `cardinal.omega.{u} : cardinal.{u}`
  (contrast with `ℕ : Type`, which lives in a specific universe).
  In some cases the universe level has to be given explicitly.
* `cardinal.min (I : nonempty ι) (c : ι → cardinal)` is the minimal cardinal in the range of `c`.
* `cardinal.succ c` is the successor cardinal, the smallest cardinal larger than `c`.
* `cardinal.sum` is the sum of a collection of cardinals.
* `cardinal.sup` is the supremum of a collection of cardinals.
* `cardinal.powerlt c₁ c₂` or `c₁ ^< c₂` is defined as `sup_{γ < β} α^γ`.

## Main Statements

* Cantor's theorem: `cardinal.cantor c : c < 2 ^ c`.
* König's theorem: `cardinal.sum_lt_prod`

## Implementation notes

* There is a type of cardinal numbers in every universe level:
  `cardinal.{u} : Type (u + 1)` is the quotient of types in `Type u`.
  The operation `cardinal.lift` lifts cardinal numbers to a higher level.
* Cardinal arithmetic specifically for infinite cardinals (like `κ * κ = κ`) is in the file
  `set_theory/cardinal_ordinal.lean`.
* There is an instance `has_pow cardinal`, but this will only fire if Lean already knows that both
  the base and the exponent live in the same universe. As a workaround, you can add
  ```
    local infixr ^ := @has_pow.pow cardinal cardinal cardinal.has_pow
  ```
  to a file. This notation will work even if Lean doesn't know yet that the base and the exponent
  live in the same universe (but no exponents in other types can be used).

## References

* <https://en.wikipedia.org/wiki/Cardinal_number>

## Tags

cardinal number, cardinal arithmetic, cardinal exponentiation, omega,
Cantor's theorem, König's theorem, Konig's theorem
-/

open function set
open_locale classical

universes u v w x
variables {α β : Type u}

/-- The equivalence relation on types given by equivalence (bijective correspondence) of types.
  Quotienting by this equivalence relation gives the cardinal numbers.
-/
instance cardinal.is_equivalent : setoid (Type u) :=
{ r := λα β, nonempty (α ≃ β),
  iseqv := ⟨λα,
    ⟨equiv.refl α⟩,
    λα β ⟨e⟩, ⟨e.symm⟩,
    λα β γ ⟨e₁⟩ ⟨e₂⟩, ⟨e₁.trans e₂⟩⟩ }

/-- `cardinal.{u}` is the type of cardinal numbers in `Type u`,
  defined as the quotient of `Type u` by existence of an equivalence
  (a bijection with explicit inverse). -/
def cardinal : Type (u + 1) := quotient cardinal.is_equivalent

namespace cardinal

/-- The cardinal number of a type -/
def mk : Type u → cardinal := quotient.mk

localized "notation `#` := cardinal.mk" in cardinal

protected lemma eq : mk α = mk β ↔ nonempty (α ≃ β) := quotient.eq

@[simp] theorem mk_def (α : Type u) : @eq cardinal ⟦α⟧ (mk α) := rfl

@[simp] theorem mk_out (c : cardinal) : mk (c.out) = c := quotient.out_eq _

/-- We define the order on cardinal numbers by `mk α ≤ mk β` if and only if
  there exists an embedding (injective function) from α to β. -/
instance : has_le cardinal.{u} :=
⟨λq₁ q₂, quotient.lift_on₂ q₁ q₂ (λα β, nonempty $ α ↪ β) $
  assume α β γ δ ⟨e₁⟩ ⟨e₂⟩,
    propext ⟨assume ⟨e⟩, ⟨e.congr e₁ e₂⟩, assume ⟨e⟩, ⟨e.congr e₁.symm e₂.symm⟩⟩⟩

theorem le_def (α β : Type u) : mk α ≤ mk β ↔ nonempty (α ↪ β) :=
iff.rfl

theorem mk_le_of_injective {α β : Type u} {f : α → β} (hf : injective f) : mk α ≤ mk β :=
⟨⟨f, hf⟩⟩

theorem mk_le_of_surjective {α β : Type u} {f : α → β} (hf : surjective f) : mk β ≤ mk α :=
⟨embedding.of_surjective f hf⟩

theorem le_mk_iff_exists_set {c : cardinal} {α : Type u} :
  c ≤ mk α ↔ ∃ p : set α, mk p = c :=
⟨quotient.induction_on c $ λ β ⟨⟨f, hf⟩⟩,
  ⟨set.range f, eq.symm $ quot.sound ⟨equiv.of_injective f hf⟩⟩,
λ ⟨p, e⟩, e ▸ ⟨⟨subtype.val, λ a b, subtype.eq⟩⟩⟩

theorem out_embedding {c c' : cardinal} : c ≤ c' ↔ nonempty (c.out ↪ c'.out) :=
by { transitivity _, rw [←quotient.out_eq c, ←quotient.out_eq c'], refl }

protected lemma eq_congr : α ≃ β → # α = # β :=
λ h, quot.sound ⟨h⟩

noncomputable instance : linear_order cardinal.{u} :=
{ le          := (≤),
  le_refl     := by rintros ⟨α⟩; exact ⟨embedding.refl _⟩,
  le_trans    := by rintros ⟨α⟩ ⟨β⟩ ⟨γ⟩ ⟨e₁⟩ ⟨e₂⟩; exact ⟨e₁.trans e₂⟩,
  le_antisymm := by rintros ⟨α⟩ ⟨β⟩ ⟨e₁⟩ ⟨e₂⟩; exact quotient.sound (e₁.antisymm e₂),
  le_total    := by rintros ⟨α⟩ ⟨β⟩; exact embedding.total,
  decidable_le := classical.dec_rel _ }

-- short-circuit type class inference
noncomputable instance : distrib_lattice cardinal.{u} := by apply_instance

instance : has_zero cardinal.{u} := ⟨⟦pempty⟧⟩

instance : inhabited cardinal.{u} := ⟨0⟩

@[simp]
lemma eq_zero_of_is_empty {α : Type u} [is_empty α] : mk α = 0 :=
quotient.sound ⟨equiv.equiv_pempty α⟩

lemma eq_zero_iff_is_empty {α : Type u} : mk α = 0 ↔ is_empty α :=
⟨λ e, let ⟨h⟩ := quotient.exact e in
  equiv.equiv_empty_equiv α $ h.trans equiv.empty_equiv_pempty.symm,
  @eq_zero_of_is_empty _⟩

theorem ne_zero_iff_nonempty {α : Type u} : mk α ≠ 0 ↔ nonempty α :=
(not_iff_not.2 eq_zero_iff_is_empty).trans not_is_empty_iff

instance : has_one cardinal.{u} := ⟨⟦punit⟧⟩

instance : nontrivial cardinal.{u} :=
⟨⟨1, 0, ne_zero_iff_nonempty.2 ⟨punit.star⟩⟩⟩

theorem le_one_iff_subsingleton {α : Type u} : mk α ≤ 1 ↔ subsingleton α :=
⟨λ ⟨f⟩, ⟨λ a b, f.injective (subsingleton.elim _ _)⟩,
 λ ⟨h⟩, ⟨⟨λ a, punit.star, λ a b _, h _ _⟩⟩⟩

theorem one_lt_iff_nontrivial {α : Type u} : 1 < mk α ↔ nontrivial α :=
by { rw [← not_iff_not, not_nontrivial_iff_subsingleton, ← le_one_iff_subsingleton], simp }

instance : has_add cardinal.{u} :=
⟨λq₁ q₂, quotient.lift_on₂ q₁ q₂ (λα β, mk (α ⊕ β)) $ assume α β γ δ ⟨e₁⟩ ⟨e₂⟩,
  quotient.sound ⟨equiv.sum_congr e₁ e₂⟩⟩

@[simp] theorem add_def (α β : Type u) : mk α + mk β = mk (α ⊕ β) := rfl

instance : has_mul cardinal.{u} :=
⟨λq₁ q₂, quotient.lift_on₂ q₁ q₂ (λα β, mk (α × β)) $ assume α β γ δ ⟨e₁⟩ ⟨e₂⟩,
  quotient.sound ⟨equiv.prod_congr e₁ e₂⟩⟩

@[simp] theorem mul_def (α β : Type u) : mk α * mk β = mk (α × β) := rfl

private theorem add_comm (a b : cardinal.{u}) : a + b = b + a :=
quotient.induction_on₂ a b $ assume α β, quotient.sound ⟨equiv.sum_comm α β⟩

private theorem mul_comm (a b : cardinal.{u}) : a * b = b * a :=
quotient.induction_on₂ a b $ assume α β, quotient.sound ⟨equiv.prod_comm α β⟩

private theorem zero_add (a : cardinal.{u}) : 0 + a = a :=
quotient.induction_on a $ assume α, quotient.sound ⟨equiv.empty_sum pempty α⟩

private theorem zero_mul (a : cardinal.{u}) : 0 * a = 0 :=
quotient.induction_on a $ assume α, quotient.sound ⟨equiv.pempty_prod α⟩

private theorem one_mul (a : cardinal.{u}) : 1 * a = a :=
quotient.induction_on a $ assume α, quotient.sound ⟨equiv.punit_prod α⟩

private theorem left_distrib (a b c : cardinal.{u}) : a * (b + c) = a * b + a * c :=
quotient.induction_on₃ a b c $ assume α β γ, quotient.sound ⟨equiv.prod_sum_distrib α β γ⟩

protected theorem eq_zero_or_eq_zero_of_mul_eq_zero  {a b : cardinal.{u}} :
  a * b = 0 → a = 0 ∨ b = 0 :=
begin
  refine quotient.induction_on b _,
  refine quotient.induction_on a _,
  intros a b h,
  contrapose h,
  simp_rw [not_or_distrib, ← ne.def] at h,
  have := @prod.nonempty a b (ne_zero_iff_nonempty.mp h.1) (ne_zero_iff_nonempty.mp h.2),
  exact ne_zero_iff_nonempty.mpr this
end

instance : comm_semiring cardinal.{u} :=
{ zero          := 0,
  one           := 1,
  add           := (+),
  mul           := (*),
  zero_add      := zero_add,
  add_zero      := assume a, by rw [add_comm a 0, zero_add a],
  add_assoc     := λa b c, quotient.induction_on₃ a b c $ assume α β γ,
    quotient.sound ⟨equiv.sum_assoc α β γ⟩,
  add_comm      := add_comm,
  zero_mul      := zero_mul,
  mul_zero      := assume a, by rw [mul_comm a 0, zero_mul a],
  one_mul       := one_mul,
  mul_one       := assume a, by rw [mul_comm a 1, one_mul a],
  mul_assoc     := λa b c, quotient.induction_on₃ a b c $ assume α β γ,
    quotient.sound ⟨equiv.prod_assoc α β γ⟩,
  mul_comm      := mul_comm,
  left_distrib  := left_distrib,
  right_distrib := assume a b c,
    by rw [mul_comm (a + b) c, left_distrib c a b, mul_comm c a, mul_comm c b] }

/-- The cardinal exponential. `mk α ^ mk β` is the cardinal of `β → α`. -/
protected def power (a b : cardinal.{u}) : cardinal.{u} :=
quotient.lift_on₂ a b (λα β, mk (β → α)) $ assume α₁ α₂ β₁ β₂ ⟨e₁⟩ ⟨e₂⟩,
  quotient.sound ⟨equiv.arrow_congr e₂ e₁⟩

instance : has_pow cardinal cardinal := ⟨cardinal.power⟩
local infixr ^ := @has_pow.pow cardinal cardinal cardinal.has_pow

@[simp] theorem power_def (α β) : mk α ^ mk β = mk (β → α) := rfl

@[simp] theorem power_zero {a : cardinal} : a ^ 0 = 1 :=
quotient.induction_on a $ assume α, quotient.sound
⟨equiv.pempty_arrow_equiv_punit α⟩

@[simp] theorem power_one {a : cardinal} : a ^ 1 = a :=
quotient.induction_on a $ assume α, quotient.sound
⟨equiv.punit_arrow_equiv α⟩

@[simp] theorem one_power {a : cardinal} : 1 ^ a = 1 :=
quotient.induction_on a $ assume α, quotient.sound
⟨equiv.arrow_punit_equiv_punit α⟩

@[simp] theorem prop_eq_two : mk (ulift Prop) = 2 :=
quot.sound ⟨equiv.ulift.trans $ equiv.Prop_equiv_bool.trans equiv.bool_equiv_punit_sum_punit⟩

@[simp] theorem zero_power {a : cardinal} : a ≠ 0 → 0 ^ a = 0 :=
quotient.induction_on a $ assume α heq,
(ne_zero_iff_nonempty.1 heq).elim $ assume a,
by { haveI : nonempty α := ⟨a⟩, exact quotient.sound ⟨equiv.equiv_pempty _⟩ }

theorem power_ne_zero {a : cardinal} (b) : a ≠ 0 → a ^ b ≠ 0 :=
quotient.induction_on₂ a b $ λ α β h,
let ⟨a⟩ := ne_zero_iff_nonempty.1 h in
ne_zero_iff_nonempty.2 ⟨λ _, a⟩

theorem mul_power {a b c : cardinal} : (a * b) ^ c = a ^ c * b ^ c :=
quotient.induction_on₃ a b c $ assume α β γ,
  quotient.sound ⟨equiv.arrow_prod_equiv_prod_arrow α β γ⟩

theorem power_add {a b c : cardinal} : a ^ (b + c) = a ^ b * a ^ c :=
quotient.induction_on₃ a b c $ assume α β γ,
  quotient.sound ⟨equiv.sum_arrow_equiv_prod_arrow β γ α⟩

theorem power_mul {a b c : cardinal} : a ^ (b * c) = (a ^ b) ^ c :=
by rw [_root_.mul_comm b c];
from (quotient.induction_on₃ a b c $ assume α β γ,
  quotient.sound ⟨equiv.curry γ β α⟩)

@[simp] lemma pow_cast_right (κ : cardinal.{u}) :
  ∀ n : ℕ, (κ ^ (↑n : cardinal.{u})) = @has_pow.pow _ _ monoid.has_pow κ n
| 0 := by simp
| (_+1) := by rw [nat.cast_succ, power_add, power_one, _root_.mul_comm, pow_succ, pow_cast_right]

section order_properties
open sum

protected theorem zero_le : ∀(a : cardinal), 0 ≤ a :=
by rintro ⟨α⟩; exact ⟨embedding.of_is_empty⟩

protected theorem add_le_add : ∀{a b c d : cardinal}, a ≤ b → c ≤ d → a + c ≤ b + d :=
by rintros ⟨α⟩ ⟨β⟩ ⟨γ⟩ ⟨δ⟩ ⟨e₁⟩ ⟨e₂⟩; exact ⟨e₁.sum_map e₂⟩

protected theorem add_le_add_left (a) {b c : cardinal} : b ≤ c → a + b ≤ a + c :=
cardinal.add_le_add (le_refl _)


protected theorem le_iff_exists_add {a b : cardinal} : a ≤ b ↔ ∃ c, b = a + c :=
⟨quotient.induction_on₂ a b $ λ α β ⟨⟨f, hf⟩⟩,
  have (α ⊕ ((range f)ᶜ : set β)) ≃ β, from
    (equiv.sum_congr (equiv.of_injective f hf) (equiv.refl _)).trans $
    (equiv.set.sum_compl (range f)),
  ⟨⟦↥(range f)ᶜ⟧, quotient.sound ⟨this.symm⟩⟩,
 λ ⟨c, e⟩, add_zero a ▸ e.symm ▸ cardinal.add_le_add_left _ (cardinal.zero_le _)⟩

instance : order_bot cardinal.{u} :=
{ bot := 0, bot_le := cardinal.zero_le, ..cardinal.linear_order }

instance : canonically_ordered_comm_semiring cardinal.{u} :=
{ add_le_add_left       := λ a b h c, cardinal.add_le_add_left _ h,
  lt_of_add_lt_add_left := λ a b c, lt_imp_lt_of_le_imp_le (cardinal.add_le_add_left _),
  le_iff_exists_add     := @cardinal.le_iff_exists_add,
  eq_zero_or_eq_zero_of_mul_eq_zero := @cardinal.eq_zero_or_eq_zero_of_mul_eq_zero,
  ..cardinal.order_bot,
  ..cardinal.comm_semiring, ..cardinal.linear_order }

noncomputable instance : canonically_linear_ordered_add_monoid cardinal.{u} :=
{ .. (infer_instance : canonically_ordered_add_monoid cardinal.{u}),
  .. cardinal.linear_order }

@[simp] theorem zero_lt_one : (0 : cardinal) < 1 :=
lt_of_le_of_ne (zero_le _) zero_ne_one

lemma zero_power_le (c : cardinal.{u}) : (0 : cardinal.{u}) ^ c ≤ 1 :=
by { by_cases h : c = 0, rw [h, power_zero], rw [zero_power h], apply zero_le }

theorem power_le_power_left : ∀{a b c : cardinal}, a ≠ 0 → b ≤ c → a ^ b ≤ a ^ c :=
by rintros ⟨α⟩ ⟨β⟩ ⟨γ⟩ hα ⟨e⟩; exact
  let ⟨a⟩ := ne_zero_iff_nonempty.1 hα in
  ⟨@embedding.arrow_congr_right _ _ _ ⟨a⟩ e⟩

theorem power_le_max_power_one {a b c : cardinal} (h : b ≤ c) : a ^ b ≤ max (a ^ c) 1 :=
begin
  by_cases ha : a = 0,
  simp [ha, zero_power_le],
  exact le_trans (power_le_power_left ha h) (le_max_left _ _)
end

theorem power_le_power_right {a b c : cardinal} : a ≤ b → a ^ c ≤ b ^ c :=
quotient.induction_on₃ a b c $ assume α β γ ⟨e⟩, ⟨embedding.arrow_congr_left e⟩

end order_properties

/-- **Cantor's theorem** -/
theorem cantor : ∀(a : cardinal.{u}), a < 2 ^ a :=
by rw ← prop_eq_two; rintros ⟨a⟩; exact ⟨
  ⟨⟨λ a b, ⟨a = b⟩, λ a b h, cast (ulift.up.inj (@congr_fun _ _ _ _ h b)).symm rfl⟩⟩,
  λ ⟨⟨f, hf⟩⟩, cantor_injective (λ s, f (λ a, ⟨s a⟩)) $
    λ s t h, by funext a; injection congr_fun (hf h) a⟩

instance : no_top_order cardinal.{u} :=
{ no_top := λ a, ⟨_, cantor a⟩, ..cardinal.linear_order }

/-- The minimum cardinal in a family of cardinals (the existence
  of which is provided by `injective_min`). -/
noncomputable def min {ι} (I : nonempty ι) (f : ι → cardinal) : cardinal :=
f $ classical.some $
@embedding.min_injective _ (λ i, (f i).out) I

theorem min_eq {ι} (I) (f : ι → cardinal) : ∃ i, min I f = f i :=
⟨_, rfl⟩

theorem min_le {ι I} (f : ι → cardinal) (i) : min I f ≤ f i :=
by rw [← mk_out (min I f), ← mk_out (f i)]; exact
let ⟨g⟩ := classical.some_spec
  (@embedding.min_injective _ (λ i, (f i).out) I) in
⟨g i⟩

theorem le_min {ι I} {f : ι → cardinal} {a} : a ≤ min I f ↔ ∀ i, a ≤ f i :=
⟨λ h i, le_trans h (min_le _ _),
 λ h, let ⟨i, e⟩ := min_eq I f in e.symm ▸ h i⟩

protected theorem wf : @well_founded cardinal.{u} (<) :=
⟨λ a, classical.by_contradiction $ λ h,
  let ι := {c :cardinal // ¬ acc (<) c},
      f : ι → cardinal := subtype.val,
      ⟨⟨c, hc⟩, hi⟩ := @min_eq ι ⟨⟨_, h⟩⟩ f in
    hc (acc.intro _ (λ j ⟨_, h'⟩,
      classical.by_contradiction $ λ hj, h' $
      by have := min_le f ⟨j, hj⟩; rwa hi at this))⟩

instance has_wf : @has_well_founded cardinal.{u} := ⟨(<), cardinal.wf⟩

instance wo : @is_well_order cardinal.{u} (<) := ⟨cardinal.wf⟩

/-- The successor cardinal - the smallest cardinal greater than
  `c`. This is not the same as `c + 1` except in the case of finite `c`. -/
noncomputable def succ (c : cardinal) : cardinal :=
@min {c' // c < c'} ⟨⟨_, cantor _⟩⟩ subtype.val

theorem lt_succ_self (c : cardinal) : c < succ c :=
by cases min_eq _ _ with s e; rw [succ, e]; exact s.2

theorem succ_le {a b : cardinal} : succ a ≤ b ↔ a < b :=
⟨lt_of_lt_of_le (lt_succ_self _), λ h,
  by exact min_le _ (subtype.mk b h)⟩

theorem lt_succ {a b : cardinal} : a < succ b ↔ a ≤ b :=
by rw [← not_le, succ_le, not_lt]

theorem add_one_le_succ (c : cardinal) : c + 1 ≤ succ c :=
begin
  refine quot.induction_on c (λ α, _) (lt_succ_self c),
  refine quot.induction_on (succ (quot.mk setoid.r α)) (λ β h, _),
  cases h.left with f,
  have : ¬ surjective f := λ hn,
    ne_of_lt h (quotient.sound ⟨equiv.of_bijective f ⟨f.injective, hn⟩⟩),
  cases not_forall.1 this with b nex,
  refine ⟨⟨sum.rec (by exact f) _, _⟩⟩,
  { exact λ _, b },
  { intros a b h, rcases a with a|⟨⟨⟨⟩⟩⟩; rcases b with b|⟨⟨⟨⟩⟩⟩,
    { rw f.injective h },
    { exact nex.elim ⟨_, h⟩ },
    { exact nex.elim ⟨_, h.symm⟩ },
    { refl } }
end

lemma succ_ne_zero (c : cardinal) : succ c ≠ 0 :=
by { rw [←pos_iff_ne_zero, lt_succ], apply zero_le }

/-- The indexed sum of cardinals is the cardinality of the
  indexed disjoint union, i.e. sigma type. -/
def sum {ι} (f : ι → cardinal) : cardinal := mk Σ i, (f i).out

theorem le_sum {ι} (f : ι → cardinal) (i) : f i ≤ sum f :=
by rw ← quotient.out_eq (f i); exact
⟨⟨λ a, ⟨i, a⟩, λ a b h, eq_of_heq $ by injection h⟩⟩

@[simp] theorem sum_mk {ι} (f : ι → Type*) : sum (λ i, mk (f i)) = mk (Σ i, f i) :=
quot.sound ⟨equiv.sigma_congr_right $ λ i,
  classical.choice $ quotient.exact $ quot.out_eq $ mk (f i)⟩

theorem sum_const (ι : Type u) (a : cardinal.{u}) : sum (λ _:ι, a) = mk ι * a :=
quotient.induction_on a $ λ α, by simp; exact
  quotient.sound ⟨equiv.sigma_equiv_prod _ _⟩

theorem sum_le_sum {ι} (f g : ι → cardinal) (H : ∀ i, f i ≤ g i) : sum f ≤ sum g :=
⟨(embedding.refl _).sigma_map $ λ i, classical.choice $
  by have := H i; rwa [← quot.out_eq (f i), ← quot.out_eq (g i)] at this⟩

/-- The indexed supremum of cardinals is the smallest cardinal above
  everything in the family. -/
noncomputable def sup {ι} (f : ι → cardinal) : cardinal :=
@min {c // ∀ i, f i ≤ c} ⟨⟨sum f, le_sum f⟩⟩ (λ a, a.1)

theorem le_sup {ι} (f : ι → cardinal) (i) : f i ≤ sup f :=
by dsimp [sup]; cases min_eq _ _ with c hc; rw hc; exact c.2 i

theorem sup_le {ι} {f : ι → cardinal} {a} : sup f ≤ a ↔ ∀ i, f i ≤ a :=
⟨λ h i, le_trans (le_sup _ _) h,
 λ h, by dsimp [sup]; change a with (⟨a, h⟩:subtype _).1; apply min_le⟩

theorem sup_le_sup {ι} (f g : ι → cardinal) (H : ∀ i, f i ≤ g i) : sup f ≤ sup g :=
sup_le.2 $ λ i, le_trans (H i) (le_sup _ _)

theorem sup_le_sum {ι} (f : ι → cardinal) : sup f ≤ sum f :=
sup_le.2 $ le_sum _

theorem sum_le_sup {ι : Type u} (f : ι → cardinal.{u}) : sum f ≤ mk ι * sup.{u u} f :=
by rw ← sum_const; exact sum_le_sum _ _ (le_sup _)

theorem sup_eq_zero {ι} {f : ι → cardinal} [is_empty ι] : sup f = 0 :=
by { rw [← nonpos_iff_eq_zero, sup_le], exact is_empty_elim }

/-- The indexed product of cardinals is the cardinality of the Pi type
  (dependent product). -/
def prod {ι : Type u} (f : ι → cardinal) : cardinal := mk (Π i, (f i).out)

@[simp] theorem prod_mk {ι} (f : ι → Type*) : prod (λ i, mk (f i)) = mk (Π i, f i) :=
quot.sound ⟨equiv.Pi_congr_right $ λ i,
  classical.choice $ quotient.exact $ mk_out $ mk (f i)⟩

theorem prod_const (ι : Type u) (a : cardinal.{u}) : prod (λ _:ι, a) = a ^ mk ι :=
quotient.induction_on a $ by simp

theorem prod_le_prod {ι} (f g : ι → cardinal) (H : ∀ i, f i ≤ g i) : prod f ≤ prod g :=
⟨embedding.Pi_congr_right $ λ i, classical.choice $
  by have := H i; rwa [← mk_out (f i), ← mk_out (g i)] at this⟩

theorem prod_ne_zero {ι} (f : ι → cardinal) : prod f ≠ 0 ↔ ∀ i, f i ≠ 0 :=
begin
  suffices : nonempty (Π i, (f i).out) ↔ ∀ i, nonempty (f i).out,
  { simpa [← ne_zero_iff_nonempty, prod] },
  exact classical.nonempty_pi
end

theorem prod_eq_zero {ι} (f : ι → cardinal) : prod f = 0 ↔ ∃ i, f i = 0 :=
not_iff_not.1 $ by simpa using prod_ne_zero f

/-- The universe lift operation on cardinals. You can specify the universes explicitly with
  `lift.{u v} : cardinal.{u} → cardinal.{max u v}` -/
def lift (c : cardinal.{u}) : cardinal.{max u v} :=
quotient.lift_on c (λ α, ⟦ulift α⟧) $ λ α β ⟨e⟩,
quotient.sound ⟨equiv.ulift.trans $ e.trans equiv.ulift.symm⟩

theorem lift_mk (α) : lift.{u v} (mk α) = mk (ulift.{v u} α) := rfl

theorem lift_umax : lift.{u (max u v)} = lift.{u v} :=
funext $ λ a, quot.induction_on a $ λ α,
quotient.sound ⟨equiv.ulift.trans equiv.ulift.symm⟩

theorem lift_id' (a : cardinal) : lift a = a :=
quot.induction_on a $ λ α, quot.sound ⟨equiv.ulift⟩

@[simp] theorem lift_id : ∀ a, lift.{u u} a = a := lift_id'.{u u}

@[simp] theorem lift_lift (a : cardinal) :
  lift.{(max u v) w} (lift.{u v} a) = lift.{u (max v w)} a :=
quot.induction_on a $ λ α,
quotient.sound ⟨equiv.ulift.trans $ equiv.ulift.trans equiv.ulift.symm⟩

theorem lift_mk_le {α : Type u} {β : Type v} :
  lift.{u (max v w)} (mk α) ≤ lift.{v (max u w)} (mk β) ↔ nonempty (α ↪ β) :=
⟨λ ⟨f⟩, ⟨embedding.congr equiv.ulift equiv.ulift f⟩,
 λ ⟨f⟩, ⟨embedding.congr equiv.ulift.symm equiv.ulift.symm f⟩⟩

/-- A variant of `lift_mk_le` with specialized universes.
Because Lean often can not realize it should use this specialization itself,
we provide this statement separately so you don't have to solve the specialization problem either.
-/
theorem lift_mk_le' {α : Type u} {β : Type v} :
  lift.{u v} (mk α) ≤ lift.{v u} (mk β) ↔ nonempty (α ↪ β) :=
lift_mk_le.{u v 0}

theorem lift_mk_eq {α : Type u} {β : Type v} :
  lift.{u (max v w)} (mk α) = lift.{v (max u w)} (mk β) ↔ nonempty (α ≃ β) :=
quotient.eq.trans
⟨λ ⟨f⟩, ⟨equiv.ulift.symm.trans $ f.trans equiv.ulift⟩,
 λ ⟨f⟩, ⟨equiv.ulift.trans $ f.trans equiv.ulift.symm⟩⟩

/-- A variant of `lift_mk_eq` with specialized universes.
Because Lean often can not realize it should use this specialization itself,
we provide this statement separately so you don't have to solve the specialization problem either.
-/
theorem lift_mk_eq' {α : Type u} {β : Type v} :
  lift.{u v} (mk α) = lift.{v u} (mk β) ↔ nonempty (α ≃ β) :=
lift_mk_eq.{u v 0}

@[simp] theorem lift_le {a b : cardinal} : lift a ≤ lift b ↔ a ≤ b :=
quotient.induction_on₂ a b $ λ α β,
by rw ← lift_umax; exact lift_mk_le

@[simp] theorem lift_inj {a b : cardinal} : lift a = lift b ↔ a = b :=
by simp [le_antisymm_iff]

@[simp] theorem lift_lt {a b : cardinal} : lift a < lift b ↔ a < b :=
by simp [lt_iff_le_not_le, -not_le]

@[simp] theorem lift_zero : lift 0 = 0 :=
quotient.sound ⟨equiv.ulift.trans equiv.pempty_equiv_pempty⟩

@[simp] theorem lift_one : lift 1 = 1 :=
quotient.sound ⟨equiv.ulift.trans equiv.punit_equiv_punit⟩

@[simp] theorem lift_add (a b) : lift (a + b) = lift a + lift b :=
quotient.induction_on₂ a b $ λ α β,
quotient.sound ⟨equiv.ulift.trans (equiv.sum_congr equiv.ulift equiv.ulift).symm⟩

@[simp] theorem lift_mul (a b) : lift (a * b) = lift a * lift b :=
quotient.induction_on₂ a b $ λ α β,
quotient.sound ⟨equiv.ulift.trans (equiv.prod_congr equiv.ulift equiv.ulift).symm⟩

@[simp] theorem lift_power (a b) : lift (a ^ b) = lift a ^ lift b :=
quotient.induction_on₂ a b $ λ α β,
quotient.sound ⟨equiv.ulift.trans (equiv.arrow_congr equiv.ulift equiv.ulift).symm⟩

@[simp] theorem lift_two_power (a) : lift (2 ^ a) = 2 ^ lift a :=
by simp [bit0]

@[simp] theorem lift_min {ι I} (f : ι → cardinal) : lift (min I f) = min I (lift ∘ f) :=
le_antisymm (le_min.2 $ λ a, lift_le.2 $ min_le _ a) $
let ⟨i, e⟩ := min_eq I (lift ∘ f) in
by rw e; exact lift_le.2 (le_min.2 $ λ j, lift_le.1 $
by have := min_le (lift ∘ f) j; rwa e at this)

theorem lift_down {a : cardinal.{u}} {b : cardinal.{max u v}} :
  b ≤ lift a → ∃ a', lift a' = b :=
quotient.induction_on₂ a b $ λ α β,
by dsimp; rw [← lift_id (mk β), ← lift_umax, ← lift_umax.{u v}, lift_mk_le]; exact
λ ⟨f⟩, ⟨mk (set.range f), eq.symm $ lift_mk_eq.2
  ⟨embedding.equiv_of_surjective
    (embedding.cod_restrict _ f set.mem_range_self)
    $ λ ⟨a, ⟨b, e⟩⟩, ⟨b, subtype.eq e⟩⟩⟩

theorem le_lift_iff {a : cardinal.{u}} {b : cardinal.{max u v}} :
  b ≤ lift a ↔ ∃ a', lift a' = b ∧ a' ≤ a :=
⟨λ h, let ⟨a', e⟩ := lift_down h in ⟨a', e, lift_le.1 $ e.symm ▸ h⟩,
 λ ⟨a', e, h⟩, e ▸ lift_le.2 h⟩

theorem lt_lift_iff {a : cardinal.{u}} {b : cardinal.{max u v}} :
  b < lift a ↔ ∃ a', lift a' = b ∧ a' < a :=
⟨λ h, let ⟨a', e⟩ := lift_down (le_of_lt h) in
      ⟨a', e, lift_lt.1 $ e.symm ▸ h⟩,
 λ ⟨a', e, h⟩, e ▸ lift_lt.2 h⟩

@[simp] theorem lift_succ (a) : lift (succ a) = succ (lift a) :=
le_antisymm
  (le_of_not_gt $ λ h, begin
    rcases lt_lift_iff.1 h with ⟨b, e, h⟩,
    rw [lt_succ, ← lift_le, e] at h,
    exact not_lt_of_le h (lt_succ_self _)
  end)
  (succ_le.2 $ lift_lt.2 $ lt_succ_self _)

@[simp] theorem lift_max {a : cardinal.{u}} {b : cardinal.{v}} :
  lift.{u (max v w)} a = lift.{v (max u w)} b ↔ lift.{u v} a = lift.{v u} b :=
calc lift.{u (max v w)} a = lift.{v (max u w)} b
  ↔ lift.{(max u v) w} (lift.{u v} a)
    = lift.{(max u v) w} (lift.{v u} b) : by simp
  ... ↔ lift.{u v} a = lift.{v u} b : lift_inj

theorem mk_prod {α : Type u} {β : Type v} :
  mk (α × β) = lift.{u v} (mk α) * lift.{v u} (mk β) :=
quotient.sound ⟨equiv.prod_congr (equiv.ulift).symm (equiv.ulift).symm⟩

theorem sum_const_eq_lift_mul (ι : Type u) (a : cardinal.{v}) :
  sum (λ _:ι, a) = lift.{u v} (mk ι) * lift.{v u} a :=
begin
  apply quotient.induction_on a,
  intro α,
  simp only [cardinal.mk_def, cardinal.sum_mk, cardinal.lift_id],
  convert mk_prod using 1,
  exact quotient.sound ⟨equiv.sigma_equiv_prod ι α⟩,
end

protected lemma le_sup_iff {ι : Type v} {f : ι → cardinal.{max v w}} {c : cardinal} :
  (c ≤ sup f) ↔ (∀ b, (∀ i, f i ≤ b) → c ≤ b) :=
⟨λ h b hb, le_trans h (sup_le.mpr hb), λ h, h _ $ λ i, le_sup f i⟩

/-- The lift of a supremum is the supremum of the lifts. -/
lemma lift_sup {ι : Type v} (f : ι → cardinal.{max v w}) :
  lift.{(max v w) u} (sup.{v w} f) =
    sup.{v (max u w)} (λ i : ι, lift.{(max v w) u} (f i)) :=
begin
  apply le_antisymm,
  { rw [cardinal.le_sup_iff], intros c hc, by_contra h,
    obtain ⟨d, rfl⟩ := cardinal.lift_down (not_le.mp h).le,
    simp only [lift_le, sup_le] at h hc,
    exact h hc },
  { simp only [cardinal.sup_le, lift_le, le_sup, implies_true_iff] }
end

/-- To prove that the lift of a supremum is bounded by some cardinal `t`,
it suffices to show that the lift of each cardinal is bounded by `t`. -/
lemma lift_sup_le {ι : Type v} (f : ι → cardinal.{max v w})
  (t : cardinal.{max u v w}) (w : ∀ i, lift.{_ u} (f i) ≤ t) :
  lift.{(max v w) u} (sup f) ≤ t :=
by { rw lift_sup, exact sup_le.mpr w, }

@[simp] lemma lift_sup_le_iff {ι : Type v} (f : ι → cardinal.{max v w}) (t : cardinal.{max u v w}) :
  lift.{(max v w) u} (sup f) ≤ t ↔ ∀ i, lift.{_ u} (f i) ≤ t :=
⟨λ h i, (lift_le.mpr (le_sup f i)).trans h,
 λ h, lift_sup_le f t h⟩

universes v' w'

/--
To prove an inequality between the lifts to a common universe of two different supremums,
it suffices to show that the lift of each cardinal from the smaller supremum
if bounded by the lift of some cardinal from the larger supremum.
-/
lemma lift_sup_le_lift_sup
  {ι : Type v} {ι' : Type v'} (f : ι → cardinal.{max v w}) (f' : ι' → cardinal.{max v' w'})
  (g : ι → ι') (h : ∀ i, lift.{_ (max v' w')} (f i) ≤ lift.{_ (max v w)} (f' (g i))) :
  lift.{_ (max v' w')} (sup f) ≤ lift.{_ (max v w)} (sup f') :=
begin
  apply lift_sup_le.{(max v' w')} f,
  intro i,
  apply le_trans (h i),
  simp only [lift_le],
  apply le_sup,
end

/-- A variant of `lift_sup_le_lift_sup` with universes specialized via `w = v` and `w' = v'`.
This is sometimes necessary to avoid universe unification issues. -/
lemma lift_sup_le_lift_sup'
  {ι : Type v} {ι' : Type v'} (f : ι → cardinal.{v}) (f' : ι' → cardinal.{v'})
  (g : ι → ι') (h : ∀ i, lift.{_ v'} (f i) ≤ lift.{_ v} (f' (g i))) :
  lift.{_ v'} (sup.{v v} f) ≤ lift.{_ v} (sup.{v' v'} f') :=
lift_sup_le_lift_sup f f' g h

/-- `ω` is the smallest infinite cardinal, also known as ℵ₀. -/
def omega : cardinal.{u} := lift (mk ℕ)

lemma mk_nat : mk nat = omega := (lift_id _).symm

theorem omega_ne_zero : omega ≠ 0 :=
ne_zero_iff_nonempty.2 ⟨⟨0⟩⟩

theorem omega_pos : 0 < omega :=
pos_iff_ne_zero.2 omega_ne_zero

@[simp] theorem lift_omega : lift omega = omega := lift_lift _

/- properties about the cast from nat -/

@[simp] theorem mk_fin : ∀ (n : ℕ), mk (fin n) = n
| 0     := quotient.sound ⟨equiv.equiv_pempty _⟩
| (n+1) := by rw [nat.cast_succ, ← mk_fin]; exact
  quotient.sound (fintype.card_eq.1 $ by simp)

@[simp] theorem lift_nat_cast (n : ℕ) : lift n = n :=
by induction n; simp *

lemma lift_eq_nat_iff {a : cardinal.{u}} {n : ℕ} : lift.{u v} a = n ↔ a = n :=
by rw [← lift_nat_cast.{u v} n, lift_inj]

lemma nat_eq_lift_eq_iff {n : ℕ} {a : cardinal.{u}} :
  (n : cardinal) = lift.{u v} a ↔ (n : cardinal) = a :=
by rw [← lift_nat_cast.{u v} n, lift_inj]

theorem lift_mk_fin (n : ℕ) : lift (mk (fin n)) = n := by simp

theorem fintype_card (α : Type u) [fintype α] : mk α = fintype.card α :=
by rw [← lift_mk_fin.{u}, ← lift_id (mk α), lift_mk_eq.{u 0 u}];
   exact fintype.card_eq.1 (by simp)

theorem card_le_of_finset {α} (s : finset α) :
  (s.card : cardinal) ≤ cardinal.mk α :=
begin
  rw (_ : (s.card : cardinal) = cardinal.mk s),
  { exact ⟨function.embedding.subtype _⟩ },
  rw [cardinal.fintype_card, fintype.card_coe]
end

@[simp, norm_cast] theorem nat_cast_pow {m n : ℕ} : (↑(pow m n) : cardinal) = m ^ n :=
by induction n; simp [pow_succ', -_root_.add_comm, power_add, *]

@[simp, norm_cast] theorem nat_cast_le {m n : ℕ} : (m : cardinal) ≤ n ↔ m ≤ n :=
by rw [← lift_mk_fin, ← lift_mk_fin, lift_le]; exact
⟨λ ⟨⟨f, hf⟩⟩, by simpa only [fintype.card_fin] using fintype.card_le_of_injective f hf,
  λ h, ⟨(fin.cast_le h).to_embedding⟩⟩

@[simp, norm_cast] theorem nat_cast_lt {m n : ℕ} : (m : cardinal) < n ↔ m < n :=
by simp [lt_iff_le_not_le, -not_le]

@[simp, norm_cast] theorem nat_cast_inj {m n : ℕ} : (m : cardinal) = n ↔ m = n :=
by simp [le_antisymm_iff]

@[simp, norm_cast, priority 900] theorem nat_succ (n : ℕ) : (n.succ : cardinal) = succ n :=
le_antisymm (add_one_le_succ _) (succ_le.2 $ nat_cast_lt.2 $ nat.lt_succ_self _)

@[simp] theorem succ_zero : succ 0 = 1 :=
by norm_cast

theorem card_le_of {α : Type u} {n : ℕ} (H : ∀ s : finset α, s.card ≤ n) :
  # α ≤ n :=
begin
  refine lt_succ.1 (lt_of_not_ge $ λ hn, _),
  rw [← cardinal.nat_succ, ← cardinal.lift_mk_fin n.succ] at hn,
  cases hn with f,
  refine not_lt_of_le (H $ finset.univ.map f) _,
  rw [finset.card_map, ← fintype.card, fintype.card_ulift, fintype.card_fin],
  exact n.lt_succ_self
end

theorem cantor' (a) {b : cardinal} (hb : 1 < b) : a < b ^ a :=
by rw [← succ_le, (by norm_cast : succ 1 = 2)] at hb;
   exact lt_of_lt_of_le (cantor _) (power_le_power_right hb)

theorem one_le_iff_pos {c : cardinal} : 1 ≤ c ↔ 0 < c :=
by rw [← succ_zero, succ_le]

theorem one_le_iff_ne_zero {c : cardinal} : 1 ≤ c ↔ c ≠ 0 :=
by rw [one_le_iff_pos, pos_iff_ne_zero]

theorem nat_lt_omega (n : ℕ) : (n : cardinal.{u}) < omega :=
succ_le.1 $ by rw [← nat_succ, ← lift_mk_fin, omega, lift_mk_le.{0 0 u}]; exact
⟨⟨coe, λ a b, fin.ext⟩⟩

@[simp] theorem one_lt_omega : 1 < omega :=
by simpa using nat_lt_omega 1

theorem lt_omega {c : cardinal.{u}} : c < omega ↔ ∃ n : ℕ, c = n :=
⟨λ h, begin
  rcases lt_lift_iff.1 h with ⟨c, rfl, h'⟩,
  rcases le_mk_iff_exists_set.1 h'.1 with ⟨S, rfl⟩,
  suffices : finite S,
  { cases this, resetI,
    existsi fintype.card S,
    rw [← lift_nat_cast.{0 u}, lift_inj, fintype_card S] },
  by_contra nf,
  have P : ∀ (n : ℕ) (IH : ∀ i<n, S), ∃ a : S, ¬ ∃ y h, IH y h = a :=
    λ n IH,
    let g : {i | i < n} → S := λ ⟨i, h⟩, IH i h in
    not_forall.1 (λ h, nf
      ⟨fintype.of_surjective g (λ a, subtype.exists.2 (h a))⟩),
  let F : ℕ → S := nat.lt_wf.fix (λ n IH, classical.some (P n IH)),
  refine not_le_of_lt h' ⟨⟨F, _⟩⟩,
  suffices : ∀ (n : ℕ) (m < n), F m ≠ F n,
  { refine λ m n, not_imp_not.1 (λ ne, _),
    rcases lt_trichotomy m n with h|h|h,
    { exact this n m h },
    { contradiction },
    { exact (this m n h).symm } },
  intros n m h,
  have := classical.some_spec (P n (λ y _, F y)),
  rw [← show F n = classical.some (P n (λ y _, F y)),
      from nat.lt_wf.fix_eq (λ n IH, classical.some (P n IH)) n] at this,
  exact λ e, this ⟨m, h, e⟩,
end, λ ⟨n, e⟩, e.symm ▸ nat_lt_omega _⟩

theorem omega_le {c : cardinal.{u}} : omega ≤ c ↔ ∀ n : ℕ, (n:cardinal) ≤ c :=
⟨λ h n, le_trans (le_of_lt (nat_lt_omega _)) h,
 λ h, le_of_not_lt $ λ hn, begin
  rcases lt_omega.1 hn with ⟨n, rfl⟩,
  exact not_le_of_lt (nat.lt_succ_self _) (nat_cast_le.1 (h (n+1)))
end⟩

theorem lt_omega_iff_fintype {α : Type u} : mk α < omega ↔ nonempty (fintype α) :=
lt_omega.trans ⟨λ ⟨n, e⟩, begin
  rw [← lift_mk_fin n] at e,
  cases quotient.exact e with f,
  exact ⟨fintype.of_equiv _ f.symm⟩
end, λ ⟨_⟩, by exactI ⟨_, fintype_card _⟩⟩

theorem lt_omega_iff_finite {α} {S : set α} : mk S < omega ↔ finite S :=
lt_omega_iff_fintype

instance can_lift_cardinal_nat : can_lift cardinal ℕ :=
⟨ coe, λ x, x < omega, λ x hx, let ⟨n, hn⟩ := lt_omega.mp hx in ⟨n, hn.symm⟩⟩

theorem add_lt_omega {a b : cardinal} (ha : a < omega) (hb : b < omega) : a + b < omega :=
match a, b, lt_omega.1 ha, lt_omega.1 hb with
| _, _, ⟨m, rfl⟩, ⟨n, rfl⟩ := by rw [← nat.cast_add]; apply nat_lt_omega
end

lemma add_lt_omega_iff {a b : cardinal} : a + b < omega ↔ a < omega ∧ b < omega :=
⟨λ h, ⟨lt_of_le_of_lt (self_le_add_right _ _) h, lt_of_le_of_lt (self_le_add_left _ _) h⟩,
  λ⟨h1, h2⟩, add_lt_omega h1 h2⟩

theorem mul_lt_omega {a b : cardinal} (ha : a < omega) (hb : b < omega) : a * b < omega :=
match a, b, lt_omega.1 ha, lt_omega.1 hb with
| _, _, ⟨m, rfl⟩, ⟨n, rfl⟩ := by rw [← nat.cast_mul]; apply nat_lt_omega
end

lemma mul_lt_omega_iff {a b : cardinal} : a * b < omega ↔ a = 0 ∨ b = 0 ∨ a < omega ∧ b < omega :=
begin
  split,
  { intro h, by_cases ha : a = 0, { left, exact ha },
    right, by_cases hb : b = 0, { left, exact hb },
    right, rw [← ne, ← one_le_iff_ne_zero] at ha hb, split,
    { rw [← mul_one a],
      refine lt_of_le_of_lt (mul_le_mul' (le_refl a) hb) h },
    { rw [← _root_.one_mul b],
      refine lt_of_le_of_lt (mul_le_mul' ha (le_refl b)) h }},
  rintro (rfl|rfl|⟨ha,hb⟩); simp only [*, mul_lt_omega, omega_pos, _root_.zero_mul, mul_zero]
end

lemma mul_lt_omega_iff_of_ne_zero {a b : cardinal} (ha : a ≠ 0) (hb : b ≠ 0) :
  a * b < omega ↔ a < omega ∧ b < omega :=
by simp [mul_lt_omega_iff, ha, hb]

theorem power_lt_omega {a b : cardinal} (ha : a < omega) (hb : b < omega) : a ^ b < omega :=
match a, b, lt_omega.1 ha, lt_omega.1 hb with
| _, _, ⟨m, rfl⟩, ⟨n, rfl⟩ := by rw [← nat_cast_pow]; apply nat_lt_omega
end

lemma eq_one_iff_unique {α : Type*} :
  mk α = 1 ↔ subsingleton α ∧ nonempty α :=
calc mk α = 1 ↔ mk α ≤ 1 ∧ ¬mk α < 1 : eq_iff_le_not_lt
          ... ↔ subsingleton α ∧ nonempty α :
begin
  apply and_congr le_one_iff_subsingleton,
  push_neg,
  rw [one_le_iff_ne_zero, ne_zero_iff_nonempty]
end

theorem infinite_iff {α : Type u} : infinite α ↔ omega ≤ mk α :=
by rw [←not_lt, lt_omega_iff_fintype, not_nonempty_iff, is_empty_fintype]

lemma denumerable_iff {α : Type u} : nonempty (denumerable α) ↔ mk α = omega :=
⟨λ⟨h⟩, quotient.sound $ by exactI ⟨ (denumerable.eqv α).trans equiv.ulift.symm ⟩,
 λ h, by { cases quotient.exact h with f, exact ⟨denumerable.mk' $ f.trans equiv.ulift⟩ }⟩

lemma countable_iff (s : set α) : countable s ↔ mk s ≤ omega :=
begin
  rw [countable_iff_exists_injective], split,
  rintro ⟨f, hf⟩, exact ⟨embedding.trans ⟨f, hf⟩ equiv.ulift.symm.to_embedding⟩,
  rintro ⟨f'⟩, cases embedding.trans f' equiv.ulift.to_embedding with f hf, exact ⟨f, hf⟩
end

/-- This function sends finite cardinals to the corresponding natural, and infinite cardinals
  to 0. -/
noncomputable def to_nat : zero_hom cardinal ℕ :=
⟨λ c, if h : c < omega.{v} then classical.some (lt_omega.1 h) else 0,
  begin
    have h : 0 < omega := nat_lt_omega 0,
    rw [dif_pos h, ← cardinal.nat_cast_inj, ← classical.some_spec (lt_omega.1 h), nat.cast_zero],
  end⟩

lemma to_nat_apply_of_lt_omega {c : cardinal} (h : c < omega) :
  c.to_nat = classical.some (lt_omega.1 h) :=
dif_pos h

@[simp]
lemma to_nat_apply_of_omega_le {c : cardinal} (h : omega ≤ c) :
  c.to_nat = 0 :=
dif_neg (not_lt_of_le h)

@[simp]
lemma cast_to_nat_of_lt_omega {c : cardinal} (h : c < omega) :
  ↑c.to_nat = c :=
by rw [to_nat_apply_of_lt_omega h, ← classical.some_spec (lt_omega.1 h)]

@[simp]
lemma cast_to_nat_of_omega_le {c : cardinal} (h : omega ≤ c) :
  ↑c.to_nat = (0 : cardinal) :=
by rw [to_nat_apply_of_omega_le h, nat.cast_zero]

@[simp]
lemma to_nat_cast (n : ℕ) : cardinal.to_nat n = n :=
begin
  rw [to_nat_apply_of_lt_omega (nat_lt_omega n), ← nat_cast_inj],
  exact (classical.some_spec (lt_omega.1 (nat_lt_omega n))).symm,
end

/-- `to_nat` has a right-inverse: coercion. -/
lemma to_nat_right_inverse : function.right_inverse (coe : ℕ → cardinal) to_nat := to_nat_cast

lemma to_nat_surjective : surjective to_nat := to_nat_right_inverse.surjective

lemma nat_cast_injective : injective (coe : ℕ → cardinal) :=
to_nat_right_inverse.left_inverse.injective

@[simp]
lemma mk_to_nat_of_infinite [h : infinite α] : (mk α).to_nat = 0 :=
dif_neg (not_lt_of_le (infinite_iff.1 h))

@[simp]
lemma mk_to_nat_eq_card [fintype α] : (mk α).to_nat = fintype.card α :=
by simp [fintype_card]

@[simp]
lemma zero_to_nat : cardinal.to_nat 0 = 0 :=
by rw [← to_nat_cast 0, nat.cast_zero]

@[simp]
lemma one_to_nat : cardinal.to_nat 1 = 1 :=
by rw [← to_nat_cast 1, nat.cast_one]

lemma to_nat_mul (x y : cardinal) : (x * y).to_nat = x.to_nat * y.to_nat :=
begin
  by_cases hx1 : x = 0,
<<<<<<< HEAD
  { rw [comm_semiring.mul_comm, hx1, mul_zero, cardinal.zero_to_nat, nat.zero_mul] },
  by_cases hy1 : y = 0,
  { rw [hy1, cardinal.zero_to_nat, mul_zero, mul_zero, cardinal.zero_to_nat] },
  cases lt_or_ge x cardinal.omega with hx2 hx2,
  { cases lt_or_ge y cardinal.omega with hy2 hy2,
    { rw [cardinal.to_nat_apply_of_lt_omega (cardinal.mul_lt_omega hx2 hy2),
          cardinal.to_nat_apply_of_lt_omega hx2, cardinal.to_nat_apply_of_lt_omega hy2,
          ←cardinal.nat_cast_inj, nat.cast_mul, ←classical.some_spec (cardinal.lt_omega.mp hx2),
          ←classical.some_spec (cardinal.lt_omega.mp hy2),
          ←classical.some_spec (cardinal.lt_omega.mp (cardinal.mul_lt_omega hx2 hy2))] },
    { rw [cardinal.to_nat_apply_of_omega_le hy2, mul_zero, cardinal.to_nat_apply_of_omega_le],
      rw [←not_lt, cardinal.mul_lt_omega_iff_of_ne_zero hx1 hy1, not_and_distrib, not_lt, not_lt],
      exact or.inr hy2 } },
  { rw [cardinal.to_nat_apply_of_omega_le hx2, nat.zero_mul, cardinal.to_nat_apply_of_omega_le],
    rw [←not_lt, cardinal.mul_lt_omega_iff_of_ne_zero hx1 hy1, not_and_distrib, not_lt, not_lt],
    exact or.inl hx2 },
=======
  { rw [comm_semiring.mul_comm, hx1, mul_zero, zero_to_nat, nat.zero_mul] },
  by_cases hy1 : y = 0,
  { rw [hy1, zero_to_nat, mul_zero, mul_zero, zero_to_nat] },
  refine nat_cast_injective (eq.trans _ (nat.cast_mul _ _).symm),
  cases lt_or_ge x omega with hx2 hx2,
  { cases lt_or_ge y omega with hy2 hy2,
    { rw [cast_to_nat_of_lt_omega, cast_to_nat_of_lt_omega hx2, cast_to_nat_of_lt_omega hy2],
      exact mul_lt_omega hx2 hy2 },
    { rw [cast_to_nat_of_omega_le hy2, mul_zero, cast_to_nat_of_omega_le],
      exact not_lt.mp (mt (mul_lt_omega_iff_of_ne_zero hx1 hy1).mp (λ h, not_lt.mpr hy2 h.2)) } },
  { rw [cast_to_nat_of_omega_le hx2, _root_.zero_mul, cast_to_nat_of_omega_le],
    exact not_lt.mp (mt (mul_lt_omega_iff_of_ne_zero hx1 hy1).mp (λ h, not_lt.mpr hx2 h.1)) },
>>>>>>> 2ea1650d
end

/-- This function sends finite cardinals to the corresponding natural, and infinite cardinals
  to `⊤`. -/
noncomputable def to_enat : cardinal →+ enat :=
{ to_fun := λ c, if c < omega.{v} then c.to_nat else ⊤,
  map_zero' := by simp [if_pos (lt_trans zero_lt_one one_lt_omega)],
  map_add' := λ x y, begin
    by_cases hx : x < omega,
    { obtain ⟨x0, rfl⟩ := lt_omega.1 hx,
      by_cases hy : y < omega,
      { obtain ⟨y0, rfl⟩ := lt_omega.1 hy,
        simp only [add_lt_omega hx hy, hx, hy, to_nat_cast, if_true],
        rw [← nat.cast_add, to_nat_cast, enat.coe_add] },
      { rw [if_neg hy, if_neg, enat.add_top],
        contrapose! hy,
        apply lt_of_le_of_lt le_add_self hy } },
    { rw [if_neg hx, if_neg, enat.top_add],
      contrapose! hx,
      apply lt_of_le_of_lt le_self_add hx },
  end }

@[simp]
lemma to_enat_apply_of_lt_omega {c : cardinal} (h : c < omega) :
  c.to_enat = c.to_nat :=
if_pos h

@[simp]
lemma to_enat_apply_of_omega_le {c : cardinal} (h : omega ≤ c) :
  c.to_enat = ⊤ :=
if_neg (not_lt_of_le h)

@[simp]
lemma to_enat_cast (n : ℕ) : cardinal.to_enat n = n :=
by rw [to_enat_apply_of_lt_omega (nat_lt_omega n), to_nat_cast]

@[simp]
lemma mk_to_enat_of_infinite [h : infinite α] : (mk α).to_enat = ⊤ :=
to_enat_apply_of_omega_le (infinite_iff.1 h)

lemma to_enat_surjective : surjective to_enat :=
begin
  intro x,
  exact enat.cases_on x ⟨omega, to_enat_apply_of_omega_le (le_refl omega)⟩
    (λ n, ⟨n, to_enat_cast n⟩),
end

@[simp]
lemma mk_to_enat_eq_coe_card [fintype α] : (mk α).to_enat = fintype.card α :=
by simp [fintype_card]

lemma mk_int : mk ℤ = omega :=
denumerable_iff.mp ⟨by apply_instance⟩

lemma mk_pnat : mk ℕ+ = omega :=
denumerable_iff.mp ⟨by apply_instance⟩

lemma two_le_iff : (2 : cardinal) ≤ mk α ↔ ∃x y : α, x ≠ y :=
begin
  split,
  { rintro ⟨f⟩, refine ⟨f $ sum.inl ⟨⟩, f $ sum.inr ⟨⟩, _⟩, intro h, cases f.2 h },
  { rintro ⟨x, y, h⟩, by_contra h',
    rw [not_le, ←nat.cast_two, nat_succ, lt_succ, nat.cast_one, le_one_iff_subsingleton] at h',
    apply h, exactI subsingleton.elim _ _ }
end

lemma two_le_iff' (x : α) : (2 : cardinal) ≤ mk α ↔ ∃y : α, x ≠ y :=
begin
  rw [two_le_iff],
  split,
  { rintro ⟨y, z, h⟩, refine classical.by_cases (λ(h' : x = y), _) (λ h', ⟨y, h'⟩),
    rw [←h'] at h, exact ⟨z, h⟩ },
  { rintro ⟨y, h⟩, exact ⟨x, y, h⟩ }
end

/-- **König's theorem** -/
theorem sum_lt_prod {ι} (f g : ι → cardinal) (H : ∀ i, f i < g i) : sum f < prod g :=
lt_of_not_ge $ λ ⟨F⟩, begin
  have : inhabited (Π (i : ι), (g i).out),
  { refine ⟨λ i, classical.choice $ ne_zero_iff_nonempty.1 _⟩,
    rw mk_out,
    exact ne_of_gt (lt_of_le_of_lt (zero_le _) (H i)) }, resetI,
  let G := inv_fun F,
  have sG : surjective G := inv_fun_surjective F.2,
  choose C hc using show ∀ i, ∃ b, ∀ a, G ⟨i, a⟩ i ≠ b,
  { assume i,
    simp only [- not_exists, not_exists.symm, not_forall.symm],
    refine λ h, not_le_of_lt (H i) _,
    rw [← mk_out (f i), ← mk_out (g i)],
    exact ⟨embedding.of_surjective _ h⟩ },
  exact (let ⟨⟨i, a⟩, h⟩ := sG C in hc i a (congr_fun h _))
end

@[simp] theorem mk_empty : mk empty = 0 :=
fintype_card empty

@[simp] theorem mk_pempty : mk pempty = 0 :=
fintype_card pempty

@[simp] theorem mk_plift_of_false {p : Prop} (h : ¬ p) : mk (plift p) = 0 :=
by { haveI : is_empty p := ⟨h⟩, exact quotient.sound ⟨equiv.plift.trans $ equiv.equiv_pempty _⟩ }

theorem mk_unit : mk unit = 1 :=
(fintype_card unit).trans nat.cast_one

@[simp] theorem mk_punit : mk punit = 1 :=
(fintype_card punit).trans nat.cast_one

@[simp] theorem mk_singleton {α : Type u} (x : α) : mk ({x} : set α) = 1 :=
quotient.sound ⟨equiv.set.singleton x⟩

@[simp] theorem mk_plift_of_true {p : Prop} (h : p) : mk (plift p) = 1 :=
quotient.sound ⟨equiv.plift.trans $ equiv.prop_equiv_punit h⟩

@[simp] theorem mk_bool : mk bool = 2 :=
quotient.sound ⟨equiv.bool_equiv_punit_sum_punit⟩

@[simp] theorem mk_Prop : mk Prop = 2 :=
(quotient.sound ⟨equiv.Prop_equiv_bool⟩ : mk Prop = mk bool).trans mk_bool

@[simp] theorem mk_set {α : Type u} : mk (set α) = 2 ^ mk α :=
begin
  rw [← prop_eq_two, cardinal.power_def (ulift Prop) α, cardinal.eq],
  exact ⟨equiv.arrow_congr (equiv.refl _) equiv.ulift.symm⟩,
end

@[simp] theorem mk_option {α : Type u} : mk (option α) = mk α + 1 :=
quotient.sound ⟨equiv.option_equiv_sum_punit α⟩

theorem mk_list_eq_sum_pow (α : Type u) : mk (list α) = sum (λ n : ℕ, (mk α)^(n:cardinal.{u})) :=
calc  mk (list α)
    = mk (Σ n, vector α n) : quotient.sound ⟨(equiv.sigma_preimage_equiv list.length).symm⟩
... = mk (Σ n, fin n → α) : quotient.sound ⟨equiv.sigma_congr_right $ λ n,
  ⟨vector.nth, vector.of_fn, vector.of_fn_nth, λ f, funext $ vector.nth_of_fn f⟩⟩
... = mk (Σ n : ℕ, ulift.{u} (fin n) → α) : quotient.sound ⟨equiv.sigma_congr_right $ λ n,
  equiv.arrow_congr equiv.ulift.symm (equiv.refl α)⟩
... = sum (λ n : ℕ, (mk α)^(n:cardinal.{u})) :
  by simp only [(lift_mk_fin _).symm, lift_mk, power_def, sum_mk]

theorem mk_quot_le {α : Type u} {r : α → α → Prop} : mk (quot r) ≤ mk α :=
mk_le_of_surjective quot.exists_rep

theorem mk_quotient_le {α : Type u} {s : setoid α} : mk (quotient s) ≤ mk α :=
mk_quot_le

theorem mk_subtype_le {α : Type u} (p : α → Prop) : mk (subtype p) ≤ mk α :=
⟨embedding.subtype p⟩

theorem mk_subtype_le_of_subset {α : Type u} {p q : α → Prop} (h : ∀ ⦃x⦄, p x → q x) :
  mk (subtype p) ≤ mk (subtype q) :=
⟨embedding.subtype_map (embedding.refl α) h⟩

@[simp] theorem mk_emptyc (α : Type u) : mk (∅ : set α) = 0 :=
quotient.sound ⟨equiv.set.pempty α⟩

lemma mk_emptyc_iff {α : Type u} {s : set α} : mk s = 0 ↔ s = ∅ :=
begin
  split,
  { intro h,
    have h2 : cardinal.mk s = cardinal.mk pempty, by simp [h],
    refine set.eq_empty_iff_forall_not_mem.mpr (λ _ hx, _),
    rcases cardinal.eq.mp h2 with ⟨f, _⟩,
    cases f ⟨_, hx⟩ },
  { intro, convert mk_emptyc _ }
end

theorem mk_univ {α : Type u} : mk (@univ α) = mk α :=
quotient.sound ⟨equiv.set.univ α⟩

theorem mk_image_le {α β : Type u} {f : α → β} {s : set α} : mk (f '' s) ≤ mk s :=
mk_le_of_surjective surjective_onto_image

theorem mk_image_le_lift {α : Type u} {β : Type v} {f : α → β} {s : set α} :
  lift.{v u} (mk (f '' s)) ≤ lift.{u v} (mk s) :=
lift_mk_le.{v u 0}.mpr ⟨embedding.of_surjective _ surjective_onto_image⟩

theorem mk_range_le {α β : Type u} {f : α → β} : mk (range f) ≤ mk α :=
mk_le_of_surjective surjective_onto_range

theorem mk_range_le_lift {α : Type u} {β : Type v} {f : α → β} :
  lift.{v u} (mk (range f)) ≤ lift.{u v} (mk α) :=
lift_mk_le.{v u 0}.mpr ⟨embedding.of_surjective _ surjective_onto_range⟩

lemma mk_range_eq (f : α → β) (h : injective f) : mk (range f) = mk α :=
quotient.sound ⟨(equiv.of_injective f h).symm⟩

lemma mk_range_eq_of_injective {α : Type u} {β : Type v} {f : α → β} (hf : injective f) :
  lift.{v u} (mk (range f)) = lift.{u v} (mk α) :=
begin
  have := (@lift_mk_eq.{v u max u v} (range f) α).2 ⟨(equiv.of_injective f hf).symm⟩,
  simp only [lift_umax.{u v}, lift_umax.{v u}] at this,
  exact this
end

lemma mk_range_eq_lift {α : Type u} {β : Type v} {f : α → β} (hf : injective f) :
  lift.{v (max u w)} (# (range f)) = lift.{u (max v w)} (# α) :=
lift_mk_eq.mpr ⟨(equiv.of_injective f hf).symm⟩

theorem mk_image_eq {α β : Type u} {f : α → β} {s : set α} (hf : injective f) :
  mk (f '' s) = mk s :=
quotient.sound ⟨(equiv.set.image f s hf).symm⟩

theorem mk_Union_le_sum_mk {α ι : Type u} {f : ι → set α} : mk (⋃ i, f i) ≤ sum (λ i, mk (f i)) :=
calc mk (⋃ i, f i) ≤ mk (Σ i, f i) : mk_le_of_surjective (set.sigma_to_Union_surjective f)
  ... = sum (λ i, mk (f i)) : (sum_mk _).symm

theorem mk_Union_eq_sum_mk {α ι : Type u} {f : ι → set α} (h : ∀i j, i ≠ j → disjoint (f i) (f j)) :
  mk (⋃ i, f i) = sum (λ i, mk (f i)) :=
calc mk (⋃ i, f i) = mk (Σi, f i) : quot.sound ⟨set.Union_eq_sigma_of_disjoint h⟩
  ... = sum (λi, mk (f i)) : (sum_mk _).symm

lemma mk_Union_le {α ι : Type u} (f : ι → set α) :
  mk (⋃ i, f i) ≤ mk ι * cardinal.sup.{u u} (λ i, mk (f i)) :=
le_trans mk_Union_le_sum_mk (sum_le_sup _)

lemma mk_sUnion_le {α : Type u} (A : set (set α)) :
  mk (⋃₀ A) ≤ mk A * cardinal.sup.{u u} (λ s : A, mk s) :=
by { rw [sUnion_eq_Union], apply mk_Union_le }

lemma mk_bUnion_le {ι α : Type u} (A : ι → set α) (s : set ι) :
  mk (⋃(x ∈ s), A x) ≤ mk s * cardinal.sup.{u u} (λ x : s, mk (A x.1)) :=
by { rw [bUnion_eq_Union], apply mk_Union_le }

@[simp] lemma finset_card {α : Type u} {s : finset α} : ↑(finset.card s) = mk s :=
by rw [fintype_card, nat_cast_inj, fintype.card_coe]

lemma finset_card_lt_omega (s : finset α) : mk (↑s : set α) < omega :=
by { rw [lt_omega_iff_fintype], exact ⟨finset.subtype.fintype s⟩ }

theorem mk_eq_nat_iff_finset {α} {s : set α} {n : ℕ} :
  mk s = n ↔ ∃ t : finset α, (t : set α) = s ∧ t.card = n :=
begin
  split,
  { intro h,
    have : # s < omega, by { rw h, exact nat_lt_omega n },
    refine ⟨(lt_omega_iff_finite.1 this).to_finset, finite.coe_to_finset _, nat_cast_inj.1 _⟩,
    rwa [finset_card, finite.coe_sort_to_finset] },
  { rintro ⟨t, rfl, rfl⟩,
    exact finset_card.symm }
end

theorem mk_union_add_mk_inter {α : Type u} {S T : set α} :
  mk (S ∪ T : set α) + mk (S ∩ T : set α) = mk S + mk T :=
quot.sound ⟨equiv.set.union_sum_inter S T⟩

/-- The cardinality of a union is at most the sum of the cardinalities
of the two sets. -/
lemma mk_union_le {α : Type u} (S T : set α) : mk (S ∪ T : set α) ≤ mk S + mk T :=
@mk_union_add_mk_inter α S T ▸ self_le_add_right (mk (S ∪ T : set α)) (mk (S ∩ T : set α))

theorem mk_union_of_disjoint {α : Type u} {S T : set α} (H : disjoint S T) :
  mk (S ∪ T : set α) = mk S + mk T :=
quot.sound ⟨equiv.set.union H⟩

lemma mk_sum_compl {α} (s : set α) : #s + #(sᶜ : set α) = #α :=
quotient.sound ⟨equiv.set.sum_compl s⟩

lemma mk_le_mk_of_subset {α} {s t : set α} (h : s ⊆ t) : mk s ≤ mk t :=
⟨set.embedding_of_subset s t h⟩

lemma mk_subtype_mono {p q : α → Prop} (h : ∀x, p x → q x) : mk {x // p x} ≤ mk {x // q x} :=
⟨embedding_of_subset _ _ h⟩

lemma mk_set_le (s : set α) : mk s ≤ mk α :=
mk_subtype_le s

lemma mk_image_eq_lift {α : Type u} {β : Type v} (f : α → β) (s : set α) (h : injective f) :
  lift.{v u} (mk (f '' s)) = lift.{u v} (mk s) :=
lift_mk_eq.{v u 0}.mpr ⟨(equiv.set.image f s h).symm⟩

lemma mk_image_eq_of_inj_on_lift {α : Type u} {β : Type v} (f : α → β) (s : set α)
  (h : inj_on f s) : lift.{v u} (mk (f '' s)) = lift.{u v} (mk s) :=
lift_mk_eq.{v u 0}.mpr ⟨(equiv.set.image_of_inj_on f s h).symm⟩

lemma mk_image_eq_of_inj_on {α β : Type u} (f : α → β) (s : set α) (h : inj_on f s) :
  mk (f '' s) = mk s :=
quotient.sound ⟨(equiv.set.image_of_inj_on f s h).symm⟩

lemma mk_subtype_of_equiv {α β : Type u} (p : β → Prop) (e : α ≃ β) :
  mk {a : α // p (e a)} = mk {b : β // p b} :=
quotient.sound ⟨equiv.subtype_equiv_of_subtype e⟩

lemma mk_sep (s : set α) (t : α → Prop) : mk ({ x ∈ s | t x } : set α) = mk { x : s | t x.1 } :=
quotient.sound ⟨equiv.set.sep s t⟩

lemma mk_preimage_of_injective_lift {α : Type u} {β : Type v} (f : α → β) (s : set β)
  (h : injective f) : lift.{u v} (mk (f ⁻¹' s)) ≤ lift.{v u} (mk s) :=
begin
  rw lift_mk_le.{u v 0}, use subtype.coind (λ x, f x.1) (λ x, x.2),
  apply subtype.coind_injective, exact h.comp subtype.val_injective
end

lemma mk_preimage_of_subset_range_lift {α : Type u} {β : Type v} (f : α → β) (s : set β)
  (h : s ⊆ range f) : lift.{v u} (mk s) ≤ lift.{u v} (mk (f ⁻¹' s)) :=
begin
  rw lift_mk_le.{v u 0},
  refine ⟨⟨_, _⟩⟩,
  { rintro ⟨y, hy⟩, rcases classical.subtype_of_exists (h hy) with ⟨x, rfl⟩, exact ⟨x, hy⟩ },
  rintro ⟨y, hy⟩ ⟨y', hy'⟩, dsimp,
  rcases classical.subtype_of_exists (h hy) with ⟨x, rfl⟩,
  rcases classical.subtype_of_exists (h hy') with ⟨x', rfl⟩,
  simp, intro hxx', rw hxx'
end

lemma mk_preimage_of_injective_of_subset_range_lift {β : Type v} (f : α → β) (s : set β)
  (h : injective f) (h2 : s ⊆ range f) : lift.{u v} (mk (f ⁻¹' s)) = lift.{v u} (mk s) :=
le_antisymm (mk_preimage_of_injective_lift f s h) (mk_preimage_of_subset_range_lift f s h2)

lemma mk_preimage_of_injective (f : α → β) (s : set β) (h : injective f) :
  mk (f ⁻¹' s) ≤ mk s :=
by { convert mk_preimage_of_injective_lift.{u u} f s h using 1; rw [lift_id] }

lemma mk_preimage_of_subset_range (f : α → β) (s : set β)
  (h : s ⊆ range f) : mk s ≤ mk (f ⁻¹' s) :=
by { convert mk_preimage_of_subset_range_lift.{u u} f s h using 1; rw [lift_id] }

lemma mk_preimage_of_injective_of_subset_range (f : α → β) (s : set β)
  (h : injective f) (h2 : s ⊆ range f) : mk (f ⁻¹' s) = mk s :=
by { convert mk_preimage_of_injective_of_subset_range_lift.{u u} f s h h2 using 1; rw [lift_id] }

lemma mk_subset_ge_of_subset_image_lift {α : Type u} {β : Type v} (f : α → β) {s : set α}
  {t : set β} (h : t ⊆ f '' s) :
    lift.{v u} (mk t) ≤ lift.{u v} (mk ({ x ∈ s | f x ∈ t } : set α)) :=
by { rw [image_eq_range] at h, convert mk_preimage_of_subset_range_lift _ _ h using 1,
     rw [mk_sep], refl }

lemma mk_subset_ge_of_subset_image (f : α → β) {s : set α} {t : set β} (h : t ⊆ f '' s) :
  mk t ≤ mk ({ x ∈ s | f x ∈ t } : set α) :=
by { rw [image_eq_range] at h, convert mk_preimage_of_subset_range _ _ h using 1,
     rw [mk_sep], refl }

theorem le_mk_iff_exists_subset {c : cardinal} {α : Type u} {s : set α} :
  c ≤ mk s ↔ ∃ p : set α, p ⊆ s ∧ mk p = c :=
begin
  rw [le_mk_iff_exists_set, ←subtype.exists_set_subtype],
  apply exists_congr, intro t, rw [mk_image_eq], apply subtype.val_injective
end

/-- The function α^{<β}, defined to be sup_{γ < β} α^γ.
  We index over {s : set β.out // mk s < β } instead of {γ // γ < β}, because the latter lives in a
  higher universe -/
noncomputable def powerlt (α β : cardinal.{u}) : cardinal.{u} :=
sup.{u u} (λ(s : {s : set β.out // mk s < β}), α ^ mk.{u} s)

infix ` ^< `:80 := powerlt

theorem powerlt_aux {c c' : cardinal} (h : c < c') :
  ∃(s : {s : set c'.out // mk s < c'}), mk s = c :=
begin
  cases out_embedding.mp (le_of_lt h) with f,
  have : mk ↥(range ⇑f) = c, { rwa [mk_range_eq, mk, quotient.out_eq c], exact f.2 },
  exact ⟨⟨range f, by convert h⟩, this⟩
end

lemma le_powerlt {c₁ c₂ c₃ : cardinal} (h : c₂ < c₃) : c₁ ^ c₂ ≤ c₁ ^< c₃ :=
by { rcases powerlt_aux h with ⟨s, rfl⟩, apply le_sup _ s }

lemma powerlt_le {c₁ c₂ c₃ : cardinal} : c₁ ^< c₂ ≤ c₃ ↔ ∀(c₄ < c₂), c₁ ^ c₄ ≤ c₃ :=
begin
  rw [powerlt, sup_le],
  split,
  { intros h c₄ hc₄, rcases powerlt_aux hc₄ with ⟨s, rfl⟩, exact h s },
  intros h s, exact h _ s.2
end

lemma powerlt_le_powerlt_left {a b c : cardinal} (h : b ≤ c) : a ^< b ≤ a ^< c :=
by { rw [powerlt, sup_le], rintro ⟨s, hs⟩, apply le_powerlt, exact lt_of_lt_of_le hs h }

lemma powerlt_succ {c₁ c₂ : cardinal} (h : c₁ ≠ 0) : c₁ ^< c₂.succ = c₁ ^ c₂ :=
begin
  apply le_antisymm,
  { rw powerlt_le, intros c₃ h2, apply power_le_power_left h, rwa [←lt_succ] },
  { apply le_powerlt, apply lt_succ_self }
end

lemma powerlt_max {c₁ c₂ c₃ : cardinal} : c₁ ^< max c₂ c₃ = max (c₁ ^< c₂) (c₁ ^< c₃) :=
by { cases le_total c₂ c₃; simp only [max_eq_left, max_eq_right, h, powerlt_le_powerlt_left] }

lemma zero_powerlt {a : cardinal} (h : a ≠ 0) : 0 ^< a = 1 :=
begin
  apply le_antisymm,
  { rw [powerlt_le], intros c hc, apply zero_power_le },
  convert le_powerlt (pos_iff_ne_zero.2 h), rw [power_zero]
end

lemma powerlt_zero {a : cardinal} : a ^< 0 = 0 :=
begin
  convert sup_eq_zero,
  exact subtype.is_empty_of_false (λ x, (zero_le _).not_lt),
end

end cardinal

lemma equiv.cardinal_eq {α β} : α ≃ β → cardinal.mk α = cardinal.mk β :=
cardinal.eq_congr<|MERGE_RESOLUTION|>--- conflicted
+++ resolved
@@ -940,24 +940,6 @@
 lemma to_nat_mul (x y : cardinal) : (x * y).to_nat = x.to_nat * y.to_nat :=
 begin
   by_cases hx1 : x = 0,
-<<<<<<< HEAD
-  { rw [comm_semiring.mul_comm, hx1, mul_zero, cardinal.zero_to_nat, nat.zero_mul] },
-  by_cases hy1 : y = 0,
-  { rw [hy1, cardinal.zero_to_nat, mul_zero, mul_zero, cardinal.zero_to_nat] },
-  cases lt_or_ge x cardinal.omega with hx2 hx2,
-  { cases lt_or_ge y cardinal.omega with hy2 hy2,
-    { rw [cardinal.to_nat_apply_of_lt_omega (cardinal.mul_lt_omega hx2 hy2),
-          cardinal.to_nat_apply_of_lt_omega hx2, cardinal.to_nat_apply_of_lt_omega hy2,
-          ←cardinal.nat_cast_inj, nat.cast_mul, ←classical.some_spec (cardinal.lt_omega.mp hx2),
-          ←classical.some_spec (cardinal.lt_omega.mp hy2),
-          ←classical.some_spec (cardinal.lt_omega.mp (cardinal.mul_lt_omega hx2 hy2))] },
-    { rw [cardinal.to_nat_apply_of_omega_le hy2, mul_zero, cardinal.to_nat_apply_of_omega_le],
-      rw [←not_lt, cardinal.mul_lt_omega_iff_of_ne_zero hx1 hy1, not_and_distrib, not_lt, not_lt],
-      exact or.inr hy2 } },
-  { rw [cardinal.to_nat_apply_of_omega_le hx2, nat.zero_mul, cardinal.to_nat_apply_of_omega_le],
-    rw [←not_lt, cardinal.mul_lt_omega_iff_of_ne_zero hx1 hy1, not_and_distrib, not_lt, not_lt],
-    exact or.inl hx2 },
-=======
   { rw [comm_semiring.mul_comm, hx1, mul_zero, zero_to_nat, nat.zero_mul] },
   by_cases hy1 : y = 0,
   { rw [hy1, zero_to_nat, mul_zero, mul_zero, zero_to_nat] },
@@ -970,7 +952,6 @@
       exact not_lt.mp (mt (mul_lt_omega_iff_of_ne_zero hx1 hy1).mp (λ h, not_lt.mpr hy2 h.2)) } },
   { rw [cast_to_nat_of_omega_le hx2, _root_.zero_mul, cast_to_nat_of_omega_le],
     exact not_lt.mp (mt (mul_lt_omega_iff_of_ne_zero hx1 hy1).mp (λ h, not_lt.mpr hx2 h.1)) },
->>>>>>> 2ea1650d
 end
 
 /-- This function sends finite cardinals to the corresponding natural, and infinite cardinals
