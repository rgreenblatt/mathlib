/-
Copyright (c) 2017 Johannes Hölzl. All rights reserved.
Released under Apache 2.0 license as described in the file LICENSE.
Authors: Johannes Hölzl, Mario Carneiro, Floris van Doorn
-/
import data.set.countable
import set_theory.schroeder_bernstein
import data.fintype.card
import data.nat.enat

/-!
# Cardinal Numbers

We define cardinal numbers as a quotient of types under the equivalence relation of equinumerity.

## Main definitions

* `cardinal` the type of cardinal numbers (in a given universe).
* `cardinal.mk α` or `#α` is the cardinality of `α`. The notation `#` lives in the locale
  `cardinal`.
* There is an instance that `cardinal` forms a `canonically_ordered_comm_semiring`.
* Addition `c₁ + c₂` is defined by `cardinal.add_def α β : #α + #β = #(α ⊕ β)`.
* Multiplication `c₁ * c₂` is defined by `cardinal.mul_def : #α * #β = #(α * β)`.
* The order `c₁ ≤ c₂` is defined by `cardinal.le_def α β : #α ≤ #β ↔ nonempty (α ↪ β)`.
* Exponentiation `c₁ ^ c₂` is defined by `cardinal.power_def α β : #α ^ #β = #(β → α)`.
* `cardinal.omega` or `ω` the cardinality of `ℕ`. This definition is universe polymorphic:
  `cardinal.omega.{u} : cardinal.{u}`
  (contrast with `ℕ : Type`, which lives in a specific universe).
  In some cases the universe level has to be given explicitly.
* `cardinal.min (I : nonempty ι) (c : ι → cardinal)` is the minimal cardinal in the range of `c`.
* `cardinal.succ c` is the successor cardinal, the smallest cardinal larger than `c`.
* `cardinal.sum` is the sum of a collection of cardinals.
* `cardinal.sup` is the supremum of a collection of cardinals.
* `cardinal.powerlt c₁ c₂` or `c₁ ^< c₂` is defined as `sup_{γ < β} α^γ`.

## Main Statements

* Cantor's theorem: `cardinal.cantor c : c < 2 ^ c`.
* König's theorem: `cardinal.sum_lt_prod`

## Implementation notes

* There is a type of cardinal numbers in every universe level:
  `cardinal.{u} : Type (u + 1)` is the quotient of types in `Type u`.
  The operation `cardinal.lift` lifts cardinal numbers to a higher level.
* Cardinal arithmetic specifically for infinite cardinals (like `κ * κ = κ`) is in the file
  `set_theory/cardinal_ordinal.lean`.
* There is an instance `has_pow cardinal`, but this will only fire if Lean already knows that both
  the base and the exponent live in the same universe. As a workaround, you can add
  ```
    local infixr ^ := @has_pow.pow cardinal cardinal cardinal.has_pow
  ```
  to a file. This notation will work even if Lean doesn't know yet that the base and the exponent
  live in the same universe (but no exponents in other types can be used).

## References

* <https://en.wikipedia.org/wiki/Cardinal_number>

## Tags

cardinal number, cardinal arithmetic, cardinal exponentiation, omega,
Cantor's theorem, König's theorem, Konig's theorem
-/

open function set
open_locale classical

universes u v w x
variables {α β : Type u}

/-- The equivalence relation on types given by equivalence (bijective correspondence) of types.
  Quotienting by this equivalence relation gives the cardinal numbers.
-/
instance cardinal.is_equivalent : setoid (Type u) :=
{ r := λα β, nonempty (α ≃ β),
  iseqv := ⟨λα,
    ⟨equiv.refl α⟩,
    λα β ⟨e⟩, ⟨e.symm⟩,
    λα β γ ⟨e₁⟩ ⟨e₂⟩, ⟨e₁.trans e₂⟩⟩ }

/-- `cardinal.{u}` is the type of cardinal numbers in `Type u`,
  defined as the quotient of `Type u` by existence of an equivalence
  (a bijection with explicit inverse). -/
def cardinal : Type (u + 1) := quotient cardinal.is_equivalent

namespace cardinal

/-- The cardinal number of a type -/
def mk : Type u → cardinal := quotient.mk

localized "notation `#` := cardinal.mk" in cardinal

instance can_lift_cardinal_Type : can_lift cardinal.{u} (Type u) :=
⟨mk, λ c, true, λ c _, quot.induction_on c $ λ α, ⟨α, rfl⟩⟩

protected lemma induction_on {p : cardinal → Prop} (c : cardinal) (h : ∀ α, p (#α)) : p c :=
quotient.induction_on c h

protected lemma eq : #α = #β ↔ nonempty (α ≃ β) := quotient.eq

@[simp] theorem mk_def (α : Type u) : @eq cardinal ⟦α⟧ (#α) := rfl

@[simp] theorem mk_out (c : cardinal) : #(c.out) = c := quotient.out_eq _

/-- The representative of the cardinal of a type is equivalent ot the original type. -/
noncomputable def out_mk_equiv {α : Type v} : (#α).out ≃ α :=
nonempty.some $ cardinal.eq.mp (by simp)

protected lemma mk_congr (e : α ≃ β) : # α = # β :=
quot.sound ⟨e⟩

alias cardinal.mk_congr ← equiv.cardinal_eq

/-- The universe lift operation on cardinals. You can specify the universes explicitly with
  `lift.{u v} : cardinal.{v} → cardinal.{max v u}` -/
def lift (c : cardinal.{v}) : cardinal.{max v u} :=
quotient.lift_on c (λ α, ⟦ulift α⟧) $ λ α β ⟨e⟩,
quotient.sound ⟨equiv.ulift.trans $ e.trans equiv.ulift.symm⟩

@[simp] theorem mk_ulift (α) : #(ulift.{v u} α) = lift.{v} (#α) := rfl

@[simp] theorem lift_umax : lift.{(max u v) u} = lift.{v u} :=
funext $ λ a, quot.induction_on a $ λ α,
quotient.sound ⟨equiv.ulift.trans equiv.ulift.symm⟩

theorem lift_id' (a : cardinal) : lift a = a :=
quot.induction_on a $ λ α, quot.sound ⟨equiv.ulift⟩

@[simp] theorem lift_id : ∀ a, lift.{u u} a = a := lift_id'.{u u}

@[simp] theorem lift_lift (a : cardinal) :
  lift.{w} (lift.{v} a) = lift.{(max v w)} a :=
quot.induction_on a $ λ α,
quotient.sound ⟨equiv.ulift.trans $ equiv.ulift.trans equiv.ulift.symm⟩

/-- We define the order on cardinal numbers by `#α ≤ #β` if and only if
  there exists an embedding (injective function) from α to β. -/
instance : has_le cardinal.{u} :=
⟨λq₁ q₂, quotient.lift_on₂ q₁ q₂ (λα β, nonempty $ α ↪ β) $
  assume α β γ δ ⟨e₁⟩ ⟨e₂⟩,
    propext ⟨assume ⟨e⟩, ⟨e.congr e₁ e₂⟩, assume ⟨e⟩, ⟨e.congr e₁.symm e₂.symm⟩⟩⟩

theorem le_def (α β : Type u) : #α ≤ #β ↔ nonempty (α ↪ β) :=
iff.rfl

theorem mk_le_of_injective {α β : Type u} {f : α → β} (hf : injective f) : #α ≤ #β :=
⟨⟨f, hf⟩⟩

theorem mk_le_of_surjective {α β : Type u} {f : α → β} (hf : surjective f) : #β ≤ #α :=
⟨embedding.of_surjective f hf⟩

theorem le_mk_iff_exists_set {c : cardinal} {α : Type u} :
  c ≤ #α ↔ ∃ p : set α, #p = c :=
⟨quotient.induction_on c $ λ β ⟨⟨f, hf⟩⟩,
  ⟨set.range f, (equiv.of_injective f hf).cardinal_eq.symm⟩,
λ ⟨p, e⟩, e ▸ ⟨⟨subtype.val, λ a b, subtype.eq⟩⟩⟩

theorem out_embedding {c c' : cardinal} : c ≤ c' ↔ nonempty (c.out ↪ c'.out) :=
by { transitivity _, rw [←quotient.out_eq c, ←quotient.out_eq c'], refl }

noncomputable instance : linear_order cardinal.{u} :=
{ le          := (≤),
  le_refl     := by rintros ⟨α⟩; exact ⟨embedding.refl _⟩,
  le_trans    := by rintros ⟨α⟩ ⟨β⟩ ⟨γ⟩ ⟨e₁⟩ ⟨e₂⟩; exact ⟨e₁.trans e₂⟩,
  le_antisymm := by { rintros ⟨α⟩ ⟨β⟩ ⟨e₁⟩ ⟨e₂⟩, exact quotient.sound (e₁.antisymm e₂) },
  le_total    := by rintros ⟨α⟩ ⟨β⟩; exact embedding.total,
  decidable_le := classical.dec_rel _ }

-- short-circuit type class inference
noncomputable instance : distrib_lattice cardinal.{u} := by apply_instance

theorem lift_mk_le {α : Type u} {β : Type v} :
  lift.{(max v w)} (#α) ≤ lift.{(max u w)} (#β) ↔ nonempty (α ↪ β) :=
⟨λ ⟨f⟩, ⟨embedding.congr equiv.ulift equiv.ulift f⟩,
 λ ⟨f⟩, ⟨embedding.congr equiv.ulift.symm equiv.ulift.symm f⟩⟩

/-- A variant of `lift_mk_le` with specialized universes.
Because Lean often can not realize it should use this specialization itself,
we provide this statement separately so you don't have to solve the specialization problem either.
-/
theorem lift_mk_le' {α : Type u} {β : Type v} :
  lift.{v} (#α) ≤ lift.{u} (#β) ↔ nonempty (α ↪ β) :=
lift_mk_le.{u v 0}

theorem lift_mk_eq {α : Type u} {β : Type v} :
  lift.{(max v w)} (#α) = lift.{(max u w)} (#β) ↔ nonempty (α ≃ β) :=
quotient.eq.trans
⟨λ ⟨f⟩, ⟨equiv.ulift.symm.trans $ f.trans equiv.ulift⟩,
 λ ⟨f⟩, ⟨equiv.ulift.trans $ f.trans equiv.ulift.symm⟩⟩

/-- A variant of `lift_mk_eq` with specialized universes.
Because Lean often can not realize it should use this specialization itself,
we provide this statement separately so you don't have to solve the specialization problem either.
-/
theorem lift_mk_eq' {α : Type u} {β : Type v} :
  lift.{v} (#α) = lift.{u} (#β) ↔ nonempty (α ≃ β) :=
lift_mk_eq.{u v 0}

@[simp] theorem lift_le {a b : cardinal} : lift a ≤ lift b ↔ a ≤ b :=
quotient.induction_on₂ a b $ λ α β,
by rw ← lift_umax; exact lift_mk_le

@[simp] theorem lift_inj {a b : cardinal} : lift a = lift b ↔ a = b :=
by simp [le_antisymm_iff]

@[simp] theorem lift_lt {a b : cardinal} : lift a < lift b ↔ a < b :=
by simp [lt_iff_le_not_le, -not_le]

instance : has_zero cardinal.{u} := ⟨#pempty⟩

instance : inhabited cardinal.{u} := ⟨0⟩

@[simp] lemma mk_eq_zero (α : Type u) [is_empty α] : #α = 0 :=
(equiv.equiv_pempty α).cardinal_eq

@[simp] theorem lift_zero : lift 0 = 0 :=
quotient.sound ⟨equiv.equiv_pempty _⟩

lemma mk_eq_zero_iff {α : Type u} : #α = 0 ↔ is_empty α :=
⟨λ e, let ⟨h⟩ := quotient.exact e in h.is_empty, @mk_eq_zero α⟩

theorem mk_ne_zero_iff {α : Type u} : #α ≠ 0 ↔ nonempty α :=
(not_iff_not.2 mk_eq_zero_iff).trans not_is_empty_iff

@[simp] lemma mk_ne_zero (α : Type u) [nonempty α] : #α ≠ 0 := mk_ne_zero_iff.2 ‹_›

instance : has_one cardinal.{u} := ⟨⟦punit⟧⟩

instance : nontrivial cardinal.{u} := ⟨⟨1, 0, mk_ne_zero _⟩⟩

theorem le_one_iff_subsingleton {α : Type u} : #α ≤ 1 ↔ subsingleton α :=
⟨λ ⟨f⟩, ⟨λ a b, f.injective (subsingleton.elim _ _)⟩,
 λ ⟨h⟩, ⟨⟨λ a, punit.star, λ a b _, h _ _⟩⟩⟩

theorem one_lt_iff_nontrivial {α : Type u} : 1 < #α ↔ nontrivial α :=
by { rw [← not_iff_not, not_nontrivial_iff_subsingleton, ← le_one_iff_subsingleton], simp }

instance : has_add cardinal.{u} :=
⟨λq₁ q₂, quotient.lift_on₂ q₁ q₂ (λα β, #(α ⊕ β)) $ assume α β γ δ ⟨e₁⟩ ⟨e₂⟩,
  quotient.sound ⟨equiv.sum_congr e₁ e₂⟩⟩

@[simp] theorem add_def (α β : Type u) : #α + #β = #(α ⊕ β) := rfl

lemma add (α : Type u) (β : Type v) :
  #(α ⊕ β) = lift.{v u} (#α) + lift.{u v} (#β) :=
begin
  rw [←cardinal.mk_ulift, ←cardinal.mk_ulift, add_def],
  exact cardinal.eq.2 ⟨equiv.sum_congr (equiv.ulift).symm (equiv.ulift).symm⟩,
end

instance : has_mul cardinal.{u} :=
⟨λq₁ q₂, quotient.lift_on₂ q₁ q₂ (λα β, #(α × β)) $ assume α β γ δ ⟨e₁⟩ ⟨e₂⟩,
  quotient.sound ⟨equiv.prod_congr e₁ e₂⟩⟩

@[simp] theorem mul_def (α β : Type u) : #α * #β = #(α × β) := rfl

lemma mul (α : Type u) (β : Type v) :
  #(α × β) = lift.{v u} (#α) * lift.{u v} (#β) :=
begin
  rw [←cardinal.mk_ulift, ←cardinal.mk_ulift, mul_def],
  exact cardinal.eq.2 ⟨equiv.prod_congr (equiv.ulift).symm (equiv.ulift).symm⟩,
end

private theorem add_comm (a b : cardinal.{u}) : a + b = b + a :=
quotient.induction_on₂ a b $ assume α β, quotient.sound ⟨equiv.sum_comm α β⟩

private theorem mul_comm (a b : cardinal.{u}) : a * b = b * a :=
quotient.induction_on₂ a b $ assume α β, quotient.sound ⟨equiv.prod_comm α β⟩

private theorem zero_add (a : cardinal.{u}) : 0 + a = a :=
quotient.induction_on a $ assume α, quotient.sound ⟨equiv.empty_sum pempty α⟩

private theorem zero_mul (a : cardinal.{u}) : 0 * a = 0 :=
quotient.induction_on a $ assume α, quotient.sound ⟨equiv.pempty_prod α⟩

private theorem one_mul (a : cardinal.{u}) : 1 * a = a :=
quotient.induction_on a $ assume α, quotient.sound ⟨equiv.punit_prod α⟩

private theorem left_distrib (a b c : cardinal.{u}) : a * (b + c) = a * b + a * c :=
quotient.induction_on₃ a b c $ assume α β γ, quotient.sound ⟨equiv.prod_sum_distrib α β γ⟩

protected theorem eq_zero_or_eq_zero_of_mul_eq_zero  {a b : cardinal.{u}} :
  a * b = 0 → a = 0 ∨ b = 0 :=
begin
  induction a using cardinal.induction_on with α,
  induction b using cardinal.induction_on with β,
  simp only [mul_def, mk_eq_zero_iff, is_empty_prod],
  exact id
end

instance : comm_semiring cardinal.{u} :=
{ zero          := 0,
  one           := 1,
  add           := (+),
  mul           := (*),
  zero_add      := zero_add,
  add_zero      := assume a, by rw [add_comm a 0, zero_add a],
  add_assoc     := λa b c, quotient.induction_on₃ a b c $ assume α β γ,
    quotient.sound ⟨equiv.sum_assoc α β γ⟩,
  add_comm      := add_comm,
  zero_mul      := zero_mul,
  mul_zero      := assume a, by rw [mul_comm a 0, zero_mul a],
  one_mul       := one_mul,
  mul_one       := assume a, by rw [mul_comm a 1, one_mul a],
  mul_assoc     := λa b c, quotient.induction_on₃ a b c $ assume α β γ,
    quotient.sound ⟨equiv.prod_assoc α β γ⟩,
  mul_comm      := mul_comm,
  left_distrib  := left_distrib,
  right_distrib := assume a b c,
    by rw [mul_comm (a + b) c, left_distrib c a b, mul_comm c a, mul_comm c b] }

/-- The cardinal exponential. `#α ^ #β` is the cardinal of `β → α`. -/
protected def power (a b : cardinal.{u}) : cardinal.{u} :=
quotient.lift_on₂ a b (λα β, #(β → α)) $ assume α₁ α₂ β₁ β₂ ⟨e₁⟩ ⟨e₂⟩,
  quotient.sound ⟨equiv.arrow_congr e₂ e₁⟩

instance : has_pow cardinal cardinal := ⟨cardinal.power⟩
local infixr ^ := @has_pow.pow cardinal cardinal cardinal.has_pow

@[simp] theorem power_def (α β) : #α ^ #β = #(β → α) := rfl

@[simp] theorem lift_power (a b) : lift (a ^ b) = lift a ^ lift b :=
quotient.induction_on₂ a b $ λ α β,
quotient.sound ⟨equiv.ulift.trans (equiv.arrow_congr equiv.ulift equiv.ulift).symm⟩

@[simp] theorem power_zero {a : cardinal} : a ^ 0 = 1 :=
quotient.induction_on a $ assume α, quotient.sound
⟨equiv.pempty_arrow_equiv_punit α⟩

@[simp] theorem power_one {a : cardinal} : a ^ 1 = a :=
quotient.induction_on a $ assume α, quotient.sound
⟨equiv.punit_arrow_equiv α⟩

@[simp] theorem one_power {a : cardinal} : 1 ^ a = 1 :=
quotient.induction_on a $ assume α, quotient.sound
⟨equiv.arrow_punit_equiv_punit α⟩

@[simp] theorem prop_eq_two : #(ulift Prop) = 2 :=
quot.sound ⟨equiv.ulift.trans $ equiv.Prop_equiv_bool.trans equiv.bool_equiv_punit_sum_punit⟩

@[simp] theorem zero_power {a : cardinal} : a ≠ 0 → 0 ^ a = 0 :=
quotient.induction_on a $ assume α heq, mk_eq_zero_iff.2 $ is_empty_pi.2 $
let ⟨a⟩ := mk_ne_zero_iff.1 heq in ⟨a, pempty.is_empty⟩

theorem power_ne_zero {a : cardinal} (b) : a ≠ 0 → a ^ b ≠ 0 :=
quotient.induction_on₂ a b $ λ α β h,
let ⟨a⟩ := mk_ne_zero_iff.1 h in mk_ne_zero_iff.2 ⟨λ _, a⟩

theorem mul_power {a b c : cardinal} : (a * b) ^ c = a ^ c * b ^ c :=
quotient.induction_on₃ a b c $ assume α β γ,
  quotient.sound ⟨equiv.arrow_prod_equiv_prod_arrow α β γ⟩

theorem power_add {a b c : cardinal} : a ^ (b + c) = a ^ b * a ^ c :=
quotient.induction_on₃ a b c $ assume α β γ,
  quotient.sound ⟨equiv.sum_arrow_equiv_prod_arrow β γ α⟩

theorem power_mul {a b c : cardinal} : a ^ (b * c) = (a ^ b) ^ c :=
by rw [_root_.mul_comm b c];
from (quotient.induction_on₃ a b c $ assume α β γ,
  quotient.sound ⟨equiv.curry γ β α⟩)

@[simp] lemma pow_cast_right (κ : cardinal.{u}) :
  ∀ n : ℕ, (κ ^ (↑n : cardinal.{u})) = @has_pow.pow _ _ monoid.has_pow κ n
| 0 := by simp
| (_+1) := by rw [nat.cast_succ, power_add, power_one, _root_.mul_comm, pow_succ, pow_cast_right]

section order_properties
open sum

protected theorem zero_le : ∀(a : cardinal), 0 ≤ a :=
by rintro ⟨α⟩; exact ⟨embedding.of_is_empty⟩

protected theorem add_le_add : ∀{a b c d : cardinal}, a ≤ b → c ≤ d → a + c ≤ b + d :=
by rintros ⟨α⟩ ⟨β⟩ ⟨γ⟩ ⟨δ⟩ ⟨e₁⟩ ⟨e₂⟩; exact ⟨e₁.sum_map e₂⟩

protected theorem add_le_add_left (a) {b c : cardinal} : b ≤ c → a + b ≤ a + c :=
cardinal.add_le_add (le_refl _)


protected theorem le_iff_exists_add {a b : cardinal} : a ≤ b ↔ ∃ c, b = a + c :=
⟨quotient.induction_on₂ a b $ λ α β ⟨⟨f, hf⟩⟩,
  have (α ⊕ ((range f)ᶜ : set β)) ≃ β, from
    (equiv.sum_congr (equiv.of_injective f hf) (equiv.refl _)).trans $
    (equiv.set.sum_compl (range f)),
  ⟨⟦↥(range f)ᶜ⟧, quotient.sound ⟨this.symm⟩⟩,
 λ ⟨c, e⟩, add_zero a ▸ e.symm ▸ cardinal.add_le_add_left _ (cardinal.zero_le _)⟩

instance : order_bot cardinal.{u} :=
{ bot := 0, bot_le := cardinal.zero_le, ..cardinal.linear_order }

instance : canonically_ordered_comm_semiring cardinal.{u} :=
{ add_le_add_left       := λ a b h c, cardinal.add_le_add_left _ h,
  le_iff_exists_add     := @cardinal.le_iff_exists_add,
  eq_zero_or_eq_zero_of_mul_eq_zero := @cardinal.eq_zero_or_eq_zero_of_mul_eq_zero,
  ..cardinal.order_bot,
  ..cardinal.comm_semiring, ..cardinal.linear_order }

noncomputable instance : canonically_linear_ordered_add_monoid cardinal.{u} :=
{ .. (infer_instance : canonically_ordered_add_monoid cardinal.{u}),
  .. cardinal.linear_order }

@[simp] theorem zero_lt_one : (0 : cardinal) < 1 :=
lt_of_le_of_ne (zero_le _) zero_ne_one

@[simp] theorem lift_one : lift 1 = 1 :=
quotient.sound ⟨equiv.ulift.trans equiv.punit_equiv_punit⟩

@[simp] theorem lift_add (a b) : lift (a + b) = lift a + lift b :=
quotient.induction_on₂ a b $ λ α β,
quotient.sound ⟨equiv.ulift.trans (equiv.sum_congr equiv.ulift equiv.ulift).symm⟩

@[simp] theorem lift_mul (a b) : lift (a * b) = lift a * lift b :=
quotient.induction_on₂ a b $ λ α β,
quotient.sound ⟨equiv.ulift.trans (equiv.prod_congr equiv.ulift equiv.ulift).symm⟩

@[simp] theorem lift_bit0 (a : cardinal) : lift (bit0 a) = bit0 (lift a) :=
lift_add a a

@[simp] theorem lift_bit1 (a : cardinal) : lift (bit1 a) = bit1 (lift a) :=
by simp [bit1]

theorem lift_two : lift.{u v} 2 = 2 := by simp

theorem lift_two_power (a) : lift (2 ^ a) = 2 ^ lift a := by simp

lemma zero_power_le (c : cardinal.{u}) : (0 : cardinal.{u}) ^ c ≤ 1 :=
by { by_cases h : c = 0, rw [h, power_zero], rw [zero_power h], apply zero_le }

theorem power_le_power_left : ∀{a b c : cardinal}, a ≠ 0 → b ≤ c → a ^ b ≤ a ^ c :=
by rintros ⟨α⟩ ⟨β⟩ ⟨γ⟩ hα ⟨e⟩; exact
  let ⟨a⟩ := mk_ne_zero_iff.1 hα in
  ⟨@embedding.arrow_congr_right _ _ _ ⟨a⟩ e⟩

theorem power_le_max_power_one {a b c : cardinal} (h : b ≤ c) : a ^ b ≤ max (a ^ c) 1 :=
begin
  by_cases ha : a = 0,
  simp [ha, zero_power_le],
  exact le_trans (power_le_power_left ha h) (le_max_left _ _)
end

theorem power_le_power_right {a b c : cardinal} : a ≤ b → a ^ c ≤ b ^ c :=
quotient.induction_on₃ a b c $ assume α β γ ⟨e⟩, ⟨embedding.arrow_congr_left e⟩

end order_properties

/-- **Cantor's theorem** -/
theorem cantor : ∀(a : cardinal.{u}), a < 2 ^ a :=
by rw ← prop_eq_two; rintros ⟨a⟩; exact ⟨
  ⟨⟨λ a b, ⟨a = b⟩, λ a b h, cast (ulift.up.inj (@congr_fun _ _ _ _ h b)).symm rfl⟩⟩,
  λ ⟨⟨f, hf⟩⟩, cantor_injective (λ s, f (λ a, ⟨s a⟩)) $
    λ s t h, by funext a; injection congr_fun (hf h) a⟩

instance : no_top_order cardinal.{u} :=
{ no_top := λ a, ⟨_, cantor a⟩, ..cardinal.linear_order }

/-- The minimum cardinal in a family of cardinals (the existence
  of which is provided by `injective_min`). -/
noncomputable def min {ι} (I : nonempty ι) (f : ι → cardinal) : cardinal :=
f $ classical.some $
@embedding.min_injective _ (λ i, (f i).out) I

theorem min_eq {ι} (I) (f : ι → cardinal) : ∃ i, min I f = f i :=
⟨_, rfl⟩

theorem min_le {ι I} (f : ι → cardinal) (i) : min I f ≤ f i :=
by rw [← mk_out (min I f), ← mk_out (f i)]; exact
let ⟨g⟩ := classical.some_spec
  (@embedding.min_injective _ (λ i, (f i).out) I) in
⟨g i⟩

theorem le_min {ι I} {f : ι → cardinal} {a} : a ≤ min I f ↔ ∀ i, a ≤ f i :=
⟨λ h i, le_trans h (min_le _ _),
 λ h, let ⟨i, e⟩ := min_eq I f in e.symm ▸ h i⟩

protected theorem wf : @well_founded cardinal.{u} (<) :=
⟨λ a, classical.by_contradiction $ λ h,
  let ι := {c :cardinal // ¬ acc (<) c},
      f : ι → cardinal := subtype.val,
      ⟨⟨c, hc⟩, hi⟩ := @min_eq ι ⟨⟨_, h⟩⟩ f in
    hc (acc.intro _ (λ j ⟨_, h'⟩,
      classical.by_contradiction $ λ hj, h' $
      by have := min_le f ⟨j, hj⟩; rwa hi at this))⟩

instance has_wf : @has_well_founded cardinal.{u} := ⟨(<), cardinal.wf⟩

instance wo : @is_well_order cardinal.{u} (<) := ⟨cardinal.wf⟩

/-- The successor cardinal - the smallest cardinal greater than
  `c`. This is not the same as `c + 1` except in the case of finite `c`. -/
noncomputable def succ (c : cardinal) : cardinal :=
@min {c' // c < c'} ⟨⟨_, cantor _⟩⟩ subtype.val

theorem lt_succ_self (c : cardinal) : c < succ c :=
by cases min_eq _ _ with s e; rw [succ, e]; exact s.2

theorem succ_le {a b : cardinal} : succ a ≤ b ↔ a < b :=
⟨lt_of_lt_of_le (lt_succ_self _), λ h,
  by exact min_le _ (subtype.mk b h)⟩

theorem lt_succ {a b : cardinal} : a < succ b ↔ a ≤ b :=
by rw [← not_le, succ_le, not_lt]

theorem add_one_le_succ (c : cardinal) : c + 1 ≤ succ c :=
begin
  refine quot.induction_on c (λ α, _) (lt_succ_self c),
  refine quot.induction_on (succ (quot.mk setoid.r α)) (λ β h, _),
  cases h.left with f,
  have : ¬ surjective f := λ hn,
    ne_of_lt h (quotient.sound ⟨equiv.of_bijective f ⟨f.injective, hn⟩⟩),
  cases not_forall.1 this with b nex,
  refine ⟨⟨sum.rec (by exact f) _, _⟩⟩,
  { exact λ _, b },
  { intros a b h, rcases a with a|⟨⟨⟨⟩⟩⟩; rcases b with b|⟨⟨⟨⟩⟩⟩,
    { rw f.injective h },
    { exact nex.elim ⟨_, h⟩ },
    { exact nex.elim ⟨_, h.symm⟩ },
    { refl } }
end

lemma succ_ne_zero (c : cardinal) : succ c ≠ 0 :=
by { rw [←pos_iff_ne_zero, lt_succ], apply zero_le }

/-- The indexed sum of cardinals is the cardinality of the
  indexed disjoint union, i.e. sigma type. -/
def sum {ι} (f : ι → cardinal) : cardinal := mk Σ i, (f i).out

theorem le_sum {ι} (f : ι → cardinal) (i) : f i ≤ sum f :=
by rw ← quotient.out_eq (f i); exact
⟨⟨λ a, ⟨i, a⟩, λ a b h, eq_of_heq $ by injection h⟩⟩

@[simp] theorem sum_mk {ι} (f : ι → Type*) : sum (λ i, #(f i)) = #(Σ i, f i) :=
quot.sound ⟨equiv.sigma_congr_right $ λ i,
  classical.choice $ quotient.exact $ quot.out_eq $ #(f i)⟩

theorem sum_const (ι : Type u) (a : cardinal.{u}) : sum (λ _:ι, a) = #ι * a :=
quotient.induction_on a $ λ α, by { simp only [mul_def, sum_mk, mk_def], exact
  quotient.sound ⟨equiv.sigma_equiv_prod _ _⟩ }

theorem sum_le_sum {ι} (f g : ι → cardinal) (H : ∀ i, f i ≤ g i) : sum f ≤ sum g :=
⟨(embedding.refl _).sigma_map $ λ i, classical.choice $
  by have := H i; rwa [← quot.out_eq (f i), ← quot.out_eq (g i)] at this⟩

/-- The indexed supremum of cardinals is the smallest cardinal above
  everything in the family. -/
noncomputable def sup {ι} (f : ι → cardinal) : cardinal :=
@min {c // ∀ i, f i ≤ c} ⟨⟨sum f, le_sum f⟩⟩ (λ a, a.1)

theorem le_sup {ι} (f : ι → cardinal) (i) : f i ≤ sup f :=
by dsimp [sup]; cases min_eq _ _ with c hc; rw hc; exact c.2 i

theorem sup_le {ι} {f : ι → cardinal} {a} : sup f ≤ a ↔ ∀ i, f i ≤ a :=
⟨λ h i, le_trans (le_sup _ _) h,
 λ h, by dsimp [sup]; change a with (⟨a, h⟩:subtype _).1; apply min_le⟩

theorem sup_le_sup {ι} (f g : ι → cardinal) (H : ∀ i, f i ≤ g i) : sup f ≤ sup g :=
sup_le.2 $ λ i, le_trans (H i) (le_sup _ _)

theorem sup_le_sum {ι} (f : ι → cardinal) : sup f ≤ sum f :=
sup_le.2 $ le_sum _

theorem sum_le_sup {ι : Type u} (f : ι → cardinal.{u}) : sum f ≤ #ι * sup.{u u} f :=
by rw ← sum_const; exact sum_le_sum _ _ (le_sup _)

theorem sup_eq_zero {ι} {f : ι → cardinal} [is_empty ι] : sup f = 0 :=
by { rw [← nonpos_iff_eq_zero, sup_le], exact is_empty_elim }

/-- The indexed product of cardinals is the cardinality of the Pi type
  (dependent product). -/
def prod {ι : Type u} (f : ι → cardinal) : cardinal := #(Π i, (f i).out)

@[simp] theorem prod_mk {ι} (f : ι → Type*) : prod (λ i, #(f i)) = #(Π i, f i) :=
quot.sound ⟨equiv.Pi_congr_right $ λ i,
  classical.choice $ quotient.exact $ mk_out $ #(f i)⟩

theorem prod_const (ι : Type u) (a : cardinal.{u}) : prod (λ _:ι, a) = a ^ #ι :=
quotient.induction_on a $ by simp

theorem prod_le_prod {ι} (f g : ι → cardinal) (H : ∀ i, f i ≤ g i) : prod f ≤ prod g :=
⟨embedding.Pi_congr_right $ λ i, classical.choice $
  by have := H i; rwa [← mk_out (f i), ← mk_out (g i)] at this⟩

theorem prod_eq_zero {ι} (f : ι → cardinal.{u}) : prod f = 0 ↔ ∃ i, f i = 0 :=
by { lift f to ι → Type u using λ _, trivial, simp [mk_eq_zero_iff] }

theorem prod_ne_zero {ι} (f : ι → cardinal) : prod f ≠ 0 ↔ ∀ i, f i ≠ 0 :=
by simp [prod_eq_zero]

@[simp] theorem lift_prod {ι : Type u} (c : ι → cardinal.{v}) :
  lift.{w} (prod c) = prod (λ i, lift.{w} (c i)) :=
begin
  lift c to ι → Type v using λ _, trivial,
  simp only [prod_mk, ←mk_ulift],
  exact cardinal.mk_congr (equiv.ulift.trans $ equiv.Pi_congr_right $ λ i, equiv.ulift.symm)
end

@[simp] theorem lift_min {ι I} (f : ι → cardinal) : lift (min I f) = min I (lift ∘ f) :=
le_antisymm (le_min.2 $ λ a, lift_le.2 $ min_le _ a) $
let ⟨i, e⟩ := min_eq I (lift ∘ f) in
by rw e; exact lift_le.2 (le_min.2 $ λ j, lift_le.1 $
by have := min_le (lift ∘ f) j; rwa e at this)

theorem lift_down {a : cardinal.{u}} {b : cardinal.{max u v}} :
  b ≤ lift a → ∃ a', lift a' = b :=
quotient.induction_on₂ a b $ λ α β,
by dsimp; rw [← lift_id (#β), ← lift_umax, ← lift_umax.{u v}, lift_mk_le]; exact
λ ⟨f⟩, ⟨#(set.range f), eq.symm $ lift_mk_eq.2
  ⟨embedding.equiv_of_surjective
    (embedding.cod_restrict _ f set.mem_range_self)
    $ λ ⟨a, ⟨b, e⟩⟩, ⟨b, subtype.eq e⟩⟩⟩

theorem le_lift_iff {a : cardinal.{u}} {b : cardinal.{max u v}} :
  b ≤ lift a ↔ ∃ a', lift a' = b ∧ a' ≤ a :=
⟨λ h, let ⟨a', e⟩ := lift_down h in ⟨a', e, lift_le.1 $ e.symm ▸ h⟩,
 λ ⟨a', e, h⟩, e ▸ lift_le.2 h⟩

theorem lt_lift_iff {a : cardinal.{u}} {b : cardinal.{max u v}} :
  b < lift a ↔ ∃ a', lift a' = b ∧ a' < a :=
⟨λ h, let ⟨a', e⟩ := lift_down (le_of_lt h) in
      ⟨a', e, lift_lt.1 $ e.symm ▸ h⟩,
 λ ⟨a', e, h⟩, e ▸ lift_lt.2 h⟩

@[simp] theorem lift_succ (a) : lift (succ a) = succ (lift a) :=
le_antisymm
  (le_of_not_gt $ λ h, begin
    rcases lt_lift_iff.1 h with ⟨b, e, h⟩,
    rw [lt_succ, ← lift_le, e] at h,
    exact not_lt_of_le h (lt_succ_self _)
  end)
  (succ_le.2 $ lift_lt.2 $ lt_succ_self _)

@[simp] theorem lift_max {a : cardinal.{u}} {b : cardinal.{v}} :
  lift.{(max v w)} a = lift.{(max u w)} b ↔ lift.{v} a = lift.{u} b :=
calc lift.{(max v w)} a = lift.{(max u w)} b
  ↔ lift.{w} (lift.{v} a) = lift.{w} (lift.{u} b) : by simp
  ... ↔ lift.{v} a = lift.{u} b : lift_inj

theorem mk_prod {α : Type u} {β : Type v} :
  #(α × β) = lift.{v} (#α) * lift.{u} (#β) :=
quotient.sound ⟨equiv.prod_congr (equiv.ulift).symm (equiv.ulift).symm⟩

theorem sum_const_eq_lift_mul (ι : Type u) (a : cardinal.{v}) :
  sum (λ _:ι, a) = lift.{v} (#ι) * lift.{u} a :=
begin
  apply quotient.induction_on a,
  intro α,
  simp only [cardinal.mk_def, cardinal.sum_mk, cardinal.lift_id],
  convert mk_prod using 1,
  exact quotient.sound ⟨equiv.sigma_equiv_prod ι α⟩,
end

protected lemma le_sup_iff {ι : Type v} {f : ι → cardinal.{max v w}} {c : cardinal} :
  (c ≤ sup f) ↔ (∀ b, (∀ i, f i ≤ b) → c ≤ b) :=
⟨λ h b hb, le_trans h (sup_le.mpr hb), λ h, h _ $ λ i, le_sup f i⟩

/-- The lift of a supremum is the supremum of the lifts. -/
lemma lift_sup {ι : Type v} (f : ι → cardinal.{max v w}) :
  lift.{u} (sup.{v w} f) = sup.{v (max u w)} (λ i : ι, lift.{u} (f i)) :=
begin
  apply le_antisymm,
  { rw [cardinal.le_sup_iff], intros c hc, by_contra h,
    obtain ⟨d, rfl⟩ := cardinal.lift_down (not_le.mp h).le,
    simp only [lift_le, sup_le] at h hc,
    exact h hc },
  { simp only [cardinal.sup_le, lift_le, le_sup, implies_true_iff] }
end

/-- To prove that the lift of a supremum is bounded by some cardinal `t`,
it suffices to show that the lift of each cardinal is bounded by `t`. -/
lemma lift_sup_le {ι : Type v} (f : ι → cardinal.{max v w})
  (t : cardinal.{max u v w}) (w : ∀ i, lift.{u} (f i) ≤ t) :
  lift.{u} (sup f) ≤ t :=
by { rw lift_sup, exact sup_le.mpr w, }

@[simp] lemma lift_sup_le_iff {ι : Type v} (f : ι → cardinal.{max v w}) (t : cardinal.{max u v w}) :
  lift.{u} (sup f) ≤ t ↔ ∀ i, lift.{u} (f i) ≤ t :=
⟨λ h i, (lift_le.mpr (le_sup f i)).trans h,
 λ h, lift_sup_le f t h⟩

universes v' w'

/--
To prove an inequality between the lifts to a common universe of two different supremums,
it suffices to show that the lift of each cardinal from the smaller supremum
if bounded by the lift of some cardinal from the larger supremum.
-/
lemma lift_sup_le_lift_sup
  {ι : Type v} {ι' : Type v'} (f : ι → cardinal.{max v w}) (f' : ι' → cardinal.{max v' w'})
  (g : ι → ι') (h : ∀ i, lift.{(max v' w')} (f i) ≤ lift.{(max v w)} (f' (g i))) :
  lift.{(max v' w')} (sup f) ≤ lift.{(max v w)} (sup f') :=
begin
  apply lift_sup_le.{(max v' w')} f,
  intro i,
  apply le_trans (h i),
  simp only [lift_le],
  apply le_sup,
end

/-- A variant of `lift_sup_le_lift_sup` with universes specialized via `w = v` and `w' = v'`.
This is sometimes necessary to avoid universe unification issues. -/
lemma lift_sup_le_lift_sup'
  {ι : Type v} {ι' : Type v'} (f : ι → cardinal.{v}) (f' : ι' → cardinal.{v'})
  (g : ι → ι') (h : ∀ i, lift.{v'} (f i) ≤ lift.{v} (f' (g i))) :
  lift.{v'} (sup.{v v} f) ≤ lift.{v} (sup.{v' v'} f') :=
lift_sup_le_lift_sup f f' g h

/-- `ω` is the smallest infinite cardinal, also known as ℵ₀. -/
def omega : cardinal.{u} := lift (#ℕ)

localized "notation `ω` := cardinal.omega" in cardinal

lemma mk_nat : #ℕ = ω := (lift_id _).symm

theorem omega_ne_zero : ω ≠ 0 := mk_ne_zero _

theorem omega_pos : 0 < ω :=
pos_iff_ne_zero.2 omega_ne_zero

@[simp] theorem lift_omega : lift ω = ω := lift_lift _

@[simp] theorem omega_le_lift {c : cardinal.{u}} : ω ≤ lift.{v} c ↔ ω ≤ c :=
by rw [← lift_omega, lift_le]

@[simp] theorem lift_le_omega {c : cardinal.{u}} : lift.{v} c ≤ ω ↔ c ≤ ω :=
by rw [← lift_omega, lift_le]

/- properties about the cast from nat -/

@[simp] theorem mk_fin : ∀ (n : ℕ), #(fin n) = n
| 0     := quotient.sound ⟨equiv.equiv_pempty _⟩
| (n+1) := by rw [nat.cast_succ, ← mk_fin]; exact
  quotient.sound (fintype.card_eq.1 $ by simp)

@[simp] theorem lift_nat_cast (n : ℕ) : lift n = n :=
by induction n; simp *

lemma lift_eq_nat_iff {a : cardinal.{u}} {n : ℕ} : lift.{v} a = n ↔ a = n :=
by rw [← lift_nat_cast.{u v} n, lift_inj]

lemma nat_eq_lift_eq_iff {n : ℕ} {a : cardinal.{u}} :
  (n : cardinal) = lift.{v} a ↔ (n : cardinal) = a :=
by rw [← lift_nat_cast.{u v} n, lift_inj]

theorem lift_mk_fin (n : ℕ) : lift (#(fin n)) = n := by simp

theorem fintype_card (α : Type u) [fintype α] : #α = fintype.card α :=
by rw [← lift_mk_fin.{u}, ← lift_id (#α), lift_mk_eq.{u 0 u}];
   exact fintype.card_eq.1 (by simp)

theorem card_le_of_finset {α} (s : finset α) :
  (s.card : cardinal) ≤ #α :=
begin
  rw (_ : (s.card : cardinal) = #s),
  { exact ⟨function.embedding.subtype _⟩ },
  rw [cardinal.fintype_card, fintype.card_coe]
end

@[simp, norm_cast] theorem nat_cast_pow {m n : ℕ} : (↑(pow m n) : cardinal) = m ^ n :=
by induction n; simp [pow_succ', -_root_.add_comm, power_add, *]

@[simp, norm_cast] theorem nat_cast_le {m n : ℕ} : (m : cardinal) ≤ n ↔ m ≤ n :=
by rw [← lift_mk_fin, ← lift_mk_fin, lift_le]; exact
⟨λ ⟨⟨f, hf⟩⟩, by simpa only [fintype.card_fin] using fintype.card_le_of_injective f hf,
  λ h, ⟨(fin.cast_le h).to_embedding⟩⟩

@[simp, norm_cast] theorem nat_cast_lt {m n : ℕ} : (m : cardinal) < n ↔ m < n :=
by simp [lt_iff_le_not_le, -not_le]

instance : char_zero cardinal := ⟨strict_mono.injective $ λ m n, nat_cast_lt.2⟩

theorem nat_cast_inj {m n : ℕ} : (m : cardinal) = n ↔ m = n := nat.cast_inj

lemma nat_cast_injective : injective (coe : ℕ → cardinal) :=
nat.cast_injective

@[simp, norm_cast, priority 900] theorem nat_succ (n : ℕ) : (n.succ : cardinal) = succ n :=
le_antisymm (add_one_le_succ _) (succ_le.2 $ nat_cast_lt.2 $ nat.lt_succ_self _)

@[simp] theorem succ_zero : succ 0 = 1 :=
by norm_cast

theorem card_le_of {α : Type u} {n : ℕ} (H : ∀ s : finset α, s.card ≤ n) :
  # α ≤ n :=
begin
  refine lt_succ.1 (lt_of_not_ge $ λ hn, _),
  rw [← cardinal.nat_succ, ← cardinal.lift_mk_fin n.succ] at hn,
  cases hn with f,
  refine not_lt_of_le (H $ finset.univ.map f) _,
  rw [finset.card_map, ← fintype.card, fintype.card_ulift, fintype.card_fin],
  exact n.lt_succ_self
end

theorem cantor' (a) {b : cardinal} (hb : 1 < b) : a < b ^ a :=
by rw [← succ_le, (by norm_cast : succ 1 = 2)] at hb;
   exact lt_of_lt_of_le (cantor _) (power_le_power_right hb)

theorem one_le_iff_pos {c : cardinal} : 1 ≤ c ↔ 0 < c :=
by rw [← succ_zero, succ_le]

theorem one_le_iff_ne_zero {c : cardinal} : 1 ≤ c ↔ c ≠ 0 :=
by rw [one_le_iff_pos, pos_iff_ne_zero]

theorem nat_lt_omega (n : ℕ) : (n : cardinal.{u}) < ω :=
succ_le.1 $ by rw [← nat_succ, ← lift_mk_fin, omega, lift_mk_le.{0 0 u}]; exact
⟨⟨coe, λ a b, fin.ext⟩⟩

@[simp] theorem one_lt_omega : 1 < ω :=
by simpa using nat_lt_omega 1

theorem lt_omega {c : cardinal.{u}} : c < ω ↔ ∃ n : ℕ, c = n :=
⟨λ h, begin
  rcases lt_lift_iff.1 h with ⟨c, rfl, h'⟩,
  rcases le_mk_iff_exists_set.1 h'.1 with ⟨S, rfl⟩,
  suffices : finite S,
  { cases this, resetI,
    existsi fintype.card S,
    rw [← lift_nat_cast.{0 u}, lift_inj, fintype_card S] },
  by_contra nf,
  have P : ∀ (n : ℕ) (IH : ∀ i<n, S), ∃ a : S, ¬ ∃ y h, IH y h = a :=
    λ n IH,
    let g : {i | i < n} → S := λ ⟨i, h⟩, IH i h in
    not_forall.1 (λ h, nf
      ⟨fintype.of_surjective g (λ a, subtype.exists.2 (h a))⟩),
  let F : ℕ → S := nat.lt_wf.fix (λ n IH, classical.some (P n IH)),
  refine not_le_of_lt h' ⟨⟨F, _⟩⟩,
  suffices : ∀ (n : ℕ) (m < n), F m ≠ F n,
  { refine λ m n, not_imp_not.1 (λ ne, _),
    rcases lt_trichotomy m n with h|h|h,
    { exact this n m h },
    { contradiction },
    { exact (this m n h).symm } },
  intros n m h,
  have := classical.some_spec (P n (λ y _, F y)),
  rw [← show F n = classical.some (P n (λ y _, F y)),
      from nat.lt_wf.fix_eq (λ n IH, classical.some (P n IH)) n] at this,
  exact λ e, this ⟨m, h, e⟩,
end, λ ⟨n, e⟩, e.symm ▸ nat_lt_omega _⟩

theorem omega_le {c : cardinal.{u}} : ω ≤ c ↔ ∀ n : ℕ, (n:cardinal) ≤ c :=
⟨λ h n, le_trans (le_of_lt (nat_lt_omega _)) h,
 λ h, le_of_not_lt $ λ hn, begin
  rcases lt_omega.1 hn with ⟨n, rfl⟩,
  exact not_le_of_lt (nat.lt_succ_self _) (nat_cast_le.1 (h (n+1)))
end⟩

theorem lt_omega_iff_fintype {α : Type u} : #α < ω ↔ nonempty (fintype α) :=
lt_omega.trans ⟨λ ⟨n, e⟩, begin
  rw [← lift_mk_fin n] at e,
  cases quotient.exact e with f,
  exact ⟨fintype.of_equiv _ f.symm⟩
end, λ ⟨_⟩, by exactI ⟨_, fintype_card _⟩⟩

theorem lt_omega_iff_finite {α} {S : set α} : #S < ω ↔ finite S :=
lt_omega_iff_fintype.trans finite_def.symm

instance can_lift_cardinal_nat : can_lift cardinal ℕ :=
⟨ coe, λ x, x < ω, λ x hx, let ⟨n, hn⟩ := lt_omega.mp hx in ⟨n, hn.symm⟩⟩

theorem add_lt_omega {a b : cardinal} (ha : a < ω) (hb : b < ω) : a + b < ω :=
match a, b, lt_omega.1 ha, lt_omega.1 hb with
| _, _, ⟨m, rfl⟩, ⟨n, rfl⟩ := by rw [← nat.cast_add]; apply nat_lt_omega
end

lemma add_lt_omega_iff {a b : cardinal} : a + b < ω ↔ a < ω ∧ b < ω :=
⟨λ h, ⟨lt_of_le_of_lt (self_le_add_right _ _) h, lt_of_le_of_lt (self_le_add_left _ _) h⟩,
  λ⟨h1, h2⟩, add_lt_omega h1 h2⟩

lemma omega_le_add_iff {a b : cardinal} : ω ≤ a + b ↔ ω ≤ a ∨ ω ≤ b :=
by simp only [← not_lt, add_lt_omega_iff, not_and_distrib]

theorem mul_lt_omega {a b : cardinal} (ha : a < ω) (hb : b < ω) : a * b < ω :=
match a, b, lt_omega.1 ha, lt_omega.1 hb with
| _, _, ⟨m, rfl⟩, ⟨n, rfl⟩ := by rw [← nat.cast_mul]; apply nat_lt_omega
end

lemma mul_lt_omega_iff {a b : cardinal} : a * b < ω ↔ a = 0 ∨ b = 0 ∨ a < ω ∧ b < ω :=
begin
  split,
  { intro h, by_cases ha : a = 0, { left, exact ha },
    right, by_cases hb : b = 0, { left, exact hb },
    right, rw [← ne, ← one_le_iff_ne_zero] at ha hb, split,
    { rw [← mul_one a],
      refine lt_of_le_of_lt (mul_le_mul' (le_refl a) hb) h },
    { rw [← _root_.one_mul b],
      refine lt_of_le_of_lt (mul_le_mul' ha (le_refl b)) h }},
  rintro (rfl|rfl|⟨ha,hb⟩); simp only [*, mul_lt_omega, omega_pos, _root_.zero_mul, mul_zero]
end

lemma mul_lt_omega_iff_of_ne_zero {a b : cardinal} (ha : a ≠ 0) (hb : b ≠ 0) :
  a * b < ω ↔ a < ω ∧ b < ω :=
by simp [mul_lt_omega_iff, ha, hb]

theorem power_lt_omega {a b : cardinal} (ha : a < ω) (hb : b < ω) : a ^ b < ω :=
match a, b, lt_omega.1 ha, lt_omega.1 hb with
| _, _, ⟨m, rfl⟩, ⟨n, rfl⟩ := by rw [← nat_cast_pow]; apply nat_lt_omega
end

lemma eq_one_iff_unique {α : Type*} :
  #α = 1 ↔ subsingleton α ∧ nonempty α :=
calc #α = 1 ↔ #α ≤ 1 ∧ ¬#α < 1 : eq_iff_le_not_lt
        ... ↔ subsingleton α ∧ nonempty α :
begin
  apply and_congr le_one_iff_subsingleton,
  push_neg,
  rw [one_le_iff_ne_zero, mk_ne_zero_iff]
end

theorem infinite_iff {α : Type u} : infinite α ↔ ω ≤ #α :=
by rw [←not_lt, lt_omega_iff_fintype, not_nonempty_iff, is_empty_fintype]

lemma omega_le_mk (α : Type u) [infinite α] : ω ≤ #α := infinite_iff.1 ‹_›

lemma encodable_iff {α : Type u} : nonempty (encodable α) ↔ #α ≤ ω :=
⟨λ ⟨h⟩, ⟨(@encodable.encode' α h).trans equiv.ulift.symm.to_embedding⟩,
  λ ⟨h⟩, ⟨encodable.of_inj _ (h.trans equiv.ulift.to_embedding).injective⟩⟩

@[simp] lemma mk_le_omega [encodable α] : #α ≤ ω := encodable_iff.1 ⟨‹_›⟩

lemma denumerable_iff {α : Type u} : nonempty (denumerable α) ↔ #α = ω :=
⟨λ⟨h⟩, quotient.sound $ by exactI ⟨ (denumerable.eqv α).trans equiv.ulift.symm ⟩,
 λ h, by { cases quotient.exact h with f, exact ⟨denumerable.mk' $ f.trans equiv.ulift⟩ }⟩

@[simp] lemma mk_denumerable (α : Type u) [denumerable α] : #α = ω :=
denumerable_iff.1 ⟨‹_›⟩

lemma countable_iff (s : set α) : countable s ↔ #s ≤ ω :=
begin
  rw [countable_iff_exists_injective], split,
  rintro ⟨f, hf⟩, exact ⟨embedding.trans ⟨f, hf⟩ equiv.ulift.symm.to_embedding⟩,
  rintro ⟨f'⟩, cases embedding.trans f' equiv.ulift.to_embedding with f hf, exact ⟨f, hf⟩
end

/-- This function sends finite cardinals to the corresponding natural, and infinite cardinals
  to 0. -/
noncomputable def to_nat : zero_hom cardinal ℕ :=
⟨λ c, if h : c < omega.{v} then classical.some (lt_omega.1 h) else 0,
  begin
    have h : 0 < ω := nat_lt_omega 0,
    rw [dif_pos h, ← cardinal.nat_cast_inj, ← classical.some_spec (lt_omega.1 h), nat.cast_zero],
  end⟩

lemma to_nat_apply_of_lt_omega {c : cardinal} (h : c < ω) :
  c.to_nat = classical.some (lt_omega.1 h) :=
dif_pos h

@[simp]
lemma to_nat_apply_of_omega_le {c : cardinal} (h : ω ≤ c) :
  c.to_nat = 0 :=
dif_neg (not_lt_of_le h)

@[simp]
lemma cast_to_nat_of_lt_omega {c : cardinal} (h : c < ω) :
  ↑c.to_nat = c :=
by rw [to_nat_apply_of_lt_omega h, ← classical.some_spec (lt_omega.1 h)]

@[simp]
lemma cast_to_nat_of_omega_le {c : cardinal} (h : ω ≤ c) :
  ↑c.to_nat = (0 : cardinal) :=
by rw [to_nat_apply_of_omega_le h, nat.cast_zero]

@[simp]
lemma to_nat_cast (n : ℕ) : cardinal.to_nat n = n :=
begin
  rw [to_nat_apply_of_lt_omega (nat_lt_omega n), ← nat_cast_inj],
  exact (classical.some_spec (lt_omega.1 (nat_lt_omega n))).symm,
end

/-- `to_nat` has a right-inverse: coercion. -/
lemma to_nat_right_inverse : function.right_inverse (coe : ℕ → cardinal) to_nat := to_nat_cast

lemma to_nat_surjective : surjective to_nat := to_nat_right_inverse.surjective

@[simp]
lemma mk_to_nat_of_infinite [h : infinite α] : (#α).to_nat = 0 :=
dif_neg (not_lt_of_le (infinite_iff.1 h))

@[simp]
lemma mk_to_nat_eq_card [fintype α] : (#α).to_nat = fintype.card α :=
by simp [fintype_card]

@[simp]
lemma zero_to_nat : cardinal.to_nat 0 = 0 :=
by rw [← to_nat_cast 0, nat.cast_zero]

@[simp]
lemma one_to_nat : cardinal.to_nat 1 = 1 :=
by rw [← to_nat_cast 1, nat.cast_one]

<<<<<<< HEAD
lemma to_nat_lift (c : cardinal.{v}) : (lift.{u v} c).to_nat = c.to_nat :=
=======
@[simp] lemma to_nat_lift (c : cardinal.{v}) : (lift.{u v} c).to_nat = c.to_nat :=
>>>>>>> ad7000b9
begin
  apply nat_cast_injective,
  cases lt_or_ge c ω with hc hc,
  { rw [cast_to_nat_of_lt_omega, ←lift_nat_cast, cast_to_nat_of_lt_omega hc],
    rwa [←lift_omega, lift_lt] },
  { rw [cast_to_nat_of_omega_le, ←lift_nat_cast, cast_to_nat_of_omega_le hc, lift_zero],
    rwa [←lift_omega, lift_le] },
end

lemma to_nat_congr {β : Type v} (e : α ≃ β) : (#α).to_nat = (#β).to_nat :=
by rw [←to_nat_lift, lift_mk_eq.mpr ⟨e⟩, to_nat_lift]

lemma to_nat_mul (x y : cardinal) : (x * y).to_nat = x.to_nat * y.to_nat :=
begin
  by_cases hx1 : x = 0,
  { rw [comm_semiring.mul_comm, hx1, mul_zero, zero_to_nat, nat.zero_mul] },
  by_cases hy1 : y = 0,
  { rw [hy1, zero_to_nat, mul_zero, mul_zero, zero_to_nat] },
  refine nat_cast_injective (eq.trans _ (nat.cast_mul _ _).symm),
  cases lt_or_ge x ω with hx2 hx2,
  { cases lt_or_ge y ω with hy2 hy2,
    { rw [cast_to_nat_of_lt_omega, cast_to_nat_of_lt_omega hx2, cast_to_nat_of_lt_omega hy2],
      exact mul_lt_omega hx2 hy2 },
    { rw [cast_to_nat_of_omega_le hy2, mul_zero, cast_to_nat_of_omega_le],
      exact not_lt.mp (mt (mul_lt_omega_iff_of_ne_zero hx1 hy1).mp (λ h, not_lt.mpr hy2 h.2)) } },
  { rw [cast_to_nat_of_omega_le hx2, _root_.zero_mul, cast_to_nat_of_omega_le],
    exact not_lt.mp (mt (mul_lt_omega_iff_of_ne_zero hx1 hy1).mp (λ h, not_lt.mpr hx2 h.1)) },
end

/-- This function sends finite cardinals to the corresponding natural, and infinite cardinals
  to `⊤`. -/
noncomputable def to_enat : cardinal →+ enat :=
{ to_fun := λ c, if c < omega.{v} then c.to_nat else ⊤,
  map_zero' := by simp [if_pos (lt_trans zero_lt_one one_lt_omega)],
  map_add' := λ x y, begin
    by_cases hx : x < ω,
    { obtain ⟨x0, rfl⟩ := lt_omega.1 hx,
      by_cases hy : y < ω,
      { obtain ⟨y0, rfl⟩ := lt_omega.1 hy,
        simp only [add_lt_omega hx hy, hx, hy, to_nat_cast, if_true],
        rw [← nat.cast_add, to_nat_cast, nat.cast_add] },
      { rw [if_neg hy, if_neg, enat.add_top],
        contrapose! hy,
        apply lt_of_le_of_lt le_add_self hy } },
    { rw [if_neg hx, if_neg, enat.top_add],
      contrapose! hx,
      apply lt_of_le_of_lt le_self_add hx },
  end }

@[simp]
lemma to_enat_apply_of_lt_omega {c : cardinal} (h : c < ω) :
  c.to_enat = c.to_nat :=
if_pos h

@[simp]
lemma to_enat_apply_of_omega_le {c : cardinal} (h : ω ≤ c) :
  c.to_enat = ⊤ :=
if_neg (not_lt_of_le h)

@[simp]
lemma to_enat_cast (n : ℕ) : cardinal.to_enat n = n :=
by rw [to_enat_apply_of_lt_omega (nat_lt_omega n), to_nat_cast]

@[simp]
lemma mk_to_enat_of_infinite [h : infinite α] : (#α).to_enat = ⊤ :=
to_enat_apply_of_omega_le (infinite_iff.1 h)

lemma to_enat_surjective : surjective to_enat :=
begin
  intro x,
  exact enat.cases_on x ⟨ω, to_enat_apply_of_omega_le (le_refl ω)⟩
    (λ n, ⟨n, to_enat_cast n⟩),
end

@[simp]
lemma mk_to_enat_eq_coe_card [fintype α] : (#α).to_enat = fintype.card α :=
by simp [fintype_card]

lemma mk_int : #ℤ = ω := mk_denumerable ℤ

lemma mk_pnat : #ℕ+ = ω := mk_denumerable ℕ+

lemma two_le_iff : (2 : cardinal) ≤ #α ↔ ∃x y : α, x ≠ y :=
begin
  split,
  { rintro ⟨f⟩, refine ⟨f $ sum.inl ⟨⟩, f $ sum.inr ⟨⟩, _⟩, intro h, cases f.2 h },
  { rintro ⟨x, y, h⟩, by_contra h',
    rw [not_le, ←nat.cast_two, nat_succ, lt_succ, nat.cast_one, le_one_iff_subsingleton] at h',
    apply h, exactI subsingleton.elim _ _ }
end

lemma two_le_iff' (x : α) : (2 : cardinal) ≤ #α ↔ ∃y : α, x ≠ y :=
begin
  rw [two_le_iff],
  split,
  { rintro ⟨y, z, h⟩, refine classical.by_cases (λ(h' : x = y), _) (λ h', ⟨y, h'⟩),
    rw [←h'] at h, exact ⟨z, h⟩ },
  { rintro ⟨y, h⟩, exact ⟨x, y, h⟩ }
end

/-- **König's theorem** -/
theorem sum_lt_prod {ι} (f g : ι → cardinal) (H : ∀ i, f i < g i) : sum f < prod g :=
lt_of_not_ge $ λ ⟨F⟩, begin
  haveI : inhabited (Π (i : ι), (g i).out),
  { refine ⟨λ i, classical.choice $ mk_ne_zero_iff.1 _⟩,
    rw mk_out,
    exact (H i).ne_bot },
  let G := inv_fun F,
  have sG : surjective G := inv_fun_surjective F.2,
  choose C hc using show ∀ i, ∃ b, ∀ a, G ⟨i, a⟩ i ≠ b,
  { assume i,
    simp only [- not_exists, not_exists.symm, not_forall.symm],
    refine λ h, not_le_of_lt (H i) _,
    rw [← mk_out (f i), ← mk_out (g i)],
    exact ⟨embedding.of_surjective _ h⟩ },
  exact (let ⟨⟨i, a⟩, h⟩ := sG C in hc i a (congr_fun h _))
end

@[simp] theorem mk_empty : #empty = 0 :=
fintype_card empty

@[simp] theorem mk_pempty : #pempty = 0 :=
fintype_card pempty

theorem mk_unit : #unit = 1 :=
(fintype_card unit).trans nat.cast_one

@[simp] theorem mk_punit : #punit = 1 :=
(fintype_card punit).trans nat.cast_one

@[simp] theorem mk_singleton {α : Type u} (x : α) : #({x} : set α) = 1 :=
quotient.sound ⟨equiv.set.singleton x⟩

@[simp] theorem mk_plift_of_true {p : Prop} (h : p) : #(plift p) = 1 :=
quotient.sound ⟨equiv.plift.trans $ equiv.prop_equiv_punit h⟩

@[simp] theorem mk_plift_of_false {p : Prop} (h : ¬ p) : #(plift p) = 0 :=
quotient.sound ⟨equiv.plift.trans $ equiv.prop_equiv_pempty h⟩

@[simp] theorem mk_bool : #bool = 2 :=
quotient.sound ⟨equiv.bool_equiv_punit_sum_punit⟩

@[simp] theorem mk_Prop : #Prop = 2 :=
(quotient.sound ⟨equiv.Prop_equiv_bool⟩ : #Prop = #bool).trans mk_bool

@[simp] theorem mk_set {α : Type u} : #(set α) = 2 ^ #α :=
begin
  rw [← prop_eq_two, cardinal.power_def (ulift Prop) α, cardinal.eq],
  exact ⟨equiv.arrow_congr (equiv.refl _) equiv.ulift.symm⟩,
end

@[simp] theorem mk_option {α : Type u} : #(option α) = #α + 1 :=
quotient.sound ⟨equiv.option_equiv_sum_punit α⟩

theorem mk_list_eq_sum_pow (α : Type u) : #(list α) = sum (λ n : ℕ, (#α)^(n:cardinal.{u})) :=
calc  #(list α)
    = #(Σ n, vector α n) : quotient.sound ⟨(equiv.sigma_preimage_equiv list.length).symm⟩
... = #(Σ n, fin n → α) : quotient.sound ⟨equiv.sigma_congr_right $ λ n,
  ⟨vector.nth, vector.of_fn, vector.of_fn_nth, λ f, funext $ vector.nth_of_fn f⟩⟩
... = #(Σ n : ℕ, ulift.{u} (fin n) → α) : quotient.sound ⟨equiv.sigma_congr_right $ λ n,
  equiv.arrow_congr equiv.ulift.symm (equiv.refl α)⟩
... = sum (λ n : ℕ, (#α)^(n:cardinal.{u})) :
  by simp only [(lift_mk_fin _).symm, ←mk_ulift, power_def, sum_mk]

theorem mk_quot_le {α : Type u} {r : α → α → Prop} : #(quot r) ≤ #α :=
mk_le_of_surjective quot.exists_rep

theorem mk_quotient_le {α : Type u} {s : setoid α} : #(quotient s) ≤ #α :=
mk_quot_le

theorem mk_subtype_le {α : Type u} (p : α → Prop) : #(subtype p) ≤ #α :=
⟨embedding.subtype p⟩

theorem mk_subtype_le_of_subset {α : Type u} {p q : α → Prop} (h : ∀ ⦃x⦄, p x → q x) :
  #(subtype p) ≤ #(subtype q) :=
⟨embedding.subtype_map (embedding.refl α) h⟩

@[simp] theorem mk_emptyc (α : Type u) : #(∅ : set α) = 0 :=
quotient.sound ⟨equiv.set.pempty α⟩

lemma mk_emptyc_iff {α : Type u} {s : set α} : #s = 0 ↔ s = ∅ :=
begin
  split,
  { intro h,
    have h2 : #s = #pempty, by simp [h],
    refine set.eq_empty_iff_forall_not_mem.mpr (λ _ hx, _),
    rcases cardinal.eq.mp h2 with ⟨f, _⟩,
    cases f ⟨_, hx⟩ },
  { intro, convert mk_emptyc _ }
end

@[simp] theorem mk_univ {α : Type u} : #(@univ α) = #α :=
quotient.sound ⟨equiv.set.univ α⟩

theorem mk_image_le {α β : Type u} {f : α → β} {s : set α} : #(f '' s) ≤ #s :=
mk_le_of_surjective surjective_onto_image

theorem mk_image_le_lift {α : Type u} {β : Type v} {f : α → β} {s : set α} :
  lift.{u} (#(f '' s)) ≤ lift.{v} (#s) :=
lift_mk_le.{v u 0}.mpr ⟨embedding.of_surjective _ surjective_onto_image⟩

theorem mk_range_le {α β : Type u} {f : α → β} : #(range f) ≤ #α :=
mk_le_of_surjective surjective_onto_range

theorem mk_range_le_lift {α : Type u} {β : Type v} {f : α → β} :
  lift.{u} (#(range f)) ≤ lift.{v} (#α) :=
lift_mk_le.{v u 0}.mpr ⟨embedding.of_surjective _ surjective_onto_range⟩

lemma mk_range_eq (f : α → β) (h : injective f) : #(range f) = #α :=
quotient.sound ⟨(equiv.of_injective f h).symm⟩

lemma mk_range_eq_of_injective {α : Type u} {β : Type v} {f : α → β} (hf : injective f) :
  lift.{u} (#(range f)) = lift.{v} (#α) :=
begin
  have := (@lift_mk_eq.{v u max u v} (range f) α).2 ⟨(equiv.of_injective f hf).symm⟩,
  simp only [lift_umax.{u v}, lift_umax.{v u}] at this,
  exact this
end

lemma mk_range_eq_lift {α : Type u} {β : Type v} {f : α → β} (hf : injective f) :
  lift.{(max u w)} (# (range f)) = lift.{(max v w)} (# α) :=
lift_mk_eq.mpr ⟨(equiv.of_injective f hf).symm⟩

theorem mk_image_eq {α β : Type u} {f : α → β} {s : set α} (hf : injective f) :
  #(f '' s) = #s :=
quotient.sound ⟨(equiv.set.image f s hf).symm⟩

theorem mk_Union_le_sum_mk {α ι : Type u} {f : ι → set α} : #(⋃ i, f i) ≤ sum (λ i, #(f i)) :=
calc #(⋃ i, f i) ≤ #(Σ i, f i)        : mk_le_of_surjective (set.sigma_to_Union_surjective f)
              ... = sum (λ i, #(f i)) : (sum_mk _).symm

theorem mk_Union_eq_sum_mk {α ι : Type u} {f : ι → set α} (h : ∀i j, i ≠ j → disjoint (f i) (f j)) :
  #(⋃ i, f i) = sum (λ i, #(f i)) :=
calc #(⋃ i, f i) = #(Σ i, f i)       : quot.sound ⟨set.Union_eq_sigma_of_disjoint h⟩
              ... = sum (λi, #(f i)) : (sum_mk _).symm

lemma mk_Union_le {α ι : Type u} (f : ι → set α) :
  #(⋃ i, f i) ≤ #ι * cardinal.sup.{u u} (λ i, #(f i)) :=
le_trans mk_Union_le_sum_mk (sum_le_sup _)

lemma mk_sUnion_le {α : Type u} (A : set (set α)) :
  #(⋃₀ A) ≤ #A * cardinal.sup.{u u} (λ s : A, #s) :=
by { rw [sUnion_eq_Union], apply mk_Union_le }

lemma mk_bUnion_le {ι α : Type u} (A : ι → set α) (s : set ι) :
  #(⋃(x ∈ s), A x) ≤ #s * cardinal.sup.{u u} (λ x : s, #(A x.1)) :=
by { rw [bUnion_eq_Union], apply mk_Union_le }

@[simp] lemma finset_card {α : Type u} {s : finset α} : ↑(finset.card s) = #s :=
by rw [fintype_card, nat_cast_inj, fintype.card_coe]

lemma finset_card_lt_omega (s : finset α) : #(↑s : set α) < ω :=
by { rw [lt_omega_iff_fintype], exact ⟨finset.subtype.fintype s⟩ }

theorem mk_eq_nat_iff_finset {α} {s : set α} {n : ℕ} :
  #s = n ↔ ∃ t : finset α, (t : set α) = s ∧ t.card = n :=
begin
  split,
  { intro h,
    have : # s < omega, by { rw h, exact nat_lt_omega n },
    refine ⟨(lt_omega_iff_finite.1 this).to_finset, finite.coe_to_finset _, nat_cast_inj.1 _⟩,
    rwa [finset_card, finite.coe_sort_to_finset] },
  { rintro ⟨t, rfl, rfl⟩,
    exact finset_card.symm }
end

theorem mk_union_add_mk_inter {α : Type u} {S T : set α} :
  #(S ∪ T : set α) + #(S ∩ T : set α) = #S + #T :=
quot.sound ⟨equiv.set.union_sum_inter S T⟩

/-- The cardinality of a union is at most the sum of the cardinalities
of the two sets. -/
lemma mk_union_le {α : Type u} (S T : set α) : #(S ∪ T : set α) ≤ #S + #T :=
@mk_union_add_mk_inter α S T ▸ self_le_add_right (#(S ∪ T : set α)) (#(S ∩ T : set α))

theorem mk_union_of_disjoint {α : Type u} {S T : set α} (H : disjoint S T) :
  #(S ∪ T : set α) = #S + #T :=
quot.sound ⟨equiv.set.union H⟩

theorem mk_insert {α : Type u} {s : set α} {a : α} (h : a ∉ s) :
  #(insert a s : set α) = #s + 1 :=
by { rw [← union_singleton, mk_union_of_disjoint, mk_singleton], simpa }

lemma mk_sum_compl {α} (s : set α) : #s + #(sᶜ : set α) = #α :=
quotient.sound ⟨equiv.set.sum_compl s⟩

lemma mk_le_mk_of_subset {α} {s t : set α} (h : s ⊆ t) : #s ≤ #t :=
⟨set.embedding_of_subset s t h⟩

lemma mk_subtype_mono {p q : α → Prop} (h : ∀x, p x → q x) : #{x // p x} ≤ #{x // q x} :=
⟨embedding_of_subset _ _ h⟩

lemma mk_set_le (s : set α) : #s ≤ #α :=
mk_subtype_le s

lemma mk_image_eq_lift {α : Type u} {β : Type v} (f : α → β) (s : set α) (h : injective f) :
  lift.{u} (#(f '' s)) = lift.{v} (#s) :=
lift_mk_eq.{v u 0}.mpr ⟨(equiv.set.image f s h).symm⟩

lemma mk_image_eq_of_inj_on_lift {α : Type u} {β : Type v} (f : α → β) (s : set α)
  (h : inj_on f s) : lift.{u} (#(f '' s)) = lift.{v} (#s) :=
lift_mk_eq.{v u 0}.mpr ⟨(equiv.set.image_of_inj_on f s h).symm⟩

lemma mk_image_eq_of_inj_on {α β : Type u} (f : α → β) (s : set α) (h : inj_on f s) :
  #(f '' s) = #s :=
quotient.sound ⟨(equiv.set.image_of_inj_on f s h).symm⟩

lemma mk_subtype_of_equiv {α β : Type u} (p : β → Prop) (e : α ≃ β) :
  #{a : α // p (e a)} = #{b : β // p b} :=
quotient.sound ⟨equiv.subtype_equiv_of_subtype e⟩

lemma mk_sep (s : set α) (t : α → Prop) : #({ x ∈ s | t x } : set α) = #{ x : s | t x.1 } :=
quotient.sound ⟨equiv.set.sep s t⟩

lemma mk_preimage_of_injective_lift {α : Type u} {β : Type v} (f : α → β) (s : set β)
  (h : injective f) : lift.{v} (#(f ⁻¹' s)) ≤ lift.{u} (#s) :=
begin
  rw lift_mk_le.{u v 0}, use subtype.coind (λ x, f x.1) (λ x, x.2),
  apply subtype.coind_injective, exact h.comp subtype.val_injective
end

lemma mk_preimage_of_subset_range_lift {α : Type u} {β : Type v} (f : α → β) (s : set β)
  (h : s ⊆ range f) : lift.{u} (#s) ≤ lift.{v} (#(f ⁻¹' s)) :=
begin
  rw lift_mk_le.{v u 0},
  refine ⟨⟨_, _⟩⟩,
  { rintro ⟨y, hy⟩, rcases classical.subtype_of_exists (h hy) with ⟨x, rfl⟩, exact ⟨x, hy⟩ },
  rintro ⟨y, hy⟩ ⟨y', hy'⟩, dsimp,
  rcases classical.subtype_of_exists (h hy) with ⟨x, rfl⟩,
  rcases classical.subtype_of_exists (h hy') with ⟨x', rfl⟩,
  simp, intro hxx', rw hxx'
end

lemma mk_preimage_of_injective_of_subset_range_lift {β : Type v} (f : α → β) (s : set β)
  (h : injective f) (h2 : s ⊆ range f) : lift.{v} (#(f ⁻¹' s)) = lift.{u} (#s) :=
le_antisymm (mk_preimage_of_injective_lift f s h) (mk_preimage_of_subset_range_lift f s h2)

lemma mk_preimage_of_injective (f : α → β) (s : set β) (h : injective f) :
  #(f ⁻¹' s) ≤ #s :=
by { convert mk_preimage_of_injective_lift.{u u} f s h using 1; rw [lift_id] }

lemma mk_preimage_of_subset_range (f : α → β) (s : set β)
  (h : s ⊆ range f) : #s ≤ #(f ⁻¹' s) :=
by { convert mk_preimage_of_subset_range_lift.{u u} f s h using 1; rw [lift_id] }

lemma mk_preimage_of_injective_of_subset_range (f : α → β) (s : set β)
  (h : injective f) (h2 : s ⊆ range f) : #(f ⁻¹' s) = #s :=
by { convert mk_preimage_of_injective_of_subset_range_lift.{u u} f s h h2 using 1; rw [lift_id] }

lemma mk_subset_ge_of_subset_image_lift {α : Type u} {β : Type v} (f : α → β) {s : set α}
  {t : set β} (h : t ⊆ f '' s) :
    lift.{u} (#t) ≤ lift.{v} (#({ x ∈ s | f x ∈ t } : set α)) :=
by { rw [image_eq_range] at h, convert mk_preimage_of_subset_range_lift _ _ h using 1,
     rw [mk_sep], refl }

lemma mk_subset_ge_of_subset_image (f : α → β) {s : set α} {t : set β} (h : t ⊆ f '' s) :
  #t ≤ #({ x ∈ s | f x ∈ t } : set α) :=
by { rw [image_eq_range] at h, convert mk_preimage_of_subset_range _ _ h using 1,
     rw [mk_sep], refl }

theorem le_mk_iff_exists_subset {c : cardinal} {α : Type u} {s : set α} :
  c ≤ #s ↔ ∃ p : set α, p ⊆ s ∧ #p = c :=
begin
  rw [le_mk_iff_exists_set, ←subtype.exists_set_subtype],
  apply exists_congr, intro t, rw [mk_image_eq], apply subtype.val_injective
end

/-- The function α^{<β}, defined to be sup_{γ < β} α^γ.
  We index over {s : set β.out // #s < β } instead of {γ // γ < β}, because the latter lives in a
  higher universe -/
noncomputable def powerlt (α β : cardinal.{u}) : cardinal.{u} :=
sup.{u u} (λ(s : {s : set β.out // #s < β}), α ^ mk.{u} s)

infix ` ^< `:80 := powerlt

theorem powerlt_aux {c c' : cardinal} (h : c < c') :
  ∃(s : {s : set c'.out // #s < c'}), #s = c :=
begin
  cases out_embedding.mp (le_of_lt h) with f,
  have : #↥(range ⇑f) = c, { rwa [mk_range_eq, mk, quotient.out_eq c], exact f.2 },
  exact ⟨⟨range f, by convert h⟩, this⟩
end

lemma le_powerlt {c₁ c₂ c₃ : cardinal} (h : c₂ < c₃) : c₁ ^ c₂ ≤ c₁ ^< c₃ :=
by { rcases powerlt_aux h with ⟨s, rfl⟩, apply le_sup _ s }

lemma powerlt_le {c₁ c₂ c₃ : cardinal} : c₁ ^< c₂ ≤ c₃ ↔ ∀(c₄ < c₂), c₁ ^ c₄ ≤ c₃ :=
begin
  rw [powerlt, sup_le],
  split,
  { intros h c₄ hc₄, rcases powerlt_aux hc₄ with ⟨s, rfl⟩, exact h s },
  intros h s, exact h _ s.2
end

lemma powerlt_le_powerlt_left {a b c : cardinal} (h : b ≤ c) : a ^< b ≤ a ^< c :=
by { rw [powerlt, sup_le], rintro ⟨s, hs⟩, apply le_powerlt, exact lt_of_lt_of_le hs h }

lemma powerlt_succ {c₁ c₂ : cardinal} (h : c₁ ≠ 0) : c₁ ^< c₂.succ = c₁ ^ c₂ :=
begin
  apply le_antisymm,
  { rw powerlt_le, intros c₃ h2, apply power_le_power_left h, rwa [←lt_succ] },
  { apply le_powerlt, apply lt_succ_self }
end

lemma powerlt_max {c₁ c₂ c₃ : cardinal} : c₁ ^< max c₂ c₃ = max (c₁ ^< c₂) (c₁ ^< c₃) :=
by { cases le_total c₂ c₃; simp only [max_eq_left, max_eq_right, h, powerlt_le_powerlt_left] }

lemma zero_powerlt {a : cardinal} (h : a ≠ 0) : 0 ^< a = 1 :=
begin
  apply le_antisymm,
  { rw [powerlt_le], intros c hc, apply zero_power_le },
  convert le_powerlt (pos_iff_ne_zero.2 h), rw [power_zero]
end

lemma powerlt_zero {a : cardinal} : a ^< 0 = 0 :=
begin
  convert sup_eq_zero,
  exact subtype.is_empty_of_false (λ x, (zero_le _).not_lt),
end

end cardinal<|MERGE_RESOLUTION|>--- conflicted
+++ resolved
@@ -986,11 +986,7 @@
 lemma one_to_nat : cardinal.to_nat 1 = 1 :=
 by rw [← to_nat_cast 1, nat.cast_one]
 
-<<<<<<< HEAD
-lemma to_nat_lift (c : cardinal.{v}) : (lift.{u v} c).to_nat = c.to_nat :=
-=======
 @[simp] lemma to_nat_lift (c : cardinal.{v}) : (lift.{u v} c).to_nat = c.to_nat :=
->>>>>>> ad7000b9
 begin
   apply nat_cast_injective,
   cases lt_or_ge c ω with hc hc,
