--- conflicted
+++ resolved
@@ -582,11 +582,7 @@
   refine (measure_inter_eq_of_measure_eq hs _ (subset_to_measurable _ _) _).symm,
   { refine measure_eq_left_of_subset_of_measure_add_eq _ (subset_to_measurable _ _)
       (measure_to_measurable t).symm,
-<<<<<<< HEAD
-    rwa measure_to_measurable t,  },
-=======
     rwa measure_to_measurable t, },
->>>>>>> d219e6bb
   { simp only [not_or_distrib, ennreal.add_eq_top, pi.add_apply, ne.def, coe_add] at ht,
     exact ht.1 }
 end
