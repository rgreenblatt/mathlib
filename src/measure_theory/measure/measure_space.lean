/-
Copyright (c) 2017 Johannes Hölzl. All rights reserved.
Released under Apache 2.0 license as described in the file LICENSE.
Authors: Johannes Hölzl, Mario Carneiro
-/
import measure_theory.measure.measure_space_def
import measure_theory.measurable_space

/-!
# Measure spaces

The definition of a measure and a measure space are in `measure_theory.measure_space_def`, with
only a few basic properties. This file provides many more properties of these objects.
This separation allows the measurability tactic to import only the file `measure_space_def`, and to
be available in `measure_space` (through `measurable_space`).

Given a measurable space `α`, a measure on `α` is a function that sends measurable sets to the
extended nonnegative reals that satisfies the following conditions:
1. `μ ∅ = 0`;
2. `μ` is countably additive. This means that the measure of a countable union of pairwise disjoint
   sets is equal to the measure of the individual sets.

Every measure can be canonically extended to an outer measure, so that it assigns values to
all subsets, not just the measurable subsets. On the other hand, a measure that is countably
additive on measurable sets can be restricted to measurable sets to obtain a measure.
In this file a measure is defined to be an outer measure that is countably additive on
measurable sets, with the additional assumption that the outer measure is the canonical
extension of the restricted measure.

Measures on `α` form a complete lattice, and are closed under scalar multiplication with `ℝ≥0∞`.

We introduce the following typeclasses for measures:

* `is_probability_measure μ`: `μ univ = 1`;
* `is_finite_measure μ`: `μ univ < ∞`;
* `sigma_finite μ`: there exists a countable collection of sets that cover `univ`
  where `μ` is finite;
* `is_locally_finite_measure μ` : `∀ x, ∃ s ∈ 𝓝 x, μ s < ∞`;
* `has_no_atoms μ` : `∀ x, μ {x} = 0`; possibly should be redefined as
  `∀ s, 0 < μ s → ∃ t ⊆ s, 0 < μ t ∧ μ t < μ s`.

Given a measure, the null sets are the sets where `μ s = 0`, where `μ` denotes the corresponding
outer measure (so `s` might not be measurable). We can then define the completion of `μ` as the
measure on the least `σ`-algebra that also contains all null sets, by defining the measure to be `0`
on the null sets.

## Main statements

* `completion` is the completion of a measure to all null measurable sets.
* `measure.of_measurable` and `outer_measure.to_measure` are two important ways to define a measure.

## Implementation notes

Given `μ : measure α`, `μ s` is the value of the *outer measure* applied to `s`.
This conveniently allows us to apply the measure to sets without proving that they are measurable.
We get countable subadditivity for all sets, but only countable additivity for measurable sets.

You often don't want to define a measure via its constructor.
Two ways that are sometimes more convenient:
* `measure.of_measurable` is a way to define a measure by only giving its value on measurable sets
  and proving the properties (1) and (2) mentioned above.
* `outer_measure.to_measure` is a way of obtaining a measure from an outer measure by showing that
  all measurable sets in the measurable space are Carathéodory measurable.

To prove that two measures are equal, there are multiple options:
* `ext`: two measures are equal if they are equal on all measurable sets.
* `ext_of_generate_from_of_Union`: two measures are equal if they are equal on a π-system generating
  the measurable sets, if the π-system contains a spanning increasing sequence of sets where the
  measures take finite value (in particular the measures are σ-finite). This is a special case of
  the more general `ext_of_generate_from_of_cover`
* `ext_of_generate_finite`: two finite measures are equal if they are equal on a π-system
  generating the measurable sets. This is a special case of `ext_of_generate_from_of_Union` using
  `C ∪ {univ}`, but is easier to work with.

A `measure_space` is a class that is a measurable space with a canonical measure.
The measure is denoted `volume`.

## References

* <https://en.wikipedia.org/wiki/Measure_(mathematics)>
* <https://en.wikipedia.org/wiki/Complete_measure>
* <https://en.wikipedia.org/wiki/Almost_everywhere>

## Tags

measure, almost everywhere, measure space, completion, null set, null measurable set
-/

noncomputable theory

open classical set filter (hiding map) function measurable_space
open_locale classical topological_space big_operators filter ennreal nnreal

variables {α β γ δ ι : Type*}

namespace measure_theory

section

variables {m : measurable_space α} {μ μ₁ μ₂ : measure α} {s s₁ s₂ t : set α}

instance ae_is_measurably_generated : is_measurably_generated μ.ae :=
⟨λ s hs, let ⟨t, hst, htm, htμ⟩ := exists_measurable_superset_of_null hs in
  ⟨tᶜ, compl_mem_ae_iff.2 htμ, htm.compl, compl_subset_comm.1 hst⟩⟩

lemma measure_Union [encodable β] {f : β → set α}
  (hn : pairwise (disjoint on f)) (h : ∀ i, measurable_set (f i)) :
  μ (⋃ i, f i) = ∑' i, μ (f i) :=
begin
  rw [measure_eq_extend (measurable_set.Union h),
    extend_Union measurable_set.empty _ measurable_set.Union _ hn h],
  { simp [measure_eq_extend, h] },
  { exact μ.empty },
  { exact μ.m_Union }
end

lemma measure_union (hd : disjoint s₁ s₂) (h₁ : measurable_set s₁) (h₂ : measurable_set s₂) :
  μ (s₁ ∪ s₂) = μ s₁ + μ s₂ :=
begin
  rw [union_eq_Union, measure_Union, tsum_fintype, fintype.sum_bool, cond, cond],
  exacts [pairwise_disjoint_on_bool.2 hd, λ b, bool.cases_on b h₂ h₁]
end

lemma measure_add_measure_compl (h : measurable_set s) :
  μ s + μ sᶜ = μ univ :=
by { rw [← union_compl_self s, measure_union _ h h.compl], exact disjoint_compl_right }

lemma measure_bUnion {s : set β} {f : β → set α} (hs : countable s)
  (hd : s.pairwise (disjoint on f)) (h : ∀ b ∈ s, measurable_set (f b)) :
  μ (⋃ b ∈ s, f b) = ∑' p : s, μ (f p) :=
begin
  haveI := hs.to_encodable,
  rw bUnion_eq_Union,
  exact measure_Union (hd.on_injective subtype.coe_injective $ λ x, x.2) (λ x, h x x.2)
end

lemma measure_sUnion {S : set (set α)} (hs : countable S)
  (hd : S.pairwise disjoint) (h : ∀ s ∈ S, measurable_set s) :
  μ (⋃₀ S) = ∑' s : S, μ s :=
by rw [sUnion_eq_bUnion, measure_bUnion hs hd h]

lemma measure_bUnion_finset {s : finset ι} {f : ι → set α} (hd : set.pairwise ↑s (disjoint on f))
  (hm : ∀ b ∈ s, measurable_set (f b)) :
  μ (⋃ b ∈ s, f b) = ∑ p in s, μ (f p) :=
begin
  rw [← finset.sum_attach, finset.attach_eq_univ, ← tsum_fintype],
  exact measure_bUnion s.countable_to_set hd hm
end

/-- If `s` is a countable set, then the measure of its preimage can be found as the sum of measures
of the fibers `f ⁻¹' {y}`. -/
lemma tsum_measure_preimage_singleton {s : set β} (hs : countable s) {f : α → β}
  (hf : ∀ y ∈ s, measurable_set (f ⁻¹' {y})) :
  ∑' b : s, μ (f ⁻¹' {↑b}) = μ (f ⁻¹' s) :=
by rw [← set.bUnion_preimage_singleton, measure_bUnion hs (pairwise_disjoint_fiber _ _) hf]

/-- If `s` is a `finset`, then the measure of its preimage can be found as the sum of measures
of the fibers `f ⁻¹' {y}`. -/
lemma sum_measure_preimage_singleton (s : finset β) {f : α → β}
  (hf : ∀ y ∈ s, measurable_set (f ⁻¹' {y})) :
  ∑ b in s, μ (f ⁻¹' {b}) = μ (f ⁻¹' ↑s) :=
by simp only [← measure_bUnion_finset (pairwise_disjoint_fiber _ _) hf,
  finset.set_bUnion_preimage_singleton]

lemma measure_diff_null' (h : μ (s₁ ∩ s₂) = 0) : μ (s₁ \ s₂) = μ s₁ :=
measure_congr $ diff_ae_eq_self.2 h

lemma measure_diff_null (h : μ s₂ = 0) : μ (s₁ \ s₂) = μ s₁ :=
measure_diff_null' $ measure_mono_null (inter_subset_right _ _) h

lemma measure_diff (h : s₂ ⊆ s₁) (h₁ : measurable_set s₁) (h₂ : measurable_set s₂)
  (h_fin : μ s₂ ≠ ∞) :
  μ (s₁ \ s₂) = μ s₁ - μ s₂ :=
begin
  refine (ennreal.add_sub_self' h_fin).symm.trans _,
  rw [← measure_union disjoint_diff h₂ (h₁.diff h₂), union_diff_cancel h]
end

lemma le_measure_diff : μ s₁ - μ s₂ ≤ μ (s₁ \ s₂) :=
tsub_le_iff_left.2 $
calc μ s₁ ≤ μ (s₂ ∪ s₁)        : measure_mono (subset_union_right _ _)
      ... = μ (s₂ ∪ s₁ \ s₂)   : congr_arg μ union_diff_self.symm
      ... ≤ μ s₂ + μ (s₁ \ s₂) : measure_union_le _ _

lemma measure_diff_lt_of_lt_add (hs : measurable_set s) (ht : measurable_set t) (hst : s ⊆ t)
  (hs' : μ s ≠ ∞) {ε : ℝ≥0∞} (h : μ t < μ s + ε) : μ (t \ s) < ε :=
begin
  rw [measure_diff hst ht hs hs'], rw add_comm at h,
  exact ennreal.sub_lt_of_lt_add (measure_mono hst) h
end

lemma measure_diff_le_iff_le_add (hs : measurable_set s) (ht : measurable_set t) (hst : s ⊆ t)
  (hs' : μ s ≠ ∞) {ε : ℝ≥0∞} : μ (t \ s) ≤ ε ↔ μ t ≤ μ s + ε :=
by rwa [measure_diff hst ht hs hs', tsub_le_iff_left]

lemma measure_eq_measure_of_null_diff {s t : set α}
  (hst : s ⊆ t) (h_nulldiff : μ (t.diff s) = 0) : μ s = μ t :=
by { rw [←diff_diff_cancel_left hst, ←@measure_diff_null _ _ _ t _ h_nulldiff], refl, }

lemma measure_eq_measure_of_between_null_diff {s₁ s₂ s₃ : set α}
  (h12 : s₁ ⊆ s₂) (h23 : s₂ ⊆ s₃) (h_nulldiff : μ (s₃ \ s₁) = 0) :
  (μ s₁ = μ s₂) ∧ (μ s₂ = μ s₃) :=
begin
  have le12 : μ s₁ ≤ μ s₂ := measure_mono h12,
  have le23 : μ s₂ ≤ μ s₃ := measure_mono h23,
  have key : μ s₃ ≤ μ s₁ := calc
    μ s₃ = μ ((s₃ \ s₁) ∪ s₁)  : by rw (diff_union_of_subset (h12.trans h23))
     ... ≤ μ (s₃ \ s₁) + μ s₁  : measure_union_le _ _
     ... = μ s₁                : by simp only [h_nulldiff, zero_add],
  exact ⟨le12.antisymm (le23.trans key), le23.antisymm (key.trans le12)⟩,
end

lemma measure_eq_measure_smaller_of_between_null_diff {s₁ s₂ s₃ : set α}
  (h12 : s₁ ⊆ s₂) (h23 : s₂ ⊆ s₃) (h_nulldiff : μ (s₃.diff s₁) = 0) : μ s₁ = μ s₂ :=
(measure_eq_measure_of_between_null_diff h12 h23 h_nulldiff).1

lemma measure_eq_measure_larger_of_between_null_diff {s₁ s₂ s₃ : set α}
  (h12 : s₁ ⊆ s₂) (h23 : s₂ ⊆ s₃) (h_nulldiff : μ (s₃.diff s₁) = 0) : μ s₂ = μ s₃ :=
(measure_eq_measure_of_between_null_diff h12 h23 h_nulldiff).2

lemma measure_compl (h₁ : measurable_set s) (h_fin : μ s ≠ ∞) : μ (sᶜ) = μ univ - μ s :=
by { rw compl_eq_univ_diff, exact measure_diff (subset_univ s) measurable_set.univ h₁ h_fin }

lemma sum_measure_le_measure_univ {s : finset ι} {t : ι → set α} (h : ∀ i ∈ s, measurable_set (t i))
  (H : set.pairwise ↑s (disjoint on t)) :
  ∑ i in s, μ (t i) ≤ μ (univ : set α) :=
by { rw ← measure_bUnion_finset H h, exact measure_mono (subset_univ _) }

lemma tsum_measure_le_measure_univ {s : ι → set α} (hs : ∀ i, measurable_set (s i))
  (H : pairwise (disjoint on s)) :
  ∑' i, μ (s i) ≤ μ (univ : set α) :=
begin
  rw [ennreal.tsum_eq_supr_sum],
  exact supr_le (λ s, sum_measure_le_measure_univ (λ i hi, hs i) (λ i hi j hj hij, H i j hij))
end

lemma measure_Union_of_null_inter [encodable ι] {f : ι → set α} (h : ∀ i, measurable_set (f i))
  (hn : pairwise ((λ S T, μ (S ∩ T) = 0) on f)) : μ (⋃ i, f i) = ∑' i, μ (f i) :=
begin
  have h_null : μ (⋃ (ij : ι × ι) (hij : ij.fst ≠ ij.snd), f ij.fst ∩ f ij.snd) = 0,
  { rw measure_Union_null_iff,
    rintro ⟨i, j⟩,
    by_cases hij : i = j,
    { simp [hij], },
    { suffices : μ (f i ∩ f j) = 0,
      { simpa [hij], },
      apply hn i j hij, }, },
  have h_pair : pairwise (disjoint on
    (λ i, f i \ (⋃ (ij : ι × ι) (hij : ij.fst ≠ ij.snd), f ij.fst ∩ f ij.snd))),
  { intros i j hij x hx,
    simp only [not_exists, exists_prop, mem_Union, mem_inter_eq, not_and,
      inf_eq_inter, ne.def, mem_diff, prod.exists] at hx,
    simp only [mem_empty_eq, bot_eq_empty],
    rcases hx with ⟨⟨hx_left_left, hx_left_right⟩, hx_right_left, hx_right_right⟩,
    exact hx_left_right _ _ hij hx_left_left hx_right_left, },
  have h_meas :
    ∀ i, measurable_set (f i \ (⋃ (ij : ι × ι) (hij : ij.fst ≠ ij.snd), f ij.fst ∩ f ij.snd)),
  { intro w,
    apply (h w).diff,
    apply measurable_set.Union,
    rintro ⟨i, j⟩,
    by_cases hij : i = j,
    { simp [hij], },
    { simp [hij, measurable_set.inter (h i) (h j)], }, },
  have : μ _ = _ := measure_Union h_pair h_meas,
  rw ← Union_diff at this,
  simp_rw measure_diff_null h_null at this,
  exact this,
end

/-- Pigeonhole principle for measure spaces: if `∑' i, μ (s i) > μ univ`, then
one of the intersections `s i ∩ s j` is not empty. -/
lemma exists_nonempty_inter_of_measure_univ_lt_tsum_measure {m : measurable_space α} (μ : measure α)
  {s : ι → set α} (hs : ∀ i, measurable_set (s i)) (H : μ (univ : set α) < ∑' i, μ (s i)) :
  ∃ i j (h : i ≠ j), (s i ∩ s j).nonempty :=
begin
  contrapose! H,
  apply tsum_measure_le_measure_univ hs,
  exact λ i j hij x hx, H i j hij ⟨x, hx⟩
end

/-- Pigeonhole principle for measure spaces: if `s` is a `finset` and
`∑ i in s, μ (t i) > μ univ`, then one of the intersections `t i ∩ t j` is not empty. -/
lemma exists_nonempty_inter_of_measure_univ_lt_sum_measure {m : measurable_space α} (μ : measure α)
  {s : finset ι} {t : ι → set α} (h : ∀ i ∈ s, measurable_set (t i))
  (H : μ (univ : set α) < ∑ i in s, μ (t i)) :
  ∃ (i ∈ s) (j ∈ s) (h : i ≠ j), (t i ∩ t j).nonempty :=
begin
  contrapose! H,
  apply sum_measure_le_measure_univ h,
  exact λ i hi j hj hij x hx, H i hi j hj hij ⟨x, hx⟩
end

/-- Continuity from below: the measure of the union of a directed sequence of measurable sets
is the supremum of the measures. -/
lemma measure_Union_eq_supr [encodable ι] {s : ι → set α} (h : ∀ i, measurable_set (s i))
  (hd : directed (⊆) s) : μ (⋃ i, s i) = ⨆ i, μ (s i) :=
begin
  casesI is_empty_or_nonempty ι,
  { simp only [supr_of_empty, Union], exact measure_empty },
  refine le_antisymm _ (supr_le $ λ i, measure_mono $ subset_Union _ _),
  have : ∀ n, measurable_set (disjointed (λ n, ⋃ b ∈ encodable.decode₂ ι n, s b) n) :=
    measurable_set.disjointed (measurable_set.bUnion_decode₂ h),
  rw [← encodable.Union_decode₂, ← Union_disjointed, measure_Union (disjoint_disjointed _) this,
    ennreal.tsum_eq_supr_nat],
  simp only [← measure_bUnion_finset ((disjoint_disjointed _).set_pairwise _) (λ n _, this n)],
  refine supr_le (λ n, _),
  refine le_trans (_ : _ ≤ μ (⋃ (k ∈ finset.range n) (i ∈ encodable.decode₂ ι k), s i)) _,
  exact measure_mono (bUnion_mono (λ k hk, disjointed_subset _ _)),
  simp only [← finset.set_bUnion_option_to_finset, ← finset.set_bUnion_bUnion],
  generalize : (finset.range n).bUnion (λ k, (encodable.decode₂ ι k).to_finset) = t,
  rcases hd.finset_le t with ⟨i, hi⟩,
  exact le_supr_of_le i (measure_mono $ bUnion_subset hi)
end

lemma measure_bUnion_eq_supr {s : ι → set α} {t : set ι} (ht : countable t)
  (h : ∀ i ∈ t, measurable_set (s i)) (hd : directed_on ((⊆) on s) t) :
  μ (⋃ i ∈ t, s i) = ⨆ i ∈ t, μ (s i) :=
begin
  haveI := ht.to_encodable,
  rw [bUnion_eq_Union, measure_Union_eq_supr (set_coe.forall'.1 h) hd.directed_coe,
    supr_subtype'],
  refl
end

/-- Continuity from above: the measure of the intersection of a decreasing sequence of measurable
sets is the infimum of the measures. -/
lemma measure_Inter_eq_infi [encodable ι] {s : ι → set α}
  (h : ∀ i, measurable_set (s i)) (hd : directed (⊇) s) (hfin : ∃ i, μ (s i) ≠ ∞) :
  μ (⋂ i, s i) = (⨅ i, μ (s i)) :=
begin
  rcases hfin with ⟨k, hk⟩,
  have : ∀ t ⊆ s k, μ t ≠ ∞, from λ t ht, ne_top_of_le_ne_top hk (measure_mono ht),
  rw [← ennreal.sub_sub_cancel (by exact hk) (infi_le _ k), ennreal.sub_infi,
    ← ennreal.sub_sub_cancel (by exact hk) (measure_mono (Inter_subset _ k)),
    ← measure_diff (Inter_subset _ k) (h k) (measurable_set.Inter h) (this _ (Inter_subset _ k)),
    diff_Inter, measure_Union_eq_supr],
  { congr' 1,
    refine le_antisymm (supr_le_supr2 $ λ i, _) (supr_le_supr $ λ i, _),
    { rcases hd i k with ⟨j, hji, hjk⟩,
      use j,
      rw [← measure_diff hjk (h _) (h _) (this _ hjk)],
      exact measure_mono (diff_subset_diff_right hji) },
    { rw [tsub_le_iff_right, ← measure_union disjoint_diff.symm ((h k).diff (h i)) (h i),
        set.union_comm],
      exact measure_mono (diff_subset_iff.1 $ subset.refl _) } },
  { exact λ i, (h k).diff (h i) },
  { exact hd.mono_comp _ (λ _ _, diff_subset_diff_right) }
end

/-- Continuity from below: the measure of the union of an increasing sequence of measurable sets
is the limit of the measures. -/
lemma tendsto_measure_Union [semilattice_sup ι] [encodable ι] {s : ι → set α}
  (hs : ∀ n, measurable_set (s n)) (hm : monotone s) :
  tendsto (μ ∘ s) at_top (𝓝 (μ (⋃ n, s n))) :=
begin
  rw measure_Union_eq_supr hs (directed_of_sup hm),
  exact tendsto_at_top_supr (assume n m hnm, measure_mono $ hm hnm)
end

/-- Continuity from above: the measure of the intersection of a decreasing sequence of measurable
sets is the limit of the measures. -/
lemma tendsto_measure_Inter [encodable ι] [semilattice_sup ι] {s : ι → set α}
  (hs : ∀ n, measurable_set (s n)) (hm : antitone s) (hf : ∃ i, μ (s i) ≠ ∞) :
  tendsto (μ ∘ s) at_top (𝓝 (μ (⋂ n, s n))) :=
begin
  rw measure_Inter_eq_infi hs (directed_of_sup hm) hf,
  exact tendsto_at_top_infi (assume n m hnm, measure_mono $ hm hnm),
end

/-- One direction of the **Borel-Cantelli lemma**: if (sᵢ) is a sequence of sets such
that `∑ μ sᵢ` is finite, then the limit superior of the `sᵢ` is a null set. -/
lemma measure_limsup_eq_zero {s : ℕ → set α} (hs : ∑' i, μ (s i) ≠ ∞) : μ (limsup at_top s) = 0 :=
begin
  -- First we replace the sequence `sₙ` with a sequence of measurable sets `tₙ ⊇ sₙ` of the same
  -- measure.
  set t : ℕ → set α := λ n, to_measurable μ (s n),
  have ht : ∑' i, μ (t i) ≠ ∞, by simpa only [t, measure_to_measurable] using hs,
  suffices : μ (limsup at_top t) = 0,
  { have A : s ≤ t := λ n, subset_to_measurable μ (s n),
    -- TODO default args fail
    exact measure_mono_null (limsup_le_limsup (eventually_of_forall A) is_cobounded_le_of_bot
      is_bounded_le_of_top) this },
  -- Next we unfold `limsup` for sets and replace equality with an inequality
  simp only [limsup_eq_infi_supr_of_nat', set.infi_eq_Inter, set.supr_eq_Union,
    ← nonpos_iff_eq_zero],
  -- Finally, we estimate `μ (⋃ i, t (i + n))` by `∑ i', μ (t (i + n))`
  refine le_of_tendsto_of_tendsto'
    (tendsto_measure_Inter (λ i, measurable_set.Union (λ b, measurable_set_to_measurable _ _)) _
      ⟨0, ne_top_of_le_ne_top ht (measure_Union_le t)⟩)
    (ennreal.tendsto_sum_nat_add (μ ∘ t) ht) (λ n, measure_Union_le _),
  intros n m hnm x,
  simp only [set.mem_Union],
  exact λ ⟨i, hi⟩, ⟨i + (m - n), by simpa only [add_assoc, tsub_add_cancel_of_le hnm] using hi⟩
end

lemma measure_if {x : β} {t : set β} {s : set α} :
  μ (if x ∈ t then s else ∅) = indicator t (λ _, μ s) x :=
by { split_ifs; simp [h] }

end

section outer_measure

variables [ms : measurable_space α] {s t : set α}
include ms

/-- Obtain a measure by giving an outer measure where all sets in the σ-algebra are
  Carathéodory measurable. -/
def outer_measure.to_measure (m : outer_measure α) (h : ms ≤ m.caratheodory) : measure α :=
measure.of_measurable (λ s _, m s) m.empty
  (λ f hf hd, m.Union_eq_of_caratheodory (λ i, h _ (hf i)) hd)

lemma le_to_outer_measure_caratheodory (μ : measure α) : ms ≤ μ.to_outer_measure.caratheodory :=
begin
  assume s hs,
  rw to_outer_measure_eq_induced_outer_measure,
  refine outer_measure.of_function_caratheodory (λ t, le_infi $ λ ht, _),
  rw [← measure_eq_extend (ht.inter hs),
    ← measure_eq_extend (ht.diff hs),
    ← measure_union _ (ht.inter hs) (ht.diff hs),
    inter_union_diff],
  exact le_refl _,
  exact λ x ⟨⟨_, h₁⟩, _, h₂⟩, h₂ h₁
end

@[simp] lemma to_measure_to_outer_measure (m : outer_measure α) (h : ms ≤ m.caratheodory) :
  (m.to_measure h).to_outer_measure = m.trim := rfl

@[simp] lemma to_measure_apply (m : outer_measure α) (h : ms ≤ m.caratheodory)
  {s : set α} (hs : measurable_set s) : m.to_measure h s = m s :=
m.trim_eq hs

lemma le_to_measure_apply (m : outer_measure α) (h : ms ≤ m.caratheodory) (s : set α) :
  m s ≤ m.to_measure h s :=
m.le_trim s

@[simp] lemma to_outer_measure_to_measure {μ : measure α} :
  μ.to_outer_measure.to_measure (le_to_outer_measure_caratheodory _) = μ :=
measure.ext $ λ s, μ.to_outer_measure.trim_eq

@[simp] lemma bounded_by_measure (μ : measure α) :
  outer_measure.bounded_by μ = μ.to_outer_measure :=
μ.to_outer_measure.bounded_by_eq_self

end outer_measure

variables {m0 : measurable_space α} [measurable_space β] [measurable_space γ]
variables {μ μ₁ μ₂ μ₃ ν ν' ν₁ ν₂ : measure α} {s s' t : set α}

lemma measure_inter_add_diff (s : set α) (ht : measurable_set t) :
  μ (s ∩ t) + μ (s \ t) = μ s :=
(le_to_outer_measure_caratheodory μ _ ht _).symm

lemma measure_union_add_inter (s : set α) (ht : measurable_set t) :
  μ (s ∪ t) + μ (s ∩ t) = μ s + μ t :=
by { rw [← measure_inter_add_diff (s ∪ t) ht, set.union_inter_cancel_right,
  union_diff_right, ← measure_inter_add_diff s ht], ac_refl }

lemma measure_union_add_inter' (hs : measurable_set s) (t : set α) :
  μ (s ∪ t) + μ (s ∩ t) = μ s + μ t :=
by rw [union_comm, inter_comm, measure_union_add_inter t hs, add_comm]
namespace measure

/-- If `u` is a superset of `t` with the same measure (both sets possibly non-measurable), then
for any measurable set `s` one also has `μ (t ∩ s) = μ (u ∩ s)`. -/
lemma measure_inter_eq_of_measure_eq {s t u : set α} (hs : measurable_set s)
  (h : μ t = μ u) (htu : t ⊆ u) (ht_ne_top : μ t ≠ ∞) :
  μ (t ∩ s) = μ (u ∩ s) :=
begin
  rw h at ht_ne_top,
  refine le_antisymm (measure_mono (inter_subset_inter_left _ htu)) _,
  have A : μ (u ∩ s) + μ (u \ s) ≤ μ (t ∩ s) + μ (u \ s) := calc
    μ (u ∩ s) + μ (u \ s) = μ u : measure_inter_add_diff _ hs
    ... = μ t : h.symm
    ... = μ (t ∩ s) + μ (t \ s) : (measure_inter_add_diff _ hs).symm
    ... ≤ μ (t ∩ s) + μ (u \ s) :
      add_le_add le_rfl (measure_mono (diff_subset_diff htu subset.rfl)),
  have B : μ (u \ s) ≠ ∞ := (lt_of_le_of_lt (measure_mono (diff_subset _ _)) ht_ne_top.lt_top).ne,
  exact ennreal.le_of_add_le_add_right B A
end

lemma measure_to_measurable_inter {s t : set α} (hs : measurable_set s) (ht : μ t ≠ ∞) :
  μ (to_measurable μ t ∩ s) = μ (t ∩ s) :=
(measure_inter_eq_of_measure_eq hs (measure_to_measurable t).symm
  (subset_to_measurable μ t) ht).symm

/-! ### The `ℝ≥0∞`-module of measures -/

instance [measurable_space α] : has_zero (measure α) :=
⟨{ to_outer_measure := 0,
   m_Union := λ f hf hd, tsum_zero.symm,
   trimmed := outer_measure.trim_zero }⟩

@[simp] theorem zero_to_outer_measure {m : measurable_space α} :
  (0 : measure α).to_outer_measure = 0 := rfl

@[simp, norm_cast] theorem coe_zero {m : measurable_space α} : ⇑(0 : measure α) = 0 := rfl

lemma eq_zero_of_is_empty [is_empty α] {m : measurable_space α} (μ : measure α) : μ = 0 :=
ext $ λ s hs, by simp only [eq_empty_of_is_empty s, measure_empty]

instance [measurable_space α] : inhabited (measure α) := ⟨0⟩

instance [measurable_space α] : has_add (measure α) :=
⟨λ μ₁ μ₂, {
  to_outer_measure := μ₁.to_outer_measure + μ₂.to_outer_measure,
  m_Union := λ s hs hd,
    show μ₁ (⋃ i, s i) + μ₂ (⋃ i, s i) = ∑' i, (μ₁ (s i) + μ₂ (s i)),
    by rw [ennreal.tsum_add, measure_Union hd hs, measure_Union hd hs],
  trimmed := by rw [outer_measure.trim_add, μ₁.trimmed, μ₂.trimmed] }⟩

@[simp] theorem add_to_outer_measure {m : measurable_space α} (μ₁ μ₂ : measure α) :
  (μ₁ + μ₂).to_outer_measure = μ₁.to_outer_measure + μ₂.to_outer_measure := rfl

@[simp, norm_cast] theorem coe_add {m : measurable_space α} (μ₁ μ₂ : measure α) :
  ⇑(μ₁ + μ₂) = μ₁ + μ₂ := rfl

theorem add_apply {m : measurable_space α} (μ₁ μ₂ : measure α) (s : set α) :
  (μ₁ + μ₂) s = μ₁ s + μ₂ s := rfl

instance add_comm_monoid [measurable_space α] : add_comm_monoid (measure α) :=
to_outer_measure_injective.add_comm_monoid to_outer_measure zero_to_outer_measure
  add_to_outer_measure

instance [measurable_space α] : has_scalar ℝ≥0∞ (measure α) :=
⟨λ c μ,
  { to_outer_measure := c • μ.to_outer_measure,
    m_Union := λ s hs hd, by simp [measure_Union, *, ennreal.tsum_mul_left],
    trimmed := by rw [outer_measure.trim_smul, μ.trimmed] }⟩

@[simp] theorem smul_to_outer_measure {m : measurable_space α} (c : ℝ≥0∞) (μ : measure α) :
  (c • μ).to_outer_measure = c • μ.to_outer_measure :=
rfl

@[simp, norm_cast] theorem coe_smul {m : measurable_space α} (c : ℝ≥0∞) (μ : measure α) :
  ⇑(c • μ) = c • μ :=
rfl

@[simp] theorem smul_apply {m : measurable_space α} (c : ℝ≥0∞) (μ : measure α) (s : set α) :
  (c • μ) s = c * μ s :=
rfl

instance [measurable_space α] : module ℝ≥0∞ (measure α) :=
injective.module ℝ≥0∞ ⟨to_outer_measure, zero_to_outer_measure, add_to_outer_measure⟩
  to_outer_measure_injective smul_to_outer_measure

@[simp, norm_cast] theorem coe_nnreal_smul {m : measurable_space α} (c : ℝ≥0) (μ : measure α) :
  ⇑(c • μ) = c • μ :=
rfl

@[simp] theorem coe_nnreal_smul_apply {m : measurable_space α} (c : ℝ≥0) (μ : measure α)
  (s : set α) :
  (c • μ) s = c * μ s :=
rfl

lemma measure_eq_left_of_subset_of_measure_add_eq {s t : set α}
  (h : (μ + ν) t ≠ ∞) (h' : s ⊆ t) (h'' : (μ + ν) s = (μ + ν) t) :
  μ s = μ t :=
begin
  refine le_antisymm (measure_mono h') _,
  have : μ t + ν t ≤ μ s + ν t := calc
    μ t + ν t = μ s + ν s : h''.symm
    ... ≤ μ s + ν t : add_le_add le_rfl (measure_mono h'),
  apply ennreal.le_of_add_le_add_right _ this,
  simp only [not_or_distrib, ennreal.add_eq_top, pi.add_apply, ne.def, coe_add] at h,
  exact h.2
end

lemma measure_eq_right_of_subset_of_measure_add_eq {s t : set α}
  (h : (μ + ν) t ≠ ∞) (h' : s ⊆ t) (h'' : (μ + ν) s = (μ + ν) t) :
  ν s = ν t :=
begin
  rw add_comm at h'' h,
  exact measure_eq_left_of_subset_of_measure_add_eq h h' h''
end

lemma measure_to_measurable_add_inter_left {s t : set α}
  (hs : measurable_set s) (ht : (μ + ν) t ≠ ∞) :
  μ (to_measurable (μ + ν) t ∩ s) = μ (t ∩ s) :=
begin
  refine (measure_inter_eq_of_measure_eq hs _ (subset_to_measurable _ _) _).symm,
  { refine measure_eq_left_of_subset_of_measure_add_eq _ (subset_to_measurable _ _)
      (measure_to_measurable t).symm,
    rwa measure_to_measurable t,  },
  { simp only [not_or_distrib, ennreal.add_eq_top, pi.add_apply, ne.def, coe_add] at ht,
    exact ht.1 }
end

lemma measure_to_measurable_add_inter_right {s t : set α}
  (hs : measurable_set s) (ht : (μ + ν) t ≠ ∞) :
  ν (to_measurable (μ + ν) t ∩ s) = ν (t ∩ s) :=
begin
  rw add_comm at ht ⊢,
  exact measure_to_measurable_add_inter_left hs ht
end

/-! ### The complete lattice of measures -/

/-- Measures are partially ordered.

The definition of less equal here is equivalent to the definition without the
measurable set condition, and this is shown by `measure.le_iff'`. It is defined
this way since, to prove `μ ≤ ν`, we may simply `intros s hs` instead of rewriting followed
by `intros s hs`. -/
instance [measurable_space α] : partial_order (measure α) :=
{ le          := λ m₁ m₂, ∀ s, measurable_set s → m₁ s ≤ m₂ s,
  le_refl     := assume m s hs, le_refl _,
  le_trans    := assume m₁ m₂ m₃ h₁ h₂ s hs, le_trans (h₁ s hs) (h₂ s hs),
  le_antisymm := assume m₁ m₂ h₁ h₂, ext $
    assume s hs, le_antisymm (h₁ s hs) (h₂ s hs) }

theorem le_iff : μ₁ ≤ μ₂ ↔ ∀ s, measurable_set s → μ₁ s ≤ μ₂ s := iff.rfl

theorem to_outer_measure_le : μ₁.to_outer_measure ≤ μ₂.to_outer_measure ↔ μ₁ ≤ μ₂ :=
by rw [← μ₂.trimmed, outer_measure.le_trim_iff]; refl

theorem le_iff' : μ₁ ≤ μ₂ ↔ ∀ s, μ₁ s ≤ μ₂ s :=
to_outer_measure_le.symm

theorem lt_iff : μ < ν ↔ μ ≤ ν ∧ ∃ s, measurable_set s ∧ μ s < ν s :=
lt_iff_le_not_le.trans $ and_congr iff.rfl $ by simp only [le_iff, not_forall, not_le, exists_prop]

theorem lt_iff' : μ < ν ↔ μ ≤ ν ∧ ∃ s, μ s < ν s :=
lt_iff_le_not_le.trans $ and_congr iff.rfl $ by simp only [le_iff', not_forall, not_le]

instance covariant_add_le [measurable_space α] : covariant_class (measure α) (measure α) (+) (≤) :=
⟨λ ν μ₁ μ₂ hμ s hs, add_le_add_left (hμ s hs) _⟩

protected lemma le_add_left (h : μ ≤ ν) : μ ≤ ν' + ν :=
λ s hs, le_add_left (h s hs)

protected lemma le_add_right (h : μ ≤ ν) : μ ≤ ν + ν' :=
λ s hs, le_add_right (h s hs)

section Inf
variables {m : set (measure α)}

lemma Inf_caratheodory (s : set α) (hs : measurable_set s) :
  (Inf (to_outer_measure '' m)).caratheodory.measurable_set' s :=
begin
  rw [outer_measure.Inf_eq_bounded_by_Inf_gen],
  refine outer_measure.bounded_by_caratheodory (λ t, _),
  simp only [outer_measure.Inf_gen, le_infi_iff, ball_image_iff, coe_to_outer_measure,
    measure_eq_infi t],
  intros μ hμ u htu hu,
  have hm : ∀ {s t}, s ⊆ t → outer_measure.Inf_gen (to_outer_measure '' m) s ≤ μ t,
  { intros s t hst,
    rw [outer_measure.Inf_gen_def],
    refine infi_le_of_le (μ.to_outer_measure) (infi_le_of_le (mem_image_of_mem _ hμ) _),
    rw [to_outer_measure_apply],
    refine measure_mono hst },
  rw [← measure_inter_add_diff u hs],
  refine add_le_add (hm $ inter_subset_inter_left _ htu) (hm $ diff_subset_diff_left htu)
end

instance [measurable_space α] : has_Inf (measure α) :=
⟨λ m, (Inf (to_outer_measure '' m)).to_measure $ Inf_caratheodory⟩

lemma Inf_apply (hs : measurable_set s) : Inf m s = Inf (to_outer_measure '' m) s :=
to_measure_apply _ _ hs

private lemma measure_Inf_le (h : μ ∈ m) : Inf m ≤ μ :=
have Inf (to_outer_measure '' m) ≤ μ.to_outer_measure := Inf_le (mem_image_of_mem _ h),
assume s hs, by rw [Inf_apply hs, ← to_outer_measure_apply]; exact this s

private lemma measure_le_Inf (h : ∀ μ' ∈ m, μ ≤ μ') : μ ≤ Inf m :=
have μ.to_outer_measure ≤ Inf (to_outer_measure '' m) :=
  le_Inf $ ball_image_of_ball $ assume μ hμ, to_outer_measure_le.2 $ h _ hμ,
assume s hs, by rw [Inf_apply hs, ← to_outer_measure_apply]; exact this s

instance [measurable_space α] : complete_semilattice_Inf (measure α) :=
{ Inf_le := λ s a, measure_Inf_le,
  le_Inf := λ s a, measure_le_Inf,
  ..(by apply_instance : partial_order (measure α)),
  ..(by apply_instance : has_Inf (measure α)), }

instance [measurable_space α] : complete_lattice (measure α) :=
{ bot := 0,
  bot_le := assume a s hs, by exact bot_le,
/- Adding an explicit `top` makes `leanchecker` fail, see lean#364, disable for now

  top := (⊤ : outer_measure α).to_measure (by rw [outer_measure.top_caratheodory]; exact le_top),
  le_top := assume a s hs,
    by cases s.eq_empty_or_nonempty with h  h;
      simp [h, to_measure_apply ⊤ _ hs, outer_measure.top_apply],
-/
  .. complete_lattice_of_complete_semilattice_Inf (measure α) }

end Inf

protected lemma zero_le {m0 : measurable_space α} (μ : measure α) : 0 ≤ μ := bot_le

lemma nonpos_iff_eq_zero' : μ ≤ 0 ↔ μ = 0 :=
μ.zero_le.le_iff_eq

@[simp] lemma measure_univ_eq_zero : μ univ = 0 ↔ μ = 0 :=
⟨λ h, bot_unique $ λ s hs, trans_rel_left (≤) (measure_mono (subset_univ s)) h, λ h, h.symm ▸ rfl⟩

/-! ### Pushforward and pullback -/

/-- Lift a linear map between `outer_measure` spaces such that for each measure `μ` every measurable
set is caratheodory-measurable w.r.t. `f μ` to a linear map between `measure` spaces. -/
def lift_linear {m0 : measurable_space α} (f : outer_measure α →ₗ[ℝ≥0∞] outer_measure β)
  (hf : ∀ μ : measure α, ‹_› ≤ (f μ.to_outer_measure).caratheodory) :
  measure α →ₗ[ℝ≥0∞] measure β :=
{ to_fun := λ μ, (f μ.to_outer_measure).to_measure (hf μ),
  map_add' := λ μ₁ μ₂, ext $ λ s hs, by simp [hs],
  map_smul' := λ c μ, ext $ λ s hs, by simp [hs] }

@[simp] lemma lift_linear_apply {f : outer_measure α →ₗ[ℝ≥0∞] outer_measure β} (hf)
  {s : set β} (hs : measurable_set s) : lift_linear f hf μ s = f μ.to_outer_measure s :=
to_measure_apply _ _ hs

lemma le_lift_linear_apply {f : outer_measure α →ₗ[ℝ≥0∞] outer_measure β} (hf) (s : set β) :
  f μ.to_outer_measure s ≤ lift_linear f hf μ s :=
le_to_measure_apply _ _ s

/-- The pushforward of a measure. It is defined to be `0` if `f` is not a measurable function. -/
def map [measurable_space α] (f : α → β) : measure α →ₗ[ℝ≥0∞] measure β :=
if hf : measurable f then
  lift_linear (outer_measure.map f) $ λ μ s hs t,
    le_to_outer_measure_caratheodory μ _ (hf hs) (f ⁻¹' t)
else 0

/-- We can evaluate the pushforward on measurable sets. For non-measurable sets, see
  `measure_theory.measure.le_map_apply` and `measurable_equiv.map_apply`. -/
@[simp] theorem map_apply {f : α → β} (hf : measurable f) {s : set β} (hs : measurable_set s) :
  map f μ s = μ (f ⁻¹' s) :=
by simp [map, dif_pos hf, hs]

lemma map_to_outer_measure {f : α → β} (hf : measurable f) :
  (map f μ).to_outer_measure = (outer_measure.map f μ.to_outer_measure).trim :=
begin
  rw [← trimmed, outer_measure.trim_eq_trim_iff],
  intros s hs,
  rw [coe_to_outer_measure, map_apply hf hs, outer_measure.map_apply, coe_to_outer_measure]
end

theorem map_of_not_measurable {f : α → β} (hf : ¬measurable f) :
  map f μ = 0 :=
by rw [map, dif_neg hf, linear_map.zero_apply]

@[simp] lemma map_id : map id μ = μ :=
ext $ λ s, map_apply measurable_id

lemma map_map {g : β → γ} {f : α → β} (hg : measurable g) (hf : measurable f) :
  map g (map f μ) = map (g ∘ f) μ :=
ext $ λ s hs,
by simp [hf, hg, hs, hg hs, hg.comp hf, ← preimage_comp]

@[mono] lemma map_mono (f : α → β) (h : μ ≤ ν) : map f μ ≤ map f ν :=
if hf : measurable f then λ s hs, by simp only [map_apply hf hs, h _ (hf hs)]
else by simp only [map_of_not_measurable hf, le_rfl]

/-- Even if `s` is not measurable, we can bound `map f μ s` from below.
  See also `measurable_equiv.map_apply`. -/
theorem le_map_apply {f : α → β} (hf : measurable f) (s : set β) : μ (f ⁻¹' s) ≤ map f μ s :=
calc μ (f ⁻¹' s) ≤ μ (f ⁻¹' (to_measurable (map f μ) s)) :
  measure_mono $ preimage_mono $ subset_to_measurable _ _
... = map f μ (to_measurable (map f μ) s) : (map_apply hf $ measurable_set_to_measurable _ _).symm
... = map f μ s : measure_to_measurable _

/-- Even if `s` is not measurable, `map f μ s = 0` implies that `μ (f ⁻¹' s) = 0`. -/
lemma preimage_null_of_map_null {f : α → β} (hf : measurable f) {s : set β}
  (hs : map f μ s = 0) : μ (f ⁻¹' s) = 0 :=
nonpos_iff_eq_zero.mp $ (le_map_apply hf s).trans_eq hs

lemma tendsto_ae_map {f : α → β} (hf : measurable f) : tendsto f μ.ae (map f μ).ae :=
λ s hs, preimage_null_of_map_null hf hs

/-- Pullback of a `measure`. If `f` sends each `measurable` set to a `measurable` set, then for each
measurable set `s` we have `comap f μ s = μ (f '' s)`. -/
def comap [measurable_space α] (f : α → β) : measure β →ₗ[ℝ≥0∞] measure α :=
if hf : injective f ∧ ∀ s, measurable_set s → measurable_set (f '' s) then
  lift_linear (outer_measure.comap f) $ λ μ s hs t,
  begin
    simp only [coe_to_outer_measure, outer_measure.comap_apply, ← image_inter hf.1,
      image_diff hf.1],
    apply le_to_outer_measure_caratheodory,
    exact hf.2 s hs
  end
else 0

lemma comap_apply {β} [measurable_space α] {mβ : measurable_space β} (f : α → β) (hfi : injective f)
  (hf : ∀ s, measurable_set s → measurable_set (f '' s)) (μ : measure β) (hs : measurable_set s) :
  comap f μ s = μ (f '' s) :=
begin
  rw [comap, dif_pos, lift_linear_apply _ hs, outer_measure.comap_apply, coe_to_outer_measure],
  exact ⟨hfi, hf⟩
end

/-! ### Restricting a measure -/

/-- Restrict a measure `μ` to a set `s` as an `ℝ≥0∞`-linear map. -/
def restrictₗ {m0 : measurable_space α} (s : set α) : measure α →ₗ[ℝ≥0∞] measure α :=
lift_linear (outer_measure.restrict s) $ λ μ s' hs' t,
begin
  suffices : μ (s ∩ t) = μ (s ∩ t ∩ s') + μ (s ∩ t \ s'),
  { simpa [← set.inter_assoc, set.inter_comm _ s, ← inter_diff_assoc] },
  exact le_to_outer_measure_caratheodory _ _ hs' _,
end

/-- Restrict a measure `μ` to a set `s`. -/
def restrict {m0 : measurable_space α} (μ : measure α) (s : set α) : measure α := restrictₗ s μ

@[simp] lemma restrictₗ_apply {m0 : measurable_space α} (s : set α) (μ : measure α) :
  restrictₗ s μ = μ.restrict s :=
rfl

/-- This lemma shows that `restrict` and `to_outer_measure` commute. Note that the LHS has a
restrict on measures and the RHS has a restrict on outer measures. -/
lemma restrict_to_outer_measure_eq_to_outer_measure_restrict (h : measurable_set s) :
    (μ.restrict s).to_outer_measure = outer_measure.restrict s μ.to_outer_measure :=
by simp_rw [restrict, restrictₗ, lift_linear, linear_map.coe_mk, to_measure_to_outer_measure,
  outer_measure.restrict_trim h, μ.trimmed]

/-- If `t` is a measurable set, then the measure of `t` with respect to the restriction of
  the measure to `s` equals the outer measure of `t ∩ s`. An alternate version requiring that `s`
  be measurable instead of `t` exists as `measure.restrict_apply'`. -/
@[simp] lemma restrict_apply (ht : measurable_set t) : μ.restrict s t = μ (t ∩ s) :=
by simp [← restrictₗ_apply, restrictₗ, ht]

/-- If `s` is a measurable set, then the outer measure of `t` with respect to the restriction of
the measure to `s` equals the outer measure of `t ∩ s`. This is an alternate version of
`measure.restrict_apply`, requiring that `s` is measurable instead of `t`. -/
@[simp] lemma restrict_apply' (hs : measurable_set s) : μ.restrict s t = μ (t ∩ s) :=
by rw [← coe_to_outer_measure, measure.restrict_to_outer_measure_eq_to_outer_measure_restrict hs,
      outer_measure.restrict_apply s t _, coe_to_outer_measure]

lemma restrict_eq_self' (hs : measurable_set s) (t_subset : t ⊆ s) :
  μ.restrict s t = μ t :=
by rw [restrict_apply' hs, set.inter_eq_self_of_subset_left t_subset]

lemma restrict_eq_self (h_meas_t : measurable_set t) (h : t ⊆ s) : μ.restrict s t = μ t :=
by rw [restrict_apply h_meas_t, inter_eq_left_iff_subset.mpr h]

lemma restrict_apply_self {m0 : measurable_space α} (μ : measure α) (h_meas_s : measurable_set s) :
  (μ.restrict s) s = μ s := (restrict_eq_self h_meas_s (set.subset.refl _))

lemma restrict_apply_univ (s : set α) : μ.restrict s univ = μ s :=
by rw [restrict_apply measurable_set.univ, set.univ_inter]

lemma le_restrict_apply (s t : set α) :
  μ (t ∩ s) ≤ μ.restrict s t :=
by { rw [restrict, restrictₗ], convert le_lift_linear_apply _ t, simp }

@[simp] lemma restrict_add {m0 : measurable_space α} (μ ν : measure α) (s : set α) :
  (μ + ν).restrict s = μ.restrict s + ν.restrict s :=
(restrictₗ s).map_add μ ν

@[simp] lemma restrict_zero {m0 : measurable_space α} (s : set α) :
  (0 : measure α).restrict s = 0 :=
(restrictₗ s).map_zero

@[simp] lemma restrict_smul {m0 : measurable_space α} (c : ℝ≥0∞) (μ : measure α) (s : set α) :
  (c • μ).restrict s = c • μ.restrict s :=
(restrictₗ s).map_smul c μ

@[simp] lemma restrict_restrict (hs : measurable_set s) :
  (μ.restrict t).restrict s = μ.restrict (s ∩ t) :=
ext $ λ u hu, by simp [*, set.inter_assoc]

lemma restrict_comm (hs : measurable_set s) (ht : measurable_set t) :
  (μ.restrict t).restrict s = (μ.restrict s).restrict t :=
by rw [restrict_restrict hs, restrict_restrict ht, inter_comm]

lemma restrict_apply_eq_zero (ht : measurable_set t) : μ.restrict s t = 0 ↔ μ (t ∩ s) = 0 :=
by rw [restrict_apply ht]

lemma measure_inter_eq_zero_of_restrict (h : μ.restrict s t = 0) : μ (t ∩ s) = 0 :=
nonpos_iff_eq_zero.1 (h ▸ le_restrict_apply _ _)

lemma restrict_apply_eq_zero' (hs : measurable_set s) : μ.restrict s t = 0 ↔ μ (t ∩ s) = 0 :=
by rw [restrict_apply' hs]

@[simp] lemma restrict_eq_zero : μ.restrict s = 0 ↔ μ s = 0 :=
by rw [← measure_univ_eq_zero, restrict_apply_univ]

lemma restrict_zero_set {s : set α} (h : μ s = 0) :
  μ.restrict s = 0 :=
by simp only [measure.restrict_eq_zero, h]

@[simp] lemma restrict_empty : μ.restrict ∅ = 0 := restrict_zero_set measure_empty

@[simp] lemma restrict_univ : μ.restrict univ = μ := ext $ λ s hs, by simp [hs]

lemma restrict_union_apply (h : disjoint (t ∩ s) (t ∩ s')) (hs : measurable_set s)
  (hs' : measurable_set s') (ht : measurable_set t) :
  μ.restrict (s ∪ s') t = μ.restrict s t + μ.restrict s' t :=
begin
  simp only [restrict_apply, ht, set.inter_union_distrib_left],
  exact measure_union h (ht.inter hs) (ht.inter hs'),
end

lemma restrict_union (h : disjoint s t) (hs : measurable_set s) (ht : measurable_set t) :
  μ.restrict (s ∪ t) = μ.restrict s + μ.restrict t :=
ext $ λ t' ht', restrict_union_apply (h.mono inf_le_right inf_le_right) hs ht ht'

lemma restrict_union_add_inter (s : set α) (ht : measurable_set t) :
  μ.restrict (s ∪ t) + μ.restrict (s ∩ t) = μ.restrict s + μ.restrict t :=
begin
  ext1 u hu,
  simp only [add_apply, restrict_apply hu, inter_union_distrib_left],
  convert measure_union_add_inter (u ∩ s) (hu.inter ht) using 3,
  rw [set.inter_left_comm (u ∩ s), set.inter_assoc, ← set.inter_assoc u u, set.inter_self]
end

@[simp] lemma restrict_add_restrict_compl (hs : measurable_set s) :
  μ.restrict s + μ.restrict sᶜ = μ :=
by rw [← restrict_union (@disjoint_compl_right (set α) _ _) hs hs.compl,
    union_compl_self, restrict_univ]

@[simp] lemma restrict_compl_add_restrict (hs : measurable_set s) :
  μ.restrict sᶜ + μ.restrict s = μ :=
by rw [add_comm, restrict_add_restrict_compl hs]

lemma restrict_union_le (s s' : set α) : μ.restrict (s ∪ s') ≤ μ.restrict s + μ.restrict s' :=
begin
  intros t ht,
  suffices : μ (t ∩ s ∪ t ∩ s') ≤ μ (t ∩ s) + μ (t ∩ s'),
    by simpa [ht, inter_union_distrib_left],
  apply measure_union_le
end

lemma restrict_Union_apply [encodable ι] {s : ι → set α} (hd : pairwise (disjoint on s))
  (hm : ∀ i, measurable_set (s i)) {t : set α} (ht : measurable_set t) :
  μ.restrict (⋃ i, s i) t = ∑' i, μ.restrict (s i) t :=
begin
  simp only [restrict_apply, ht, inter_Union],
  exact measure_Union (λ i j hij, (hd i j hij).mono inf_le_right inf_le_right)
    (λ i, ht.inter (hm i))
end

lemma restrict_Union_apply_eq_supr [encodable ι] {s : ι → set α}
  (hm : ∀ i, measurable_set (s i)) (hd : directed (⊆) s) {t : set α} (ht : measurable_set t) :
  μ.restrict (⋃ i, s i) t = ⨆ i, μ.restrict (s i) t :=
begin
  simp only [restrict_apply ht, inter_Union],
  rw [measure_Union_eq_supr],
  exacts [λ i, ht.inter (hm i), hd.mono_comp _ (λ s₁ s₂, inter_subset_inter_right _)]
end

lemma restrict_map {f : α → β} (hf : measurable f) {s : set β} (hs : measurable_set s) :
  (map f μ).restrict s = map f (μ.restrict $ f ⁻¹' s) :=
ext $ λ t ht, by simp [*, hf ht]

lemma map_comap_subtype_coe {m0 : measurable_space α} (hs : measurable_set s) :
  (map (coe : s → α)).comp (comap coe) = restrictₗ s :=
linear_map.ext $ λ μ, ext $ λ t ht,
by rw [restrictₗ_apply, restrict_apply ht, linear_map.comp_apply,
  map_apply measurable_subtype_coe ht,
  comap_apply (coe : s → α) subtype.val_injective (λ _, hs.subtype_image) _
    (measurable_subtype_coe ht), subtype.image_preimage_coe]

/-- Restriction of a measure to a subset is monotone both in set and in measure. -/
lemma restrict_mono' {m0 : measurable_space α} ⦃s s' : set α⦄ ⦃μ ν : measure α⦄
  (hs : s ≤ᵐ[μ] s') (hμν : μ ≤ ν) :
  μ.restrict s ≤ ν.restrict s' :=
assume t ht,
calc μ.restrict s t = μ (t ∩ s) : restrict_apply ht
... ≤ μ (t ∩ s') : measure_mono_ae $ hs.mono $ λ x hx ⟨hxt, hxs⟩, ⟨hxt, hx hxs⟩
... ≤ ν (t ∩ s') : le_iff'.1 hμν (t ∩ s')
... = ν.restrict s' t : (restrict_apply ht).symm

/-- Restriction of a measure to a subset is monotone both in set and in measure. -/
@[mono] lemma restrict_mono {m0 : measurable_space α} ⦃s s' : set α⦄ (hs : s ⊆ s') ⦃μ ν : measure α⦄
  (hμν : μ ≤ ν) :
  μ.restrict s ≤ ν.restrict s' :=
restrict_mono' (ae_of_all _ hs) hμν

lemma restrict_le_self : μ.restrict s ≤ μ :=
assume t ht,
calc μ.restrict s t = μ (t ∩ s) : restrict_apply ht
... ≤ μ t : measure_mono $ inter_subset_left t s

lemma restrict_congr_meas (hs : measurable_set s) :
  μ.restrict s = ν.restrict s ↔ ∀ t ⊆ s, measurable_set t → μ t = ν t :=
⟨λ H t hts ht,
   by rw [← inter_eq_self_of_subset_left hts, ← restrict_apply ht, H, restrict_apply ht],
 λ H, ext $ λ t ht,
   by rw [restrict_apply ht, restrict_apply ht, H _ (inter_subset_right _ _) (ht.inter hs)]⟩

lemma restrict_congr_mono (hs : s ⊆ t) (hm : measurable_set s) (h : μ.restrict t = ν.restrict t) :
  μ.restrict s = ν.restrict s :=
by rw [← inter_eq_self_of_subset_left hs, ← restrict_restrict hm, h, restrict_restrict hm]

/-- If two measures agree on all measurable subsets of `s` and `t`, then they agree on all
measurable subsets of `s ∪ t`. -/
lemma restrict_union_congr (hsm : measurable_set s) (htm : measurable_set t) :
  μ.restrict (s ∪ t) = ν.restrict (s ∪ t) ↔
    μ.restrict s = ν.restrict s ∧ μ.restrict t = ν.restrict t :=
begin
  refine ⟨λ h, ⟨restrict_congr_mono (subset_union_left _ _) hsm h,
    restrict_congr_mono (subset_union_right _ _) htm h⟩, _⟩,
  simp only [restrict_congr_meas, hsm, htm, hsm.union htm],
  rintros ⟨hs, ht⟩ u hu hum,
  rw [← measure_inter_add_diff u hsm, ← measure_inter_add_diff u hsm,
    hs _ (inter_subset_right _ _) (hum.inter hsm),
    ht _ (diff_subset_iff.2 hu) (hum.diff hsm)]
end

lemma restrict_finset_bUnion_congr {s : finset ι} {t : ι → set α}
  (htm : ∀ i ∈ s, measurable_set (t i)) :
  μ.restrict (⋃ i ∈ s, t i) = ν.restrict (⋃ i ∈ s, t i) ↔
    ∀ i ∈ s, μ.restrict (t i) = ν.restrict (t i) :=
begin
  induction s using finset.induction_on with i s hi hs, { simp },
  simp only [finset.mem_insert, or_imp_distrib, forall_and_distrib, forall_eq] at htm ⊢,
  simp only [finset.set_bUnion_insert, ← hs htm.2],
  exact restrict_union_congr htm.1 (s.measurable_set_bUnion htm.2)
end

lemma restrict_Union_congr [encodable ι] {s : ι → set α} (hm : ∀ i, measurable_set (s i)) :
  μ.restrict (⋃ i, s i) = ν.restrict (⋃ i, s i) ↔
    ∀ i, μ.restrict (s i) = ν.restrict (s i) :=
begin
  refine ⟨λ h i, restrict_congr_mono (subset_Union _ _) (hm i) h, λ h, _⟩,
  ext1 t ht,
  have M : ∀ t : finset ι, measurable_set (⋃ i ∈ t, s i) :=
    λ t, t.measurable_set_bUnion (λ i _, hm i),
  have D : directed (⊆) (λ t : finset ι, ⋃ i ∈ t, s i) :=
    directed_of_sup (λ t₁ t₂ ht, bUnion_subset_bUnion_left ht),
  rw [Union_eq_Union_finset],
  simp only [restrict_Union_apply_eq_supr M D ht,
    (restrict_finset_bUnion_congr (λ i hi, hm i)).2 (λ i hi, h i)],
end

lemma restrict_bUnion_congr {s : set ι} {t : ι → set α} (hc : countable s)
  (htm : ∀ i ∈ s, measurable_set (t i)) :
  μ.restrict (⋃ i ∈ s, t i) = ν.restrict (⋃ i ∈ s, t i) ↔
    ∀ i ∈ s, μ.restrict (t i) = ν.restrict (t i) :=
begin
  simp only [bUnion_eq_Union, set_coe.forall'] at htm ⊢,
  haveI := hc.to_encodable,
  exact restrict_Union_congr htm
end

lemma restrict_sUnion_congr {S : set (set α)} (hc : countable S) (hm : ∀ s ∈ S, measurable_set s) :
  μ.restrict (⋃₀ S) = ν.restrict (⋃₀ S) ↔ ∀ s ∈ S, μ.restrict s = ν.restrict s :=
by rw [sUnion_eq_bUnion, restrict_bUnion_congr hc hm]

/-- This lemma shows that `Inf` and `restrict` commute for measures. -/
lemma restrict_Inf_eq_Inf_restrict {m0 : measurable_space α} {m : set (measure α)}
  (hm : m.nonempty) (ht : measurable_set t) :
  (Inf m).restrict t = Inf ((λ μ : measure α, μ.restrict t) '' m) :=
begin
  ext1 s hs,
  simp_rw [Inf_apply hs, restrict_apply hs, Inf_apply (measurable_set.inter hs ht), set.image_image,
    restrict_to_outer_measure_eq_to_outer_measure_restrict ht, ← set.image_image _ to_outer_measure,
    ← outer_measure.restrict_Inf_eq_Inf_restrict _ (hm.image _),
    outer_measure.restrict_apply]
end

/-! ### Extensionality results -/

/-- Two measures are equal if they have equal restrictions on a spanning collection of sets
  (formulated using `Union`). -/
lemma ext_iff_of_Union_eq_univ [encodable ι] {s : ι → set α}
  (hm : ∀ i, measurable_set (s i)) (hs : (⋃ i, s i) = univ) :
  μ = ν ↔ ∀ i, μ.restrict (s i) = ν.restrict (s i) :=
by rw [← restrict_Union_congr hm, hs, restrict_univ, restrict_univ]

alias ext_iff_of_Union_eq_univ ↔ _ measure_theory.measure.ext_of_Union_eq_univ

/-- Two measures are equal if they have equal restrictions on a spanning collection of sets
  (formulated using `bUnion`). -/
lemma ext_iff_of_bUnion_eq_univ {S : set ι} {s : ι → set α} (hc : countable S)
  (hm : ∀ i ∈ S, measurable_set (s i)) (hs : (⋃ i ∈ S, s i) = univ) :
  μ = ν ↔ ∀ i ∈ S, μ.restrict (s i) = ν.restrict (s i) :=
by rw [← restrict_bUnion_congr hc hm, hs, restrict_univ, restrict_univ]

alias ext_iff_of_bUnion_eq_univ ↔ _ measure_theory.measure.ext_of_bUnion_eq_univ

/-- Two measures are equal if they have equal restrictions on a spanning collection of sets
  (formulated using `sUnion`). -/
lemma ext_iff_of_sUnion_eq_univ {S : set (set α)} (hc : countable S)
  (hm : ∀ s ∈ S, measurable_set s) (hs : (⋃₀ S) = univ) :
  μ = ν ↔ ∀ s ∈ S, μ.restrict s = ν.restrict s :=
ext_iff_of_bUnion_eq_univ hc hm $ by rwa ← sUnion_eq_bUnion

alias ext_iff_of_sUnion_eq_univ ↔ _ measure_theory.measure.ext_of_sUnion_eq_univ

lemma ext_of_generate_from_of_cover {S T : set (set α)}
  (h_gen : ‹_› = generate_from S) (hc : countable T)
  (h_inter : is_pi_system S)
  (hm : ∀ t ∈ T, measurable_set t) (hU : ⋃₀ T = univ) (htop : ∀ t ∈ T, μ t ≠ ∞)
  (ST_eq : ∀ (t ∈ T) (s ∈ S), μ (s ∩ t) = ν (s ∩ t)) (T_eq : ∀ t ∈ T, μ t = ν t) :
  μ = ν :=
begin
  refine ext_of_sUnion_eq_univ hc hm hU (λ t ht, _),
  ext1 u hu,
  simp only [restrict_apply hu],
  refine induction_on_inter h_gen h_inter _ (ST_eq t ht) _ _ hu,
  { simp only [set.empty_inter, measure_empty] },
  { intros v hv hvt,
    have := T_eq t ht,
    rw [set.inter_comm] at hvt ⊢,
    rwa [← measure_inter_add_diff t hv, ← measure_inter_add_diff t hv, ← hvt,
      ennreal.add_right_inj] at this,
    exact ne_top_of_le_ne_top (htop t ht) (measure_mono $ set.inter_subset_left _ _) },
  { intros f hfd hfm h_eq,
    have : pairwise (disjoint on λ n, f n ∩ t) :=
      λ m n hmn, (hfd m n hmn).mono (inter_subset_left _ _) (inter_subset_left _ _),
    simp only [Union_inter, measure_Union this (λ n, (hfm n).inter (hm t ht)), h_eq] }
end

/-- Two measures are equal if they are equal on the π-system generating the σ-algebra,
  and they are both finite on a increasing spanning sequence of sets in the π-system.
  This lemma is formulated using `sUnion`. -/
lemma ext_of_generate_from_of_cover_subset {S T : set (set α)}
  (h_gen : ‹_› = generate_from S)
  (h_inter : is_pi_system S)
  (h_sub : T ⊆ S) (hc : countable T) (hU : ⋃₀ T = univ) (htop : ∀ s ∈ T, μ s ≠ ∞)
  (h_eq : ∀ s ∈ S, μ s = ν s) :
  μ = ν :=
begin
  refine ext_of_generate_from_of_cover h_gen hc h_inter _ hU htop _ (λ t ht, h_eq t (h_sub ht)),
  { intros t ht, rw [h_gen], exact generate_measurable.basic _ (h_sub ht) },
  { intros t ht s hs, cases (s ∩ t).eq_empty_or_nonempty with H H,
    { simp only [H, measure_empty] },
    { exact h_eq _ (h_inter _ _ hs (h_sub ht) H) } }
end

/-- Two measures are equal if they are equal on the π-system generating the σ-algebra,
  and they are both finite on a increasing spanning sequence of sets in the π-system.
  This lemma is formulated using `Union`.
  `finite_spanning_sets_in.ext` is a reformulation of this lemma. -/
lemma ext_of_generate_from_of_Union (C : set (set α)) (B : ℕ → set α)
  (hA : ‹_› = generate_from C) (hC : is_pi_system C) (h1B : (⋃ i, B i) = univ)
  (h2B : ∀ i, B i ∈ C) (hμB : ∀ i, μ (B i) ≠ ∞) (h_eq : ∀ s ∈ C, μ s = ν s) : μ = ν :=
begin
  refine ext_of_generate_from_of_cover_subset hA hC _ (countable_range B) h1B _ h_eq,
  { rintro _ ⟨i, rfl⟩, apply h2B },
  { rintro _ ⟨i, rfl⟩, apply hμB }
end

section dirac
variable [measurable_space α]

/-- The dirac measure. -/
def dirac (a : α) : measure α :=
(outer_measure.dirac a).to_measure (by simp)

lemma le_dirac_apply {a} : s.indicator 1 a ≤ dirac a s :=
outer_measure.dirac_apply a s ▸ le_to_measure_apply _ _ _

@[simp] lemma dirac_apply' (a : α) (hs : measurable_set s) :
  dirac a s = s.indicator 1 a :=
to_measure_apply _ _ hs

@[simp] lemma dirac_apply_of_mem {a : α} (h : a ∈ s) :
  dirac a s = 1 :=
begin
  have : ∀ t : set α, a ∈ t → t.indicator (1 : α → ℝ≥0∞) a = 1,
    from λ t ht, indicator_of_mem ht 1,
  refine le_antisymm (this univ trivial ▸ _) (this s h ▸ le_dirac_apply),
  rw [← dirac_apply' a measurable_set.univ],
  exact measure_mono (subset_univ s)
end

@[simp] lemma dirac_apply [measurable_singleton_class α] (a : α) (s : set α) :
  dirac a s = s.indicator 1 a :=
begin
  by_cases h : a ∈ s, by rw [dirac_apply_of_mem h, indicator_of_mem h, pi.one_apply],
  rw [indicator_of_not_mem h, ← nonpos_iff_eq_zero],
  calc dirac a s ≤ dirac a {a}ᶜ : measure_mono (subset_compl_comm.1 $ singleton_subset_iff.2 h)
             ... = 0            : by simp [dirac_apply' _ (measurable_set_singleton _).compl]
end

lemma map_dirac {f : α → β} (hf : measurable f) (a : α) :
  map f (dirac a) = dirac (f a) :=
ext $ assume s hs, by simp [hs, map_apply hf hs, hf hs, indicator_apply]

@[simp] lemma restrict_singleton (μ : measure α) (a : α) : μ.restrict {a} = μ {a} • dirac a :=
begin
  ext1 s hs,
  by_cases ha : a ∈ s,
  { have : s ∩ {a} = {a}, by simpa,
    simp * },
  { have : s ∩ {a} = ∅, from inter_singleton_eq_empty.2 ha,
    simp * }
end

end dirac

section sum
include m0

/-- Sum of an indexed family of measures. -/
def sum (f : ι → measure α) : measure α :=
(outer_measure.sum (λ i, (f i).to_outer_measure)).to_measure $
le_trans
  (by exact le_infi (λ i, le_to_outer_measure_caratheodory _))
  (outer_measure.le_sum_caratheodory _)

lemma le_sum_apply (f : ι → measure α) (s : set α) : (∑' i, f i s) ≤ sum f s :=
le_to_measure_apply _ _ _

@[simp] lemma sum_apply (f : ι → measure α) {s : set α} (hs : measurable_set s) :
  sum f s = ∑' i, f i s :=
to_measure_apply _ _ hs

lemma le_sum (μ : ι → measure α) (i : ι) : μ i ≤ sum μ :=
λ s hs, by simp only [sum_apply μ hs, ennreal.le_tsum i]

@[simp] lemma sum_bool (f : bool → measure α) : sum f = f tt + f ff :=
ext $ λ s hs, by simp [hs, tsum_fintype]

@[simp] lemma sum_cond (μ ν : measure α) : sum (λ b, cond b μ ν) = μ + ν := sum_bool _

@[simp] lemma restrict_sum (μ : ι → measure α) {s : set α} (hs : measurable_set s) :
  (sum μ).restrict s = sum (λ i, (μ i).restrict s) :=
ext $ λ t ht, by simp only [sum_apply, restrict_apply, ht, ht.inter hs]

lemma sum_congr {μ ν : ℕ → measure α} (h : ∀ n, μ n = ν n) : sum μ = sum ν :=
by { congr, ext1 n, exact h n }

lemma sum_add_sum (μ ν : ℕ → measure α) : sum μ + sum ν = sum (λ n, μ n + ν n) :=
begin
  ext1 s hs,
  simp only [add_apply, sum_apply _ hs, pi.add_apply, coe_add,
             tsum_add ennreal.summable ennreal.summable],
end

/-- If `f` is a map with encodable codomain, then `map f μ` is the sum of Dirac measures -/
lemma map_eq_sum [encodable β] [measurable_singleton_class β]
  (μ : measure α) (f : α → β) (hf : measurable f) :
  map f μ = sum (λ b : β, μ (f ⁻¹' {b}) • dirac b) :=
begin
  ext1 s hs,
  have : ∀ y ∈ s, measurable_set (f ⁻¹' {y}), from λ y _, hf (measurable_set_singleton _),
  simp [← tsum_measure_preimage_singleton (countable_encodable s) this, *,
    tsum_subtype s (λ b, μ (f ⁻¹' {b})), ← indicator_mul_right s (λ b, μ (f ⁻¹' {b}))]
end

/-- A measure on an encodable type is a sum of dirac measures. -/
@[simp] lemma sum_smul_dirac [encodable α] [measurable_singleton_class α] (μ : measure α) :
  sum (λ a, μ {a} • dirac a) = μ :=
by simpa using (map_eq_sum μ id measurable_id).symm

omit m0
end sum

lemma restrict_Union [encodable ι] {s : ι → set α} (hd : pairwise (disjoint on s))
  (hm : ∀ i, measurable_set (s i)) :
  μ.restrict (⋃ i, s i) = sum (λ i, μ.restrict (s i)) :=
ext $ λ t ht, by simp only [sum_apply _ ht, restrict_Union_apply hd hm ht]

lemma restrict_Union_le [encodable ι] {s : ι → set α} :
  μ.restrict (⋃ i, s i) ≤ sum (λ i, μ.restrict (s i)) :=
begin
  intros t ht,
  suffices : μ (⋃ i, t ∩ s i) ≤ ∑' i, μ (t ∩ s i), by simpa [ht, inter_Union],
  apply measure_Union_le
end

section count

variable [measurable_space α]

/-- Counting measure on any measurable space. -/
def count : measure α := sum dirac

lemma le_count_apply : (∑' i : s, 1 : ℝ≥0∞) ≤ count s :=
calc (∑' i : s, 1 : ℝ≥0∞) = ∑' i, indicator s 1 i : tsum_subtype s 1
... ≤ ∑' i, dirac i s : ennreal.tsum_le_tsum $ λ x, le_dirac_apply
... ≤ count s : le_sum_apply _ _

lemma count_apply (hs : measurable_set s) : count s = ∑' i : s, 1 :=
by simp only [count, sum_apply, hs, dirac_apply', ← tsum_subtype s 1, pi.one_apply]

@[simp] lemma count_apply_finset [measurable_singleton_class α] (s : finset α) :
  count (↑s : set α) = s.card :=
calc count (↑s : set α) = ∑' i : (↑s : set α), 1 : count_apply s.measurable_set
                    ... = ∑ i in s, 1 : s.tsum_subtype 1
                    ... = s.card : by simp

lemma count_apply_finite [measurable_singleton_class α] (s : set α) (hs : finite s) :
  count s = hs.to_finset.card :=
by rw [← count_apply_finset, finite.coe_to_finset]

/-- `count` measure evaluates to infinity at infinite sets. -/
lemma count_apply_infinite (hs : s.infinite) : count s = ∞ :=
begin
  refine top_unique (le_of_tendsto' ennreal.tendsto_nat_nhds_top $ λ n, _),
  rcases hs.exists_subset_card_eq n with ⟨t, ht, rfl⟩,
  calc (t.card : ℝ≥0∞) = ∑ i in t, 1 : by simp
  ... = ∑' i : (t : set α), 1 : (t.tsum_subtype 1).symm
  ... ≤ count (t : set α) : le_count_apply
  ... ≤ count s : measure_mono ht
end

@[simp] lemma count_apply_eq_top [measurable_singleton_class α] : count s = ∞ ↔ s.infinite :=
begin
  by_cases hs : s.finite,
  { simp [set.infinite, hs, count_apply_finite] },
  { change s.infinite at hs,
    simp [hs, count_apply_infinite] }
end

@[simp] lemma count_apply_lt_top [measurable_singleton_class α] : count s < ∞ ↔ s.finite :=
calc count s < ∞ ↔ count s ≠ ∞ : lt_top_iff_ne_top
             ... ↔ ¬s.infinite : not_congr count_apply_eq_top
             ... ↔ s.finite    : not_not

end count

/-! ### Absolute continuity -/

/-- We say that `μ` is absolutely continuous with respect to `ν`, or that `μ` is dominated by `ν`,
  if `ν(A) = 0` implies that `μ(A) = 0`. -/
def absolutely_continuous {m0 : measurable_space α} (μ ν : measure α) : Prop :=
∀ ⦃s : set α⦄, ν s = 0 → μ s = 0

localized "infix ` ≪ `:50 := measure_theory.measure.absolutely_continuous" in measure_theory

lemma absolutely_continuous_of_le (h : μ ≤ ν) : μ ≪ ν :=
λ s hs, nonpos_iff_eq_zero.1 $ hs ▸ le_iff'.1 h s

alias absolutely_continuous_of_le ← has_le.le.absolutely_continuous

lemma absolutely_continuous_of_eq (h : μ = ν) : μ ≪ ν :=
h.le.absolutely_continuous

alias absolutely_continuous_of_eq ← eq.absolutely_continuous

namespace absolutely_continuous

lemma mk (h : ∀ ⦃s : set α⦄, measurable_set s → ν s = 0 → μ s = 0) : μ ≪ ν :=
begin
  intros s hs,
  rcases exists_measurable_superset_of_null hs with ⟨t, h1t, h2t, h3t⟩,
  exact measure_mono_null h1t (h h2t h3t),
end

@[refl] protected lemma refl {m0 : measurable_space α} (μ : measure α) : μ ≪ μ :=
rfl.absolutely_continuous

protected lemma rfl : μ ≪ μ := λ s hs, hs

@[trans] protected lemma trans (h1 : μ₁ ≪ μ₂) (h2 : μ₂ ≪ μ₃) : μ₁ ≪ μ₃ :=
λ s hs, h1 $ h2 hs

@[mono] protected lemma map (h : μ ≪ ν) (f : α → β) : map f μ ≪ map f ν :=
if hf : measurable f then absolutely_continuous.mk $ λ s hs, by simpa [hf, hs] using @h _
else by simp only [map_of_not_measurable hf]

protected lemma smul (h : μ ≪ ν) (c : ℝ≥0∞) : c • μ ≪ ν :=
mk (λ s hs hνs, by simp only [h hνs, algebra.id.smul_eq_mul, coe_smul, pi.smul_apply, mul_zero])

protected lemma coe_nnreal_smul (h : μ ≪ ν) (c : ℝ≥0) : c • μ ≪ ν :=
h.smul c

end absolutely_continuous

lemma ae_le_iff_absolutely_continuous : μ.ae ≤ ν.ae ↔ μ ≪ ν :=
⟨λ h s, by { rw [measure_zero_iff_ae_nmem, measure_zero_iff_ae_nmem], exact λ hs, h hs },
  λ h s hs, h hs⟩

alias ae_le_iff_absolutely_continuous ↔ has_le.le.absolutely_continuous_of_ae
  measure_theory.measure.absolutely_continuous.ae_le
alias absolutely_continuous.ae_le ← ae_mono'

lemma absolutely_continuous.ae_eq (h : μ ≪ ν) {f g : α → δ} (h' : f =ᵐ[ν] g) : f =ᵐ[μ] g :=
h.ae_le h'

/-! ### Quasi measure preserving maps (a.k.a. non-singular maps) -/

/-- A map `f : α → β` is said to be *quasi measure preserving* (a.k.a. non-singular) w.r.t. measures
`μa` and `μb` if it is measurable and `μb s = 0` implies `μa (f ⁻¹' s) = 0`. -/
@[protect_proj]
structure quasi_measure_preserving {m0 : measurable_space α} (f : α → β)
  (μa : measure α . volume_tac) (μb : measure β . volume_tac) : Prop :=
(measurable : measurable f)
(absolutely_continuous : map f μa ≪ μb)

namespace quasi_measure_preserving

protected lemma id {m0 : measurable_space α} (μ : measure α) : quasi_measure_preserving id μ μ :=
⟨measurable_id, map_id.absolutely_continuous⟩

variables {μa μa' : measure α} {μb μb' : measure β} {μc : measure γ} {f : α → β}

lemma mono_left (h : quasi_measure_preserving f μa μb)
  (ha : μa' ≪ μa) : quasi_measure_preserving f μa' μb :=
⟨h.1, (ha.map f).trans h.2⟩

lemma mono_right (h : quasi_measure_preserving f μa μb)
  (ha : μb ≪ μb') : quasi_measure_preserving f μa μb' :=
⟨h.1, h.2.trans ha⟩

@[mono] lemma mono (ha : μa' ≪ μa) (hb : μb ≪ μb') (h : quasi_measure_preserving f μa μb) :
  quasi_measure_preserving f μa' μb' :=
(h.mono_left ha).mono_right hb

protected lemma comp {g : β → γ} {f : α → β} (hg : quasi_measure_preserving g μb μc)
  (hf : quasi_measure_preserving f μa μb) :
  quasi_measure_preserving (g ∘ f) μa μc :=
⟨hg.measurable.comp hf.measurable, by { rw ← map_map hg.1 hf.1, exact (hf.2.map g).trans hg.2 }⟩

protected lemma iterate {f : α → α} (hf : quasi_measure_preserving f μa μa) :
  ∀ n, quasi_measure_preserving (f^[n]) μa μa
| 0 := quasi_measure_preserving.id μa
| (n + 1) := (iterate n).comp hf

lemma ae_map_le (h : quasi_measure_preserving f μa μb) : (map f μa).ae ≤ μb.ae :=
h.2.ae_le

lemma tendsto_ae (h : quasi_measure_preserving f μa μb) : tendsto f μa.ae μb.ae :=
(tendsto_ae_map h.1).mono_right h.ae_map_le

lemma ae (h : quasi_measure_preserving f μa μb) {p : β → Prop} (hg : ∀ᵐ x ∂μb, p x) :
  ∀ᵐ x ∂μa, p (f x) :=
h.tendsto_ae hg

lemma ae_eq (h : quasi_measure_preserving f μa μb) {g₁ g₂ : β → δ} (hg : g₁ =ᵐ[μb] g₂) :
  g₁ ∘ f =ᵐ[μa] g₂ ∘ f :=
h.ae hg

end quasi_measure_preserving

/-! ### The `cofinite` filter -/

/-- The filter of sets `s` such that `sᶜ` has finite measure. -/
def cofinite {m0 : measurable_space α} (μ : measure α) : filter α :=
{ sets := {s | μ sᶜ < ∞},
  univ_sets := by simp,
  inter_sets := λ s t hs ht, by { simp only [compl_inter, mem_set_of_eq],
    calc μ (sᶜ ∪ tᶜ) ≤ μ sᶜ + μ tᶜ : measure_union_le _ _
                ... < ∞ : ennreal.add_lt_top.2 ⟨hs, ht⟩ },
  sets_of_superset := λ s t hs hst, lt_of_le_of_lt (measure_mono $ compl_subset_compl.2 hst) hs }

lemma mem_cofinite : s ∈ μ.cofinite ↔ μ sᶜ < ∞ := iff.rfl

lemma compl_mem_cofinite : sᶜ ∈ μ.cofinite ↔ μ s < ∞ :=
by rw [mem_cofinite, compl_compl]

lemma eventually_cofinite {p : α → Prop} : (∀ᶠ x in μ.cofinite, p x) ↔ μ {x | ¬p x} < ∞ := iff.rfl

/-! ### Mutually singular measures -/

/-- Two measures `μ`, `ν` are said to be mutually singular if there exists a measurable set `s`
such that `μ s = 0` and `ν sᶜ = 0`. -/
def mutually_singular {m0 : measurable_space α} (μ ν : measure α) : Prop :=
∃ (s : set α), measurable_set s ∧ μ s = 0 ∧ ν sᶜ = 0

localized "infix ` ⊥ₘ `:60 := measure_theory.measure.mutually_singular" in measure_theory

namespace mutually_singular

lemma zero_right : μ ⊥ₘ 0 :=
⟨∅, measurable_set.empty, measure_empty, rfl⟩

lemma symm (h : ν ⊥ₘ μ) : μ ⊥ₘ ν :=
let ⟨i, hi, his, hit⟩ := h in
  ⟨iᶜ, measurable_set.compl hi, hit, (compl_compl i).symm ▸ his⟩

lemma zero_left : 0 ⊥ₘ μ :=
<<<<<<< HEAD
zero.symm
=======
zero_right.symm
>>>>>>> 6df3143a

lemma add (h₁ : ν₁ ⊥ₘ μ) (h₂ : ν₂ ⊥ₘ μ) : ν₁ + ν₂ ⊥ₘ μ :=
begin
  obtain ⟨s, hs, hs0, hs0'⟩ := h₁,
  obtain ⟨t, ht, ht0, ht0'⟩ := h₂,
  refine ⟨s ∩ t, hs.inter ht, _, _⟩,
  { simp only [pi.add_apply, add_eq_zero_iff, coe_add],
    exact ⟨measure_mono_null (inter_subset_left s t) hs0,
           measure_mono_null (inter_subset_right s t) ht0⟩ },
  { rw [compl_inter, ← nonpos_iff_eq_zero],
    refine le_trans (measure_union_le _ _) _,
    rw [hs0', ht0', zero_add],
    exact le_refl _ }
end

lemma add_iff : ν₁ + ν₂ ⊥ₘ μ ↔ ν₁ ⊥ₘ μ ∧ ν₂ ⊥ₘ μ :=
begin
  split,
  { rintro ⟨u, hmeas, hu₁, hu₂⟩,
    rw [measure.add_apply, add_eq_zero_iff] at hu₁,
    exact ⟨⟨u, hmeas, hu₁.1, hu₂⟩, u, hmeas, hu₁.2, hu₂⟩ },
  { exact λ ⟨h₁, h₂⟩, h₁.add h₂ }
end

lemma smul (r : ℝ≥0) (h : ν ⊥ₘ μ) : r • ν ⊥ₘ μ :=
let ⟨s, hs, hs0, hs0'⟩ := h in
  ⟨s, hs, by simp only [coe_nnreal_smul, pi.smul_apply, hs0, smul_zero], hs0'⟩

lemma of_absolutely_continuous (hms : ν₂ ⊥ₘ μ) (hac : ν₁ ≪ ν₂) : ν₁ ⊥ₘ μ :=
let ⟨u, hmeas, hu₁, hu₂⟩ := hms in ⟨u, hmeas, hac hu₁, hu₂⟩

end mutually_singular

end measure

open measure
open_locale measure_theory

@[simp] lemma ae_eq_bot : μ.ae = ⊥ ↔ μ = 0 :=
by rw [← empty_mem_iff_bot, mem_ae_iff, compl_empty, measure_univ_eq_zero]

@[simp] lemma ae_ne_bot : μ.ae.ne_bot ↔ μ ≠ 0 :=
ne_bot_iff.trans (not_congr ae_eq_bot)

@[simp] lemma ae_zero {m0 : measurable_space α} : (0 : measure α).ae = ⊥ := ae_eq_bot.2 rfl

@[mono] lemma ae_mono (h : μ ≤ ν) : μ.ae ≤ ν.ae := h.absolutely_continuous.ae_le

lemma mem_ae_map_iff {f : α → β} (hf : measurable f) {s : set β} (hs : measurable_set s) :
  s ∈ (map f μ).ae ↔ (f ⁻¹' s) ∈ μ.ae :=
by simp only [mem_ae_iff, map_apply hf hs.compl, preimage_compl]

lemma mem_ae_of_mem_ae_map {f : α → β} (hf : measurable f) {s : set β} (hs : s ∈ (map f μ).ae) :
  f ⁻¹' s ∈ μ.ae :=
(tendsto_ae_map hf).eventually hs

lemma ae_map_iff {f : α → β} (hf : measurable f) {p : β → Prop} (hp : measurable_set {x | p x}) :
  (∀ᵐ y ∂ (map f μ), p y) ↔ ∀ᵐ x ∂ μ, p (f x) :=
mem_ae_map_iff hf hp

lemma ae_of_ae_map {f : α → β} (hf : measurable f) {p : β → Prop} (h : ∀ᵐ y ∂ (map f μ), p y) :
  ∀ᵐ x ∂ μ, p (f x) :=
mem_ae_of_mem_ae_map hf h

lemma ae_map_mem_range {m0 : measurable_space α} (f : α → β) (hf : measurable_set (range f))
  (μ : measure α) :
  ∀ᵐ x ∂(map f μ), x ∈ range f :=
begin
  by_cases h : measurable f,
  { change range f ∈ (map f μ).ae,
    rw mem_ae_map_iff h hf,
    apply eventually_of_forall,
    exact mem_range_self },
  { simp [map_of_not_measurable h] }
end

lemma ae_restrict_iff {p : α → Prop} (hp : measurable_set {x | p x}) :
  (∀ᵐ x ∂(μ.restrict s), p x) ↔ ∀ᵐ x ∂μ, x ∈ s → p x :=
begin
  simp only [ae_iff, ← compl_set_of, restrict_apply hp.compl],
  congr' with x, simp [and_comm]
end

lemma ae_imp_of_ae_restrict {s : set α} {p : α → Prop} (h : ∀ᵐ x ∂(μ.restrict s), p x) :
  ∀ᵐ x ∂μ, x ∈ s → p x :=
begin
  simp only [ae_iff] at h ⊢,
  simpa [set_of_and, inter_comm] using measure_inter_eq_zero_of_restrict h
end

lemma ae_restrict_iff' {s : set α} {p : α → Prop} (hs : measurable_set s) :
  (∀ᵐ x ∂(μ.restrict s), p x) ↔ ∀ᵐ x ∂μ, x ∈ s → p x :=
begin
  simp only [ae_iff, ← compl_set_of, restrict_apply_eq_zero' hs],
  congr' with x, simp [and_comm]
end

lemma ae_restrict_mem {s : set α} (hs : measurable_set s) :
  ∀ᵐ x ∂(μ.restrict s), x ∈ s :=
(ae_restrict_iff' hs).2 (filter.eventually_of_forall (λ x, id))

lemma ae_restrict_of_ae {s : set α} {p : α → Prop} (h : ∀ᵐ x ∂μ, p x) :
  (∀ᵐ x ∂(μ.restrict s), p x) :=
eventually.filter_mono (ae_mono measure.restrict_le_self) h

lemma ae_restrict_of_ae_restrict_of_subset {s t : set α} {p : α → Prop} (hst : s ⊆ t)
  (h : ∀ᵐ x ∂(μ.restrict t), p x) :
  (∀ᵐ x ∂(μ.restrict s), p x) :=
h.filter_mono (ae_mono $ measure.restrict_mono hst (le_refl μ))

lemma ae_of_ae_restrict_of_ae_restrict_compl {t : set α} {p : α → Prop}
  (ht : ∀ᵐ x ∂(μ.restrict t), p x) (htc : ∀ᵐ x ∂(μ.restrict tᶜ), p x) :
  ∀ᵐ x ∂μ, p x :=
nonpos_iff_eq_zero.1 $
calc μ {x | ¬p x} = μ ({x | ¬p x} ∩ t ∪ {x | ¬p x} ∩ tᶜ) :
  by rw [← inter_union_distrib_left, union_compl_self, inter_univ]
... ≤ μ ({x | ¬p x} ∩ t) + μ ({x | ¬p x} ∩ tᶜ) : measure_union_le _ _
... ≤ μ.restrict t {x | ¬p x} + μ.restrict tᶜ {x | ¬p x} :
  add_le_add (le_restrict_apply _ _) (le_restrict_apply _ _)
... = 0 : by rw [ae_iff.1 ht, ae_iff.1 htc, zero_add]

lemma mem_map_restrict_ae_iff {β} {s : set α} {t : set β} {f : α → β} (hs : measurable_set s) :
  t ∈ filter.map f (μ.restrict s).ae ↔ μ ((f ⁻¹' t)ᶜ ∩ s) = 0 :=
by rw [mem_map, mem_ae_iff, measure.restrict_apply' hs]

lemma ae_smul_measure {p : α → Prop} (h : ∀ᵐ x ∂μ, p x) (c : ℝ≥0∞) : ∀ᵐ x ∂(c • μ), p x :=
ae_iff.2 $ by rw [smul_apply, ae_iff.1 h, mul_zero]

lemma ae_smul_measure_iff {p : α → Prop} {c : ℝ≥0∞} (hc : c ≠ 0) :
  (∀ᵐ x ∂(c • μ), p x) ↔ ∀ᵐ x ∂μ, p x :=
by simp [ae_iff, hc]

lemma ae_add_measure_iff {p : α → Prop} {ν} : (∀ᵐ x ∂μ + ν, p x) ↔ (∀ᵐ x ∂μ, p x) ∧ ∀ᵐ x ∂ν, p x :=
add_eq_zero_iff

lemma ae_eq_comp' {ν : measure β} {f : α → β} {g g' : β → δ} (hf : measurable f)
  (h : g =ᵐ[ν] g') (h2 : map f μ ≪ ν) : g ∘ f =ᵐ[μ] g' ∘ f :=
(quasi_measure_preserving.mk hf h2).ae_eq h

lemma ae_eq_comp {f : α → β} {g g' : β → δ} (hf : measurable f)
  (h : g =ᵐ[measure.map f μ] g') : g ∘ f =ᵐ[μ] g' ∘ f :=
ae_eq_comp' hf h absolutely_continuous.rfl

lemma sub_ae_eq_zero {β} [add_group β] (f g : α → β) : f - g =ᵐ[μ] 0 ↔ f =ᵐ[μ] g :=
begin
  refine ⟨λ h, h.mono (λ x hx, _), λ h, h.mono (λ x hx, _)⟩,
  { rwa [pi.sub_apply, pi.zero_apply, sub_eq_zero] at hx, },
  { rwa [pi.sub_apply, pi.zero_apply, sub_eq_zero], },
end

lemma le_ae_restrict : μ.ae ⊓ 𝓟 s ≤ (μ.restrict s).ae :=
λ s hs, eventually_inf_principal.2 (ae_imp_of_ae_restrict hs)

@[simp] lemma ae_restrict_eq (hs : measurable_set s) : (μ.restrict s).ae = μ.ae ⊓ 𝓟 s :=
begin
  ext t,
  simp only [mem_inf_principal, mem_ae_iff, restrict_apply_eq_zero' hs, compl_set_of,
    not_imp, and_comm (_ ∈ s)],
  refl
end

@[simp] lemma ae_restrict_eq_bot {s} : (μ.restrict s).ae = ⊥ ↔ μ s = 0 :=
ae_eq_bot.trans restrict_eq_zero

@[simp] lemma ae_restrict_ne_bot {s} : (μ.restrict s).ae.ne_bot ↔ 0 < μ s :=
ne_bot_iff.trans $ (not_congr ae_restrict_eq_bot).trans pos_iff_ne_zero.symm

lemma self_mem_ae_restrict {s} (hs : measurable_set s) : s ∈ (μ.restrict s).ae :=
by simp only [ae_restrict_eq hs, exists_prop, mem_principal, mem_inf_iff];
  exact ⟨_, univ_mem, s, subset.rfl, (univ_inter s).symm⟩

/-- A version of the **Borel-Cantelli lemma**: if `pᵢ` is a sequence of predicates such that
`∑ μ {x | pᵢ x}` is finite, then the measure of `x` such that `pᵢ x` holds frequently as `i → ∞` (or
equivalently, `pᵢ x` holds for infinitely many `i`) is equal to zero. -/
lemma measure_set_of_frequently_eq_zero {p : ℕ → α → Prop} (hp : ∑' i, μ {x | p i x} ≠ ∞) :
  μ {x | ∃ᶠ n in at_top, p n x} = 0 :=
by simpa only [limsup_eq_infi_supr_of_nat, frequently_at_top, set_of_forall, set_of_exists]
  using measure_limsup_eq_zero hp

/-- A version of the **Borel-Cantelli lemma**: if `sᵢ` is a sequence of sets such that
`∑ μ sᵢ` exists, then for almost all `x`, `x` does not belong to almost all `sᵢ`. -/
lemma ae_eventually_not_mem {s : ℕ → set α} (hs : ∑' i, μ (s i) ≠ ∞) :
  ∀ᵐ x ∂ μ, ∀ᶠ n in at_top, x ∉ s n :=
measure_set_of_frequently_eq_zero hs

section dirac
variable [measurable_space α]

lemma mem_ae_dirac_iff {a : α} (hs : measurable_set s) : s ∈ (dirac a).ae ↔ a ∈ s :=
by by_cases a ∈ s; simp [mem_ae_iff, dirac_apply', hs.compl, indicator_apply, *]

lemma ae_dirac_iff {a : α} {p : α → Prop} (hp : measurable_set {x | p x}) :
  (∀ᵐ x ∂(dirac a), p x) ↔ p a :=
mem_ae_dirac_iff hp

@[simp] lemma ae_dirac_eq [measurable_singleton_class α] (a : α) : (dirac a).ae = pure a :=
by { ext s, simp [mem_ae_iff, imp_false] }

lemma ae_eq_dirac' [measurable_singleton_class β] {a : α} {f : α → β} (hf : measurable f) :
  f =ᵐ[dirac a] const α (f a) :=
(ae_dirac_iff $ show measurable_set (f ⁻¹' {f a}), from hf $ measurable_set_singleton _).2 rfl

lemma ae_eq_dirac [measurable_singleton_class α] {a : α} (f : α → δ) :
  f =ᵐ[dirac a] const α (f a) :=
by simp [filter.eventually_eq]

end dirac

lemma restrict_mono_ae (h : s ≤ᵐ[μ] t) : μ.restrict s ≤ μ.restrict t :=
begin
  intros u hu,
  simp only [restrict_apply hu],
  exact measure_mono_ae (h.mono $ λ x hx, and.imp id hx)
end

lemma restrict_congr_set (H : s =ᵐ[μ] t) : μ.restrict s = μ.restrict t :=
le_antisymm (restrict_mono_ae H.le) (restrict_mono_ae H.symm.le)

section is_finite_measure

include m0

/-- A measure `μ` is called finite if `μ univ < ∞`. -/
class is_finite_measure (μ : measure α) : Prop := (measure_univ_lt_top : μ univ < ∞)

instance restrict.is_finite_measure (μ : measure α) [hs : fact (μ s < ∞)] :
  is_finite_measure (μ.restrict s) :=
⟨by simp [hs.elim]⟩

lemma measure_lt_top (μ : measure α) [is_finite_measure μ] (s : set α) : μ s < ∞ :=
(measure_mono (subset_univ s)).trans_lt is_finite_measure.measure_univ_lt_top

lemma measure_ne_top (μ : measure α) [is_finite_measure μ] (s : set α) : μ s ≠ ∞ :=
ne_of_lt (measure_lt_top μ s)

lemma measure_compl_le_add_of_le_add [is_finite_measure μ] (hs : measurable_set s)
  (ht : measurable_set t) {ε : ℝ≥0∞} (h : μ s ≤ μ t + ε) :
  μ tᶜ ≤ μ sᶜ + ε :=
begin
  rw [measure_compl ht (measure_ne_top μ _), measure_compl hs (measure_ne_top μ _),
    tsub_le_iff_right],
  calc μ univ = μ univ - μ s + μ s :
    (tsub_add_cancel_of_le $ measure_mono s.subset_univ).symm
  ... ≤ μ univ - μ s + (μ t + ε) : add_le_add_left h _
  ... = _ : by rw [add_right_comm, add_assoc]
end

lemma measure_compl_le_add_iff [is_finite_measure μ] (hs : measurable_set s)
  (ht : measurable_set t) {ε : ℝ≥0∞} :
  μ sᶜ ≤ μ tᶜ + ε ↔ μ t ≤ μ s + ε :=
⟨λ h, compl_compl s ▸ compl_compl t ▸ measure_compl_le_add_of_le_add hs.compl ht.compl h,
  measure_compl_le_add_of_le_add ht hs⟩

/-- The measure of the whole space with respect to a finite measure, considered as `ℝ≥0`. -/
def measure_univ_nnreal (μ : measure α) : ℝ≥0 := (μ univ).to_nnreal

@[simp] lemma coe_measure_univ_nnreal (μ : measure α) [is_finite_measure μ] :
  ↑(measure_univ_nnreal μ) = μ univ :=
ennreal.coe_to_nnreal (measure_ne_top μ univ)

instance is_finite_measure_zero : is_finite_measure (0 : measure α) := ⟨by simp⟩

@[priority 100]
instance is_finite_measure_of_is_empty [is_empty α] : is_finite_measure μ :=
by { rw eq_zero_of_is_empty μ, apply_instance }

@[simp] lemma measure_univ_nnreal_zero : measure_univ_nnreal (0 : measure α) = 0 := rfl

omit m0

instance is_finite_measure_add [is_finite_measure μ] [is_finite_measure ν] :
  is_finite_measure (μ + ν) :=
{ measure_univ_lt_top :=
  begin
    rw [measure.coe_add, pi.add_apply, ennreal.add_lt_top],
    exact ⟨measure_lt_top _ _, measure_lt_top _ _⟩,
  end }

instance is_finite_measure_smul_nnreal [is_finite_measure μ] {r : ℝ≥0} :
  is_finite_measure (r • μ) :=
{ measure_univ_lt_top := ennreal.mul_lt_top ennreal.coe_ne_top (measure_ne_top _ _) }

lemma is_finite_measure_of_le (μ : measure α) [is_finite_measure μ] (h : ν ≤ μ) :
  is_finite_measure ν :=
{ measure_univ_lt_top := lt_of_le_of_lt (h set.univ measurable_set.univ) (measure_lt_top _ _) }

@[instance] lemma measure.is_finite_measure_map {m : measurable_space α}
  (μ : measure α) [is_finite_measure μ] (f : α → β) :
  is_finite_measure (map f μ) :=
begin
  by_cases hf : measurable f,
  { constructor, rw map_apply hf measurable_set.univ, exact measure_lt_top μ _ },
  { rw map_of_not_measurable hf, exact measure_theory.is_finite_measure_zero }
end

@[simp] lemma measure_univ_nnreal_eq_zero [is_finite_measure μ] :
  measure_univ_nnreal μ = 0 ↔ μ = 0 :=
begin
  rw [← measure_theory.measure.measure_univ_eq_zero, ← coe_measure_univ_nnreal],
  norm_cast
end

lemma measure_univ_nnreal_pos [is_finite_measure μ] (hμ : μ ≠ 0) : 0 < measure_univ_nnreal μ :=
begin
  contrapose! hμ,
  simpa [measure_univ_nnreal_eq_zero, le_zero_iff] using hμ
end

/-- `le_of_add_le_add_left` is normally applicable to `ordered_cancel_add_comm_monoid`,
but it holds for measures with the additional assumption that μ is finite. -/
lemma measure.le_of_add_le_add_left [is_finite_measure μ] (A2 : μ + ν₁ ≤ μ + ν₂) : ν₁ ≤ ν₂ :=
λ S B1, ennreal.le_of_add_le_add_left (measure_theory.measure_ne_top μ S) (A2 S B1)

lemma summable_measure_to_real [hμ : is_finite_measure μ]
  {f : ℕ → set α} (hf₁ : ∀ (i : ℕ), measurable_set (f i)) (hf₂ : pairwise (disjoint on f)) :
  summable (λ x, (μ (f x)).to_real) :=
begin
  apply ennreal.summable_to_real,
  rw ← measure_theory.measure_Union hf₂ hf₁,
  exact ne_of_lt (measure_lt_top _ _)
end

end is_finite_measure

section is_probability_measure

include m0

/-- A measure `μ` is called a probability measure if `μ univ = 1`. -/
class is_probability_measure (μ : measure α) : Prop := (measure_univ : μ univ = 1)

export is_probability_measure (measure_univ)

@[priority 100]
instance is_probability_measure.to_is_finite_measure (μ : measure α) [is_probability_measure μ] :
  is_finite_measure μ :=
⟨by simp only [measure_univ, ennreal.one_lt_top]⟩

lemma is_probability_measure.ne_zero (μ : measure α) [is_probability_measure μ] : μ ≠ 0 :=
mt measure_univ_eq_zero.2 $ by simp [measure_univ]

omit m0

instance measure.dirac.is_probability_measure [measurable_space α] {x : α} :
  is_probability_measure (dirac x) :=
⟨dirac_apply_of_mem $ mem_univ x⟩

lemma prob_add_prob_compl [is_probability_measure μ]
  (h : measurable_set s) : μ s + μ sᶜ = 1 :=
(measure_add_measure_compl h).trans measure_univ

lemma prob_le_one [is_probability_measure μ] : μ s ≤ 1 :=
(measure_mono $ set.subset_univ _).trans_eq measure_univ

end is_probability_measure

section no_atoms

/-- Measure `μ` *has no atoms* if the measure of each singleton is zero.

NB: Wikipedia assumes that for any measurable set `s` with positive `μ`-measure,
there exists a measurable `t ⊆ s` such that `0 < μ t < μ s`. While this implies `μ {x} = 0`,
the converse is not true. -/
class has_no_atoms {m0 : measurable_space α} (μ : measure α) : Prop :=
(measure_singleton : ∀ x, μ {x} = 0)

export has_no_atoms (measure_singleton)
attribute [simp] measure_singleton

variables [has_no_atoms μ]

lemma _root_.set.subsingleton.measure_zero {α : Type*} {m : measurable_space α} {s : set α}
  (hs : s.subsingleton) (μ : measure α) [has_no_atoms μ] :
  μ s = 0 :=
hs.induction_on measure_empty measure_singleton

lemma measure.restrict_singleton' {a : α} :
  μ.restrict {a} = 0 :=
by simp only [measure_singleton, measure.restrict_eq_zero]

instance (s : set α) : has_no_atoms (μ.restrict s) :=
begin
  refine ⟨λ x, _⟩,
  obtain ⟨t, hxt, ht1, ht2⟩ := exists_measurable_superset_of_null (measure_singleton x : μ {x} = 0),
  apply measure_mono_null hxt,
  rw measure.restrict_apply ht1,
  apply measure_mono_null (inter_subset_left t s) ht2
end

lemma _root_.set.countable.measure_zero {α : Type*} {m : measurable_space α} {s : set α}
  (h : countable s) (μ : measure α) [has_no_atoms μ] :
  μ s = 0 :=
begin
  rw [← bUnion_of_singleton s, ← nonpos_iff_eq_zero],
  refine le_trans (measure_bUnion_le h _) _,
  simp
end

lemma _root_.set.finite.measure_zero {α : Type*} {m : measurable_space α} {s : set α}
  (h : s.finite) (μ : measure α) [has_no_atoms μ] : μ s = 0 :=
h.countable.measure_zero μ

lemma _root_.finset.measure_zero {α : Type*} {m : measurable_space α}
  (s : finset α) (μ : measure α) [has_no_atoms μ] : μ s = 0 :=
s.finite_to_set.measure_zero μ

lemma insert_ae_eq_self (a : α) (s : set α) :
  (insert a s : set α) =ᵐ[μ] s :=
union_ae_eq_right.2 $ measure_mono_null (diff_subset _ _) (measure_singleton _)

variables [partial_order α] {a b : α}

lemma Iio_ae_eq_Iic : Iio a =ᵐ[μ] Iic a :=
by simp only [← Iic_diff_right, diff_ae_eq_self,
  measure_mono_null (set.inter_subset_right _ _) (measure_singleton a)]

lemma Ioi_ae_eq_Ici : Ioi a =ᵐ[μ] Ici a :=
@Iio_ae_eq_Iic (order_dual α) ‹_› ‹_› _ _ _

lemma Ioo_ae_eq_Ioc : Ioo a b =ᵐ[μ] Ioc a b :=
(ae_eq_refl _).inter Iio_ae_eq_Iic

lemma Ioc_ae_eq_Icc : Ioc a b =ᵐ[μ] Icc a b :=
Ioi_ae_eq_Ici.inter (ae_eq_refl _)

lemma Ioo_ae_eq_Ico : Ioo a b =ᵐ[μ] Ico a b :=
Ioi_ae_eq_Ici.inter (ae_eq_refl _)

lemma Ioo_ae_eq_Icc : Ioo a b =ᵐ[μ] Icc a b :=
Ioi_ae_eq_Ici.inter Iio_ae_eq_Iic

lemma Ico_ae_eq_Icc : Ico a b =ᵐ[μ] Icc a b :=
(ae_eq_refl _).inter Iio_ae_eq_Iic

lemma Ico_ae_eq_Ioc : Ico a b =ᵐ[μ] Ioc a b :=
Ioo_ae_eq_Ico.symm.trans Ioo_ae_eq_Ioc

end no_atoms

lemma ite_ae_eq_of_measure_zero {γ} (f : α → γ) (g : α → γ) (s : set α) (hs_zero : μ s = 0) :
  (λ x, ite (x ∈ s) (f x) (g x)) =ᵐ[μ] g :=
begin
  have h_ss : sᶜ ⊆ {a : α | ite (a ∈ s) (f a) (g a) = g a},
    from λ x hx, by simp [(set.mem_compl_iff _ _).mp hx],
  refine measure_mono_null _ hs_zero,
  nth_rewrite 0 ←compl_compl s,
  rwa set.compl_subset_compl,
end

lemma ite_ae_eq_of_measure_compl_zero {γ} (f : α → γ) (g : α → γ) (s : set α) (hs_zero : μ sᶜ = 0) :
  (λ x, ite (x ∈ s) (f x) (g x)) =ᵐ[μ] f :=
by { filter_upwards [hs_zero], intros, split_ifs, refl }

namespace measure

/-- A measure is called finite at filter `f` if it is finite at some set `s ∈ f`.
Equivalently, it is eventually finite at `s` in `f.lift' powerset`. -/
def finite_at_filter {m0 : measurable_space α} (μ : measure α) (f : filter α) : Prop :=
∃ s ∈ f, μ s < ∞

lemma finite_at_filter_of_finite {m0 : measurable_space α} (μ : measure α) [is_finite_measure μ]
  (f : filter α) :
  μ.finite_at_filter f :=
⟨univ, univ_mem, measure_lt_top μ univ⟩

lemma finite_at_filter.exists_mem_basis {f : filter α} (hμ : finite_at_filter μ f)
  {p : ι → Prop} {s : ι → set α} (hf : f.has_basis p s) :
  ∃ i (hi : p i), μ (s i) < ∞ :=
(hf.exists_iff (λ s t hst ht, (measure_mono hst).trans_lt ht)).1 hμ

lemma finite_at_bot {m0 : measurable_space α} (μ : measure α) : μ.finite_at_filter ⊥ :=
⟨∅, mem_bot, by simp only [measure_empty, with_top.zero_lt_top]⟩

/-- `μ` has finite spanning sets in `C` if there is a countable sequence of sets in `C` that have
  finite measures. This structure is a type, which is useful if we want to record extra properties
  about the sets, such as that they are monotone.
  `sigma_finite` is defined in terms of this: `μ` is σ-finite if there exists a sequence of
  finite spanning sets in the collection of all measurable sets. -/
@[protect_proj, nolint has_inhabited_instance]
structure finite_spanning_sets_in {m0 : measurable_space α} (μ : measure α) (C : set (set α)) :=
(set : ℕ → set α)
(set_mem : ∀ i, set i ∈ C)
(finite : ∀ i, μ (set i) < ∞)
(spanning : (⋃ i, set i) = univ)

end measure
open measure

/-- A measure `μ` is called σ-finite if there is a countable collection of sets
 `{ A i | i ∈ ℕ }` such that `μ (A i) < ∞` and `⋃ i, A i = s`. -/
class sigma_finite {m0 : measurable_space α} (μ : measure α) : Prop :=
(out' : nonempty (μ.finite_spanning_sets_in univ))

theorem sigma_finite_iff :
  sigma_finite μ ↔ nonempty (μ.finite_spanning_sets_in univ) :=
⟨λ h, h.1, λ h, ⟨h⟩⟩

theorem sigma_finite.out (h : sigma_finite μ) :
  nonempty (μ.finite_spanning_sets_in univ) := h.1

include m0

/-- If `μ` is σ-finite it has finite spanning sets in the collection of all measurable sets. -/
def measure.to_finite_spanning_sets_in (μ : measure α) [h : sigma_finite μ] :
  μ.finite_spanning_sets_in {s | measurable_set s} :=
{ set := λ n, to_measurable μ (h.out.some.set n),
  set_mem := λ n, measurable_set_to_measurable _ _,
  finite := λ n, by { rw measure_to_measurable, exact h.out.some.finite n },
  spanning := eq_univ_of_subset (Union_subset_Union $ λ n, subset_to_measurable _ _)
    h.out.some.spanning }

/-- A noncomputable way to get a monotone collection of sets that span `univ` and have finite
  measure using `classical.some`. This definition satisfies monotonicity in addition to all other
  properties in `sigma_finite`. -/
def spanning_sets (μ : measure α) [sigma_finite μ] (i : ℕ) : set α :=
accumulate μ.to_finite_spanning_sets_in.set i

lemma monotone_spanning_sets (μ : measure α) [sigma_finite μ] :
  monotone (spanning_sets μ) :=
monotone_accumulate

lemma measurable_spanning_sets (μ : measure α) [sigma_finite μ] (i : ℕ) :
  measurable_set (spanning_sets μ i) :=
measurable_set.Union $ λ j, measurable_set.Union_Prop $
  λ hij, μ.to_finite_spanning_sets_in.set_mem j

lemma measure_spanning_sets_lt_top (μ : measure α) [sigma_finite μ] (i : ℕ) :
  μ (spanning_sets μ i) < ∞ :=
measure_bUnion_lt_top (finite_le_nat i) $ λ j _, (μ.to_finite_spanning_sets_in.finite j).ne

lemma Union_spanning_sets (μ : measure α) [sigma_finite μ] :
  (⋃ i : ℕ, spanning_sets μ i) = univ :=
by simp_rw [spanning_sets, Union_accumulate, μ.to_finite_spanning_sets_in.spanning]

lemma is_countably_spanning_spanning_sets (μ : measure α) [sigma_finite μ] :
  is_countably_spanning (range (spanning_sets μ)) :=
⟨spanning_sets μ, mem_range_self, Union_spanning_sets μ⟩

/-- `spanning_sets_index μ x` is the least `n : ℕ` such that `x ∈ spanning_sets μ n`. -/
def spanning_sets_index (μ : measure α) [sigma_finite μ] (x : α) : ℕ :=
nat.find $ Union_eq_univ_iff.1 (Union_spanning_sets μ) x

lemma measurable_spanning_sets_index (μ : measure α) [sigma_finite μ] :
  measurable (spanning_sets_index μ) :=
measurable_find _ $ measurable_spanning_sets μ

lemma preimage_spanning_sets_index_singleton (μ : measure α) [sigma_finite μ] (n : ℕ) :
  spanning_sets_index μ ⁻¹' {n} = disjointed (spanning_sets μ) n :=
preimage_find_eq_disjointed _ _ _

lemma spanning_sets_index_eq_iff (μ : measure α) [sigma_finite μ] {x : α} {n : ℕ} :
  spanning_sets_index μ x = n ↔ x ∈ disjointed (spanning_sets μ) n :=
by convert set.ext_iff.1 (preimage_spanning_sets_index_singleton μ n) x

lemma mem_disjointed_spanning_sets_index (μ : measure α) [sigma_finite μ] (x : α) :
  x ∈ disjointed (spanning_sets μ) (spanning_sets_index μ x) :=
(spanning_sets_index_eq_iff μ).1 rfl

lemma mem_spanning_sets_index (μ : measure α) [sigma_finite μ] (x : α) :
  x ∈ spanning_sets μ (spanning_sets_index μ x) :=
disjointed_subset _ _ (mem_disjointed_spanning_sets_index μ x)

lemma mem_spanning_sets_of_index_le (μ : measure α) [sigma_finite μ] (x : α)
  {n : ℕ} (hn : spanning_sets_index μ x ≤ n) :
  x ∈ spanning_sets μ n :=
monotone_spanning_sets μ hn (mem_spanning_sets_index μ x)

lemma eventually_mem_spanning_sets (μ : measure α) [sigma_finite μ] (x : α) :
  ∀ᶠ n in at_top, x ∈ spanning_sets μ n :=
eventually_at_top.2 ⟨spanning_sets_index μ x, λ b, mem_spanning_sets_of_index_le μ x⟩

lemma ae_of_forall_measure_lt_top_ae_restrict {μ : measure α} [sigma_finite μ] (P : α → Prop)
  (h : ∀ s, measurable_set s → μ s < ∞ → ∀ᵐ x ∂(μ.restrict s), P x) :
  ∀ᵐ x ∂μ, P x :=
begin
  have : ∀ n, ∀ᵐ x ∂μ, x ∈ spanning_sets μ n → P x,
  { assume n,
    have := h (spanning_sets μ n) (measurable_spanning_sets _ _) (measure_spanning_sets_lt_top _ _),
    rwa ae_restrict_iff' (measurable_spanning_sets _ _) at this },
  filter_upwards [ae_all_iff.2 this],
  assume x hx,
  exact hx _ (mem_spanning_sets_index _ _),
end

omit m0

namespace measure

lemma supr_restrict_spanning_sets [sigma_finite μ] (hs : measurable_set s) :
  (⨆ i, μ.restrict (spanning_sets μ i) s) = μ s :=
begin
  convert (restrict_Union_apply_eq_supr (measurable_spanning_sets μ) _ hs).symm,
  { simp [Union_spanning_sets] },
  { exact directed_of_sup (monotone_spanning_sets μ) }
end

namespace finite_spanning_sets_in

variables {C D : set (set α)}

/-- If `μ` has finite spanning sets in `C` and `C ∩ {s | μ s < ∞} ⊆ D` then `μ` has finite spanning
sets in `D`. -/
protected def mono' (h : μ.finite_spanning_sets_in C) (hC : C ∩ {s | μ s < ∞} ⊆ D) :
  μ.finite_spanning_sets_in D :=
⟨h.set, λ i, hC ⟨h.set_mem i, h.finite i⟩, h.finite, h.spanning⟩

/-- If `μ` has finite spanning sets in `C` and `C ⊆ D` then `μ` has finite spanning sets in `D`. -/
protected def mono (h : μ.finite_spanning_sets_in C) (hC : C ⊆ D) : μ.finite_spanning_sets_in D :=
h.mono' (λ s hs, hC hs.1)

/-- If `μ` has finite spanning sets in the collection of measurable sets `C`, then `μ` is σ-finite.
-/
protected lemma sigma_finite (h : μ.finite_spanning_sets_in C) :
  sigma_finite μ :=
⟨⟨h.mono $ subset_univ C⟩⟩

/-- An extensionality for measures. It is `ext_of_generate_from_of_Union` formulated in terms of
`finite_spanning_sets_in`. -/
protected lemma ext {ν : measure α} {C : set (set α)} (hA : ‹_› = generate_from C)
  (hC : is_pi_system C) (h : μ.finite_spanning_sets_in C) (h_eq : ∀ s ∈ C, μ s = ν s) : μ = ν :=
ext_of_generate_from_of_Union C _ hA hC h.spanning h.set_mem (λ i, (h.finite i).ne) h_eq

protected lemma is_countably_spanning (h : μ.finite_spanning_sets_in C) : is_countably_spanning C :=
⟨h.set, h.set_mem, h.spanning⟩

end finite_spanning_sets_in

lemma sigma_finite_of_countable {S : set (set α)} (hc : countable S)
  (hμ : ∀ s ∈ S, μ s < ∞) (hU : ⋃₀ S = univ) :
  sigma_finite μ :=
begin
  obtain ⟨s, hμ, hs⟩ : ∃ s : ℕ → set α, (∀ n, μ (s n) < ∞) ∧ (⋃ n, s n) = univ,
    from (@exists_seq_cover_iff_countable _ (λ x, μ x < ⊤) ⟨∅, by simp⟩).2 ⟨S, hc, hμ, hU⟩,
  exact ⟨⟨⟨λ n, s n, λ n, trivial, hμ, hs⟩⟩⟩,
end

/-- Given measures `μ`, `ν` where `ν ≤ μ`, `finite_spanning_sets_in.of_le` provides the induced
`finite_spanning_set` with respect to `ν` from a `finite_spanning_set` with respect to `μ`. -/
def finite_spanning_sets_in.of_le (h : ν ≤ μ) {C : set (set α)}
  (S : μ.finite_spanning_sets_in C) : ν.finite_spanning_sets_in C :=
{ set := S.set,
  set_mem := S.set_mem,
  finite := λ n, lt_of_le_of_lt (le_iff'.1 h _) (S.finite n),
  spanning := S.spanning }

lemma sigma_finite_of_le (μ : measure α) [hs : sigma_finite μ]
  (h : ν ≤ μ) : sigma_finite ν :=
⟨hs.out.map $ finite_spanning_sets_in.of_le h⟩

end measure

include m0

/-- Every finite measure is σ-finite. -/
@[priority 100]
instance is_finite_measure.to_sigma_finite (μ : measure α) [is_finite_measure μ] :
  sigma_finite μ :=
⟨⟨⟨λ _, univ, λ _, trivial, λ _, measure_lt_top μ _, Union_const _⟩⟩⟩

instance restrict.sigma_finite (μ : measure α) [sigma_finite μ] (s : set α) :
  sigma_finite (μ.restrict s) :=
begin
  refine ⟨⟨⟨spanning_sets μ, λ _, trivial, λ i, _, Union_spanning_sets μ⟩⟩⟩,
  rw [restrict_apply (measurable_spanning_sets μ i)],
  exact (measure_mono $ inter_subset_left _ _).trans_lt (measure_spanning_sets_lt_top μ i)
end

instance sum.sigma_finite {ι} [fintype ι] (μ : ι → measure α) [∀ i, sigma_finite (μ i)] :
  sigma_finite (sum μ) :=
begin
  haveI : encodable ι := fintype.encodable ι,
  have : ∀ n, measurable_set (⋂ (i : ι), spanning_sets (μ i) n) :=
    λ n, measurable_set.Inter (λ i, measurable_spanning_sets (μ i) n),
  refine ⟨⟨⟨λ n, ⋂ i, spanning_sets (μ i) n, λ _, trivial, λ n, _, _⟩⟩⟩,
  { rw [sum_apply _ (this n), tsum_fintype, ennreal.sum_lt_top_iff],
    rintro i -,
    exact (measure_mono $ Inter_subset _ i).trans_lt (measure_spanning_sets_lt_top (μ i) n) },
  { rw [Union_Inter_of_monotone], simp_rw [Union_spanning_sets, Inter_univ],
    exact λ i, monotone_spanning_sets (μ i), }
end

instance add.sigma_finite (μ ν : measure α) [sigma_finite μ] [sigma_finite ν] :
  sigma_finite (μ + ν) :=
by { rw [← sum_cond], refine @sum.sigma_finite _ _ _ _ _ (bool.rec _ _); simpa }

lemma sigma_finite.of_map (μ : measure α) {f : α → β} (hf : measurable f)
  (h : sigma_finite (map f μ)) :
  sigma_finite μ :=
⟨⟨⟨λ n, f ⁻¹' (spanning_sets (map f μ) n),
   λ n, trivial,
   λ n, by simp only [← map_apply hf, measurable_spanning_sets, measure_spanning_sets_lt_top],
   by rw [← preimage_Union, Union_spanning_sets, preimage_univ]⟩⟩⟩

/-- A measure is called locally finite if it is finite in some neighborhood of each point. -/
class is_locally_finite_measure [topological_space α] (μ : measure α) : Prop :=
(finite_at_nhds : ∀ x, μ.finite_at_filter (𝓝 x))

@[priority 100] -- see Note [lower instance priority]
instance is_finite_measure.to_is_locally_finite_measure [topological_space α] (μ : measure α)
  [is_finite_measure μ] :
  is_locally_finite_measure μ :=
⟨λ x, finite_at_filter_of_finite _ _⟩

lemma measure.finite_at_nhds [topological_space α] (μ : measure α)
  [is_locally_finite_measure μ] (x : α) :
  μ.finite_at_filter (𝓝 x) :=
is_locally_finite_measure.finite_at_nhds x

lemma measure.smul_finite (μ : measure α) [is_finite_measure μ] {c : ℝ≥0∞} (hc : c ≠ ∞) :
  is_finite_measure (c • μ) :=
begin
  lift c to ℝ≥0 using hc,
  exact measure_theory.is_finite_measure_smul_nnreal,
end

lemma measure.exists_is_open_measure_lt_top [topological_space α] (μ : measure α)
  [is_locally_finite_measure μ] (x : α) :
  ∃ s : set α, x ∈ s ∧ is_open s ∧ μ s < ∞ :=
by simpa only [exists_prop, and.assoc]
  using (μ.finite_at_nhds x).exists_mem_basis (nhds_basis_opens x)

instance is_locally_finite_measure_smul_nnreal [topological_space α] (μ : measure α)
  [is_locally_finite_measure μ] (c : ℝ≥0) : is_locally_finite_measure (c • μ) :=
begin
  refine ⟨λ x, _⟩,
  rcases μ.exists_is_open_measure_lt_top x with ⟨o, xo, o_open, μo⟩,
  refine ⟨o, o_open.mem_nhds xo, _⟩,
  apply ennreal.mul_lt_top _ μo.ne,
  simp only [ennreal.coe_ne_top, ennreal.coe_of_nnreal_hom, ne.def, not_false_iff],
end

omit m0

@[priority 100] -- see Note [lower instance priority]
instance sigma_finite_of_locally_finite [topological_space α]
  [topological_space.second_countable_topology α] [is_locally_finite_measure μ] :
  sigma_finite μ :=
begin
  choose s hsx hsμ using μ.finite_at_nhds,
  rcases topological_space.countable_cover_nhds hsx with ⟨t, htc, htU⟩,
  refine measure.sigma_finite_of_countable (htc.image s) (ball_image_iff.2 $ λ x hx, hsμ x) _,
  rwa sUnion_image
end

/-- If a set has zero measure in a neighborhood of each of its points, then it has zero measure
in a second-countable space. -/
lemma null_of_locally_null [topological_space α] [topological_space.second_countable_topology α]
  (s : set α) (hs : ∀ x ∈ s, ∃ u ∈ 𝓝[s] x, μ (s ∩ u) = 0) :
  μ s = 0 :=
begin
  choose! u hu using hs,
  obtain ⟨t, ts, t_count, ht⟩ : ∃ t ⊆ s, t.countable ∧ s ⊆ ⋃ x ∈ t, u x :=
    topological_space.countable_cover_nhds_within (λ x hx, (hu x hx).1),
  replace ht : s ⊆ ⋃ x ∈ t, s ∩ u x,
    by { rw ← inter_bUnion, exact subset_inter (subset.refl _) ht },
  apply measure_mono_null ht,
  exact (measure_bUnion_null_iff t_count).2 (λ x hx, (hu x (ts hx)).2),
end

/-- If two finite measures give the same mass to the whole space and coincide on a π-system made
of measurable sets, then they coincide on all sets in the σ-algebra generated by the π-system. -/
lemma ext_on_measurable_space_of_generate_finite {α} (m₀ : measurable_space α)
  {μ ν : measure α} [is_finite_measure μ]
  (C : set (set α)) (hμν : ∀ s ∈ C, μ s = ν s) {m : measurable_space α}
  (h : m ≤ m₀) (hA : m = measurable_space.generate_from C) (hC : is_pi_system C)
  (h_univ : μ set.univ = ν set.univ) {s : set α} (hs : m.measurable_set' s) :
  μ s = ν s :=
begin
  haveI : is_finite_measure ν := begin
     constructor,
     rw ← h_univ,
     apply is_finite_measure.measure_univ_lt_top,
  end,
  refine induction_on_inter hA hC (by simp) hμν _ _ hs,
  { intros t h1t h2t,
    have h1t_ : @measurable_set α m₀ t, from h _ h1t,
    rw [@measure_compl α m₀ μ t h1t_ (@measure_ne_top α m₀ μ _ t),
      @measure_compl α m₀ ν t h1t_ (@measure_ne_top α m₀ ν _ t), h_univ, h2t], },
  { intros f h1f h2f h3f,
    have h2f_ : ∀ (i : ℕ), @measurable_set α m₀ (f i), from (λ i, h _ (h2f i)),
    have h_Union : @measurable_set α m₀ (⋃ (i : ℕ), f i),from @measurable_set.Union α ℕ m₀ _ f h2f_,
    simp [measure_Union, h_Union, h1f, h3f, h2f_], },
end

/-- Two finite measures are equal if they are equal on the π-system generating the σ-algebra
  (and `univ`). -/
lemma ext_of_generate_finite (C : set (set α)) (hA : m0 = generate_from C) (hC : is_pi_system C)
  [is_finite_measure μ] (hμν : ∀ s ∈ C, μ s = ν s) (h_univ : μ univ = ν univ) :
  μ = ν :=
measure.ext (λ s hs, ext_on_measurable_space_of_generate_finite m0 C hμν le_rfl hA hC h_univ hs)

namespace measure

section disjointed

include m0

/-- Given `S : μ.finite_spanning_sets_in {s | measurable_set s}`,
`finite_spanning_sets_in.disjointed` provides a `finite_spanning_sets_in {s | measurable_set s}`
such that its underlying sets are pairwise disjoint. -/
protected def finite_spanning_sets_in.disjointed {μ : measure α}
  (S : μ.finite_spanning_sets_in {s | measurable_set s}) :
   μ.finite_spanning_sets_in {s | measurable_set s} :=
⟨disjointed S.set, measurable_set.disjointed S.set_mem,
  λ n, lt_of_le_of_lt (measure_mono (disjointed_subset S.set n)) (S.finite _),
  S.spanning ▸ Union_disjointed⟩

lemma finite_spanning_sets_in.disjointed_set_eq {μ : measure α}
  (S : μ.finite_spanning_sets_in {s | measurable_set s}) :
  S.disjointed.set = disjointed S.set :=
rfl

lemma exists_eq_disjoint_finite_spanning_sets_in
  (μ ν : measure α) [sigma_finite μ] [sigma_finite ν] :
  ∃ (S : μ.finite_spanning_sets_in {s | measurable_set s})
    (T : ν.finite_spanning_sets_in {s | measurable_set s}),
    S.set = T.set ∧ pairwise (disjoint on S.set) :=
let S := (μ + ν).to_finite_spanning_sets_in.disjointed in
⟨S.of_le (measure.le_add_right le_rfl), S.of_le (measure.le_add_left le_rfl),
  rfl, disjoint_disjointed _⟩

end disjointed

namespace finite_at_filter

variables {f g : filter α}

lemma filter_mono (h : f ≤ g) : μ.finite_at_filter g → μ.finite_at_filter f :=
λ ⟨s, hs, hμ⟩, ⟨s, h hs, hμ⟩

lemma inf_of_left (h : μ.finite_at_filter f) : μ.finite_at_filter (f ⊓ g) :=
h.filter_mono inf_le_left

lemma inf_of_right (h : μ.finite_at_filter g) : μ.finite_at_filter (f ⊓ g) :=
h.filter_mono inf_le_right

@[simp] lemma inf_ae_iff : μ.finite_at_filter (f ⊓ μ.ae) ↔ μ.finite_at_filter f :=
begin
  refine ⟨_, λ h, h.filter_mono inf_le_left⟩,
  rintros ⟨s, ⟨t, ht, u, hu, rfl⟩, hμ⟩,
  suffices : μ t ≤ μ (t ∩ u), from ⟨t, ht, this.trans_lt hμ⟩,
  exact measure_mono_ae (mem_of_superset hu (λ x hu ht, ⟨ht, hu⟩))
end

alias inf_ae_iff ↔ measure_theory.measure.finite_at_filter.of_inf_ae _

lemma filter_mono_ae (h : f ⊓ μ.ae ≤ g) (hg : μ.finite_at_filter g) : μ.finite_at_filter f :=
inf_ae_iff.1 (hg.filter_mono h)

protected lemma measure_mono (h : μ ≤ ν) : ν.finite_at_filter f → μ.finite_at_filter f :=
λ ⟨s, hs, hν⟩, ⟨s, hs, (measure.le_iff'.1 h s).trans_lt hν⟩

@[mono] protected lemma mono (hf : f ≤ g) (hμ : μ ≤ ν) :
  ν.finite_at_filter g → μ.finite_at_filter f :=
λ h, (h.filter_mono hf).measure_mono hμ

protected lemma eventually (h : μ.finite_at_filter f) : ∀ᶠ s in f.lift' powerset, μ s < ∞ :=
(eventually_lift'_powerset' $ λ s t hst ht, (measure_mono hst).trans_lt ht).2 h

lemma filter_sup : μ.finite_at_filter f → μ.finite_at_filter g → μ.finite_at_filter (f ⊔ g) :=
λ ⟨s, hsf, hsμ⟩ ⟨t, htg, htμ⟩,
 ⟨s ∪ t, union_mem_sup hsf htg, (measure_union_le s t).trans_lt (ennreal.add_lt_top.2 ⟨hsμ, htμ⟩)⟩

end finite_at_filter

lemma finite_at_nhds_within [topological_space α] {m0 : measurable_space α} (μ : measure α)
  [is_locally_finite_measure μ] (x : α) (s : set α) :
  μ.finite_at_filter (𝓝[s] x) :=
(finite_at_nhds μ x).inf_of_left

@[simp] lemma finite_at_principal : μ.finite_at_filter (𝓟 s) ↔ μ s < ∞ :=
⟨λ ⟨t, ht, hμ⟩, (measure_mono ht).trans_lt hμ, λ h, ⟨s, mem_principal_self s, h⟩⟩

<<<<<<< HEAD
lemma is_locally_finite_measure_of_le [topological_space α] [measurable_space α] {μ ν: measure α}
  [H : is_locally_finite_measure μ] (h : ν ≤ μ) :
=======
lemma is_locally_finite_measure_of_le [topological_space α] {m : measurable_space α}
  {μ ν : measure α} [H : is_locally_finite_measure μ] (h : ν ≤ μ) :
>>>>>>> 6df3143a
  is_locally_finite_measure ν :=
let F := H.finite_at_nhds in ⟨λ x, (F x).measure_mono h⟩

/-! ### Subtraction of measures -/

/-- The measure `μ - ν` is defined to be the least measure `τ` such that `μ ≤ τ + ν`.
It is the equivalent of `(μ - ν) ⊔ 0` if `μ` and `ν` were signed measures.
Compare with `ennreal.has_sub`.
Specifically, note that if you have `α = {1,2}`, and  `μ {1} = 2`, `μ {2} = 0`, and
`ν {2} = 2`, `ν {1} = 0`, then `(μ - ν) {1, 2} = 2`. However, if `μ ≤ ν`, and
`ν univ ≠ ∞`, then `(μ - ν) + ν = μ`. -/
noncomputable instance has_sub {α : Type*} [measurable_space α] : has_sub (measure α) :=
⟨λ μ ν, Inf {τ | μ ≤ τ + ν} ⟩

section measure_sub

lemma sub_def : μ - ν = Inf {d | μ ≤ d + ν} := rfl

lemma sub_eq_zero_of_le (h : μ ≤ ν) : μ - ν = 0 :=
begin
  rw [← nonpos_iff_eq_zero', measure.sub_def],
  apply @Inf_le (measure α) _ _,
  simp [h],
end

/-- This application lemma only works in special circumstances. Given knowledge of
when `μ ≤ ν` and `ν ≤ μ`, a more general application lemma can be written. -/
lemma sub_apply [is_finite_measure ν] (h₁ : measurable_set s) (h₂ : ν ≤ μ) :
  (μ - ν) s = μ s - ν s :=
begin
  -- We begin by defining `measure_sub`, which will be equal to `(μ - ν)`.
  let measure_sub : measure α := @measure_theory.measure.of_measurable α _
    (λ (t : set α) (h_t_measurable_set : measurable_set t), (μ t - ν t))
    begin
      simp
    end
    begin
      intros g h_meas h_disj, simp only, rw ennreal.tsum_sub,
      repeat { rw ← measure_theory.measure_Union h_disj h_meas },
      exacts [measure_theory.measure_ne_top _ _, λ i, h₂ _ (h_meas _)]
    end,
  -- Now, we demonstrate `μ - ν = measure_sub`, and apply it.
  begin
    have h_measure_sub_add : (ν + measure_sub = μ),
    { ext t h_t_measurable_set,
      simp only [pi.add_apply, coe_add],
      rw [measure_theory.measure.of_measurable_apply _ h_t_measurable_set, add_comm,
        tsub_add_cancel_of_le (h₂ t h_t_measurable_set)] },
    have h_measure_sub_eq : (μ - ν) = measure_sub,
    { rw measure_theory.measure.sub_def, apply le_antisymm,
      { apply @Inf_le (measure α) measure.complete_semilattice_Inf,
        simp [le_refl, add_comm, h_measure_sub_add] },
      apply @le_Inf (measure α) measure.complete_semilattice_Inf,
      intros d h_d, rw [← h_measure_sub_add, mem_set_of_eq, add_comm d] at h_d,
      apply measure.le_of_add_le_add_left h_d },
    rw h_measure_sub_eq,
    apply measure.of_measurable_apply _ h₁,
  end
end

lemma sub_add_cancel_of_le [is_finite_measure ν] (h₁ : ν ≤ μ) : μ - ν + ν = μ :=
begin
  ext s h_s_meas,
  rw [add_apply, sub_apply h_s_meas h₁, tsub_add_cancel_of_le (h₁ s h_s_meas)],
end

lemma sub_le : μ - ν ≤ μ :=
Inf_le (measure.le_add_right (le_refl _))

end measure_sub

lemma restrict_sub_eq_restrict_sub_restrict (h_meas_s : measurable_set s) :
  (μ - ν).restrict s = (μ.restrict s) - (ν.restrict s) :=
begin
  repeat {rw sub_def},
  have h_nonempty : {d | μ ≤ d + ν}.nonempty,
  { apply @set.nonempty_of_mem _ _ μ, rw mem_set_of_eq, intros t h_meas,
    exact le_self_add },
  rw restrict_Inf_eq_Inf_restrict h_nonempty h_meas_s,
  apply le_antisymm,
  { apply @Inf_le_Inf_of_forall_exists_le (measure α) _,
    intros ν' h_ν'_in, rw mem_set_of_eq at h_ν'_in, apply exists.intro (ν'.restrict s),
    split,
    { rw mem_image, apply exists.intro (ν' + (⊤ : measure_theory.measure α).restrict sᶜ),
      rw mem_set_of_eq,
      split,
      { rw [add_assoc, add_comm _ ν, ← add_assoc, measure_theory.measure.le_iff],
        intros t h_meas_t,
        have h_inter_inter_eq_inter : ∀ t' : set α , t ∩ t' ∩ t' = t ∩ t',
        { intro t', rw set.inter_eq_self_of_subset_left, apply set.inter_subset_right t t' },
        have h_meas_t_inter_s : measurable_set (t ∩ s) :=
           h_meas_t.inter h_meas_s,
        repeat { rw ← measure_inter_add_diff t h_meas_s, rw set.diff_eq },
        refine add_le_add _ _,
        { rw add_apply,
          apply le_add_right _,
          rw add_apply,
          rw ← @restrict_eq_self _ _ μ s _ h_meas_t_inter_s (set.inter_subset_right _ _),
          rw ← @restrict_eq_self _ _ ν s _ h_meas_t_inter_s (set.inter_subset_right _ _),
          apply h_ν'_in _ h_meas_t_inter_s },
        cases (@set.eq_empty_or_nonempty _ (t ∩ sᶜ)) with h_inter_empty h_inter_nonempty,
        { simp [h_inter_empty] },
        { rw add_apply,
          have h_meas_inter_compl :=
            h_meas_t.inter (measurable_set.compl h_meas_s),
          rw [restrict_apply h_meas_inter_compl, h_inter_inter_eq_inter sᶜ],
          have h_mu_le_add_top : μ ≤ ν' + ν + ⊤,
          { rw add_comm,
            have h_le_top : μ ≤ ⊤ := le_top,
            apply (λ t₂ h_meas, le_add_right (h_le_top t₂ h_meas)) },
          apply h_mu_le_add_top _ h_meas_inter_compl } },
      { ext1 t h_meas_t,
        simp [restrict_apply h_meas_t,
              restrict_apply (h_meas_t.inter h_meas_s),
              set.inter_assoc] } },
    { apply restrict_le_self } },
  { apply @Inf_le_Inf_of_forall_exists_le (measure α) _,
    intros s h_s_in, cases h_s_in with t h_t, cases h_t with h_t_in h_t_eq, subst s,
    apply exists.intro (t.restrict s), split,
    { rw [set.mem_set_of_eq, ← restrict_add],
      apply restrict_mono (set.subset.refl _) h_t_in },
    { apply le_refl _ } },
end

lemma sub_apply_eq_zero_of_restrict_le_restrict
  (h_le : μ.restrict s ≤ ν.restrict s) (h_meas_s : measurable_set s) :
  (μ - ν) s = 0 :=
begin
  rw [← restrict_apply_self _ h_meas_s, restrict_sub_eq_restrict_sub_restrict,
      sub_eq_zero_of_le],
  repeat {simp [*]},
end

instance is_finite_measure_sub [is_finite_measure μ] : is_finite_measure (μ - ν) :=
{ measure_univ_lt_top := lt_of_le_of_lt
    (measure.sub_le set.univ measurable_set.univ) (measure_lt_top _ _) }

end measure

end measure_theory

open measure_theory measure_theory.measure

namespace measurable_equiv

/-! Interactions of measurable equivalences and measures -/

open equiv measure_theory.measure

variables [measurable_space α] [measurable_space β] {μ : measure α} {ν : measure β}

/-- If we map a measure along a measurable equivalence, we can compute the measure on all sets
  (not just the measurable ones). -/
protected theorem map_apply (f : α ≃ᵐ β) (s : set β) : map f μ s = μ (f ⁻¹' s) :=
begin
  refine le_antisymm _ (le_map_apply f.measurable s),
  rw [measure_eq_infi' μ],
  refine le_infi _, rintro ⟨t, hst, ht⟩,
  rw [subtype.coe_mk],
  have : f.symm '' s = f ⁻¹' s := f.symm.to_equiv.image_eq_preimage s,
  rw [← this, image_subset_iff] at hst,
  convert measure_mono hst,
  rw [map_apply, preimage_preimage],
  { refine congr_arg μ (eq.symm _), convert preimage_id, exact funext f.left_inv },
  exacts [f.measurable, f.measurable_inv_fun ht]
end

@[simp] lemma map_symm_map (e : α ≃ᵐ β) : map e.symm (map e μ) = μ :=
by simp [map_map e.symm.measurable e.measurable]

@[simp] lemma map_map_symm (e : α ≃ᵐ β) : map e (map e.symm ν) = ν :=
by simp [map_map e.measurable e.symm.measurable]

lemma map_measurable_equiv_injective (e : α ≃ᵐ β) : injective (map e) :=
by { intros μ₁ μ₂ hμ, apply_fun map e.symm at hμ, simpa [map_symm_map e] using hμ }

lemma map_apply_eq_iff_map_symm_apply_eq (e : α ≃ᵐ β) : map e μ = ν ↔ map e.symm ν = μ :=
by rw [← (map_measurable_equiv_injective e).eq_iff, map_map_symm, eq_comm]

lemma restrict_map (e : α ≃ᵐ β) (s : set β) : (map e μ).restrict s = map e (μ.restrict $ e ⁻¹' s) :=
measure.ext $ λ t ht, by simp [e.map_apply, ht, e.measurable ht]

end measurable_equiv

section is_complete

/-- A measure is complete if every null set is also measurable.
  A null set is a subset of a measurable set with measure `0`.
  Since every measure is defined as a special case of an outer measure, we can more simply state
  that a set `s` is null if `μ s = 0`. -/
class measure_theory.measure.is_complete {_ : measurable_space α} (μ : measure α) : Prop :=
(out' : ∀ s, μ s = 0 → measurable_set s)

theorem measure_theory.measure.is_complete_iff {_ : measurable_space α} {μ : measure α} :
  μ.is_complete ↔ ∀ s, μ s = 0 → measurable_set s := ⟨λ h, h.1, λ h, ⟨h⟩⟩
theorem measure_theory.measure.is_complete.out {_ : measurable_space α} {μ : measure α}
  (h : μ.is_complete) : ∀ s, μ s = 0 → measurable_set s := h.1

variables [measurable_space α] {μ : measure α} {s t z : set α}

/-- A set is null measurable if it is the union of a null set and a measurable set. -/
def null_measurable_set (μ : measure α) (s : set α) : Prop :=
∃ t z, s = t ∪ z ∧ measurable_set t ∧ μ z = 0

theorem null_measurable_set_iff : null_measurable_set μ s ↔
  ∃ t, t ⊆ s ∧ measurable_set t ∧ μ (s \ t) = 0 :=
begin
  split,
  { rintro ⟨t, z, rfl, ht, hz⟩,
    refine ⟨t, set.subset_union_left _ _, ht, measure_mono_null _ hz⟩,
    simp [union_diff_left, diff_subset] },
  { rintro ⟨t, st, ht, hz⟩,
    exact ⟨t, _, (union_diff_cancel st).symm, ht, hz⟩ }
end

theorem null_measurable_set_measure_eq (st : t ⊆ s) (hz : μ (s \ t) = 0) : μ s = μ t :=
begin
  refine le_antisymm _ (measure_mono st),
  have := measure_union_le t (s \ t),
  rw [union_diff_cancel st, hz] at this, simpa
end

theorem measurable_set.null_measurable_set (μ : measure α) (hs : measurable_set s) :
  null_measurable_set μ s :=
⟨s, ∅, by simp, hs, μ.empty⟩

theorem null_measurable_set_of_complete (μ : measure α) [c : μ.is_complete] :
  null_measurable_set μ s ↔ measurable_set s :=
⟨by rintro ⟨t, z, rfl, ht, hz⟩; exact
  measurable_set.union ht (c.out _ hz),
 λ h, h.null_measurable_set _⟩

theorem null_measurable_set.union_null (hs : null_measurable_set μ s) (hz : μ z = 0) :
  null_measurable_set μ (s ∪ z) :=
begin
  rcases hs with ⟨t, z', rfl, ht, hz'⟩,
  exact ⟨t, z' ∪ z, set.union_assoc _ _ _, ht, nonpos_iff_eq_zero.1
    (le_trans (measure_union_le _ _) $ by simp [hz, hz'])⟩
end

theorem null_null_measurable_set (hz : μ z = 0) : null_measurable_set μ z :=
by simpa using (measurable_set.empty.null_measurable_set _).union_null hz

theorem null_measurable_set.Union_nat {s : ℕ → set α} (hs : ∀ i, null_measurable_set μ (s i)) :
  null_measurable_set μ (Union s) :=
begin
  choose t ht using assume i, null_measurable_set_iff.1 (hs i),
  simp [forall_and_distrib] at ht,
  rcases ht with ⟨st, ht, hz⟩,
  refine null_measurable_set_iff.2
    ⟨Union t, Union_subset_Union st, measurable_set.Union ht,
      measure_mono_null _ (measure_Union_null hz)⟩,
  rw [diff_subset_iff, ← Union_union_distrib],
  exact Union_subset_Union (λ i, by rw ← diff_subset_iff)
end

theorem measurable_set.diff_null (hs : measurable_set s) (hz : μ z = 0) :
  null_measurable_set μ (s \ z) :=
begin
  rw measure_eq_infi at hz,
  choose f hf using show ∀ q : {q : ℚ // q > 0}, ∃ t : set α,
    z ⊆ t ∧ measurable_set t ∧ μ t < (real.to_nnreal q.1 : ℝ≥0∞),
  { rintro ⟨ε, ε0⟩,
    have : 0 < (real.to_nnreal ε : ℝ≥0∞), { simpa using ε0 },
    rw ← hz at this, simpa [infi_lt_iff] },
  refine null_measurable_set_iff.2 ⟨s \ Inter f,
    diff_subset_diff_right (subset_Inter (λ i, (hf i).1)),
    hs.diff (measurable_set.Inter (λ i, (hf i).2.1)),
    measure_mono_null _ (nonpos_iff_eq_zero.1 $ le_of_not_lt $ λ h, _)⟩,
  { exact Inter f },
  { rw [diff_subset_iff, diff_union_self],
    exact subset.trans (diff_subset _ _) (subset_union_left _ _) },
  rcases ennreal.lt_iff_exists_rat_btwn.1 h with ⟨ε, ε0', ε0, h⟩,
  simp at ε0,
  apply not_le_of_lt (lt_trans (hf ⟨ε, ε0⟩).2.2 h),
  exact measure_mono (Inter_subset _ _)
end

theorem null_measurable_set.diff_null (hs : null_measurable_set μ s) (hz : μ z = 0) :
  null_measurable_set μ (s \ z) :=
begin
  rcases hs with ⟨t, z', rfl, ht, hz'⟩,
  rw [set.union_diff_distrib],
  exact (ht.diff_null hz).union_null (measure_mono_null (diff_subset _ _) hz')
end

theorem null_measurable_set.compl (hs : null_measurable_set μ s) : null_measurable_set μ sᶜ :=
begin
  rcases hs with ⟨t, z, rfl, ht, hz⟩,
  rw compl_union,
  exact ht.compl.diff_null hz
end

theorem null_measurable_set_iff_ae {s : set α} :
  null_measurable_set μ s ↔ ∃ t, measurable_set t ∧ s =ᵐ[μ] t :=
begin
  simp only [ae_eq_set],
  split,
  { assume h,
    rcases null_measurable_set_iff.1 h with ⟨t, ts, tmeas, ht⟩,
    refine ⟨t, tmeas, ht, _⟩,
    rw [diff_eq_empty.2 ts, measure_empty] },
  { rintros ⟨t, tmeas, h₁, h₂⟩,
    have : null_measurable_set μ (t ∪ (s \ t)) :=
      null_measurable_set.union_null (tmeas.null_measurable_set _) h₁,
    have A : null_measurable_set μ ((t ∪ (s \ t)) \ (t \ s)) :=
      null_measurable_set.diff_null this h₂,
    have : (t ∪ (s \ t)) \ (t \ s) = s,
    { apply subset.antisymm,
      { assume x hx,
        simp only [mem_union_eq, not_and, mem_diff, not_not_mem] at hx,
        cases hx.1, { exact hx.2 h }, { exact h.1 } },
      { assume x hx,
        simp [hx, classical.em (x ∈ t)] } },
    rwa this at A }
end

theorem null_measurable_set_iff_sandwich {s : set α} :
  null_measurable_set μ s ↔
  ∃ (t u : set α), measurable_set t ∧ measurable_set u ∧ t ⊆ s ∧ s ⊆ u ∧ μ (u \ t) = 0 :=
begin
  split,
  { assume h,
    rcases null_measurable_set_iff.1 h with ⟨t, ts, tmeas, ht⟩,
    rcases null_measurable_set_iff.1 h.compl with ⟨u', u's, u'meas, hu'⟩,
    have A : s ⊆ u'ᶜ := subset_compl_comm.mp u's,
    refine ⟨t, u'ᶜ, tmeas, u'meas.compl, ts, A, _⟩,
    have : sᶜ \ u' = u'ᶜ \ s, by simp [compl_eq_univ_diff, diff_diff, union_comm],
    rw this at hu',
    apply le_antisymm _ bot_le,
    calc μ (u'ᶜ \ t) ≤ μ ((u'ᶜ \ s) ∪ (s \ t)) :
    begin
      apply measure_mono,
      assume x hx,
      simp at hx,
      simp [hx, or_comm, classical.em],
    end
    ... ≤ μ (u'ᶜ \ s) + μ (s \ t) : measure_union_le _ _
    ... = 0 : by rw [ht, hu', zero_add] },
  { rintros ⟨t, u, tmeas, umeas, ts, su, hμ⟩,
    refine null_measurable_set_iff.2 ⟨t, ts, tmeas, _⟩,
    apply le_antisymm _ bot_le,
    calc μ (s \ t) ≤ μ (u \ t) : measure_mono (diff_subset_diff_left su)
    ... = 0 : hμ }
end

lemma restrict_apply_of_null_measurable_set {s t : set α}
  (ht : null_measurable_set (μ.restrict s) t) : μ.restrict s t = μ (t ∩ s) :=
begin
  rcases null_measurable_set_iff_sandwich.1 ht with ⟨u, v, umeas, vmeas, ut, tv, huv⟩,
  apply le_antisymm _ (le_restrict_apply _ _),
  calc μ.restrict s t ≤ μ.restrict s v : measure_mono tv
  ... = μ (v ∩ s) : restrict_apply vmeas
  ... ≤ μ ((u ∩ s) ∪ ((v \ u) ∩ s)) : measure_mono $
    by { assume x hx, simp at hx, simp [hx, classical.em] }
  ... ≤ μ (u ∩ s) + μ ((v \ u) ∩ s) : measure_union_le _ _
  ... = μ (u ∩ s) + μ.restrict s (v \ u) : by rw measure.restrict_apply (vmeas.diff umeas)
  ... = μ (u ∩ s) : by rw [huv, add_zero]
  ... ≤ μ (t ∩ s) : measure_mono $ inter_subset_inter_left s ut
end

/-- The measurable space of all null measurable sets. -/
def null_measurable (μ : measure α) : measurable_space α :=
{ measurable_set' := null_measurable_set μ,
  measurable_set_empty := measurable_set.empty.null_measurable_set _,
  measurable_set_compl := λ s hs, hs.compl,
  measurable_set_Union := λ f, null_measurable_set.Union_nat }

/-- Given a measure we can complete it to a (complete) measure on all null measurable sets. -/
def completion (μ : measure α) : @measure_theory.measure α (null_measurable μ) :=
{ to_outer_measure := μ.to_outer_measure,
  m_Union := λ s hs hd, show μ (Union s) = ∑' i, μ (s i), begin
    choose t ht using assume i, null_measurable_set_iff.1 (hs i),
    simp [forall_and_distrib] at ht, rcases ht with ⟨st, ht, hz⟩,
    rw null_measurable_set_measure_eq (Union_subset_Union st),
    { rw measure_Union _ ht,
      { congr, funext i,
        exact (null_measurable_set_measure_eq (st i) (hz i)).symm },
      { rintro i j ij x ⟨h₁, h₂⟩,
        exact hd i j ij ⟨st i h₁, st j h₂⟩ } },
    { refine measure_mono_null _ (measure_Union_null hz),
      rw [diff_subset_iff, ← Union_union_distrib],
      exact Union_subset_Union (λ i, by rw ← diff_subset_iff) }
  end,
  trimmed := begin
    letI := null_measurable μ,
    refine le_antisymm (λ s, _) (outer_measure.le_trim _),
    rw outer_measure.trim_eq_infi,
    dsimp,
    clear _inst,
    resetI,
    rw measure_eq_infi s,
    exact infi_le_infi (λ t, infi_le_infi $ λ st,
      infi_le_infi2 $ λ ht, ⟨ht.null_measurable_set _, le_refl _⟩)
  end }

instance completion.is_complete (μ : measure α) : (completion μ).is_complete :=
⟨λ z hz, null_null_measurable_set hz⟩

lemma measurable.ae_eq {α β} [measurable_space α] [measurable_space β] {μ : measure α}
  [hμ : μ.is_complete] {f g : α → β} (hf : measurable f) (hfg : f =ᵐ[μ] g) :
  measurable g :=
begin
  intros s hs,
  let t := {x | f x = g x},
  have ht_compl : μ tᶜ = 0, by rwa [filter.eventually_eq, ae_iff] at hfg,
  rw (set.inter_union_compl (g ⁻¹' s) t).symm,
  refine measurable_set.union _ _,
  { have h_g_to_f : (g ⁻¹' s) ∩ t = (f ⁻¹' s) ∩ t,
    { ext,
      simp only [set.mem_inter_iff, set.mem_preimage, and.congr_left_iff, set.mem_set_of_eq],
      exact λ hx, by rw hx, },
    rw h_g_to_f,
    exact measurable_set.inter (hf hs) (measurable_set.compl_iff.mp (hμ.out tᶜ ht_compl)), },
  { exact hμ.out (g ⁻¹' s ∩ tᶜ) (measure_mono_null (set.inter_subset_right _ _) ht_compl), },
end

end is_complete

namespace measure_theory

lemma outer_measure.to_measure_zero [measurable_space α] : (0 : outer_measure α).to_measure
  ((le_top).trans outer_measure.zero_caratheodory.symm.le) = 0 :=
by rw [← measure.measure_univ_eq_zero, to_measure_apply _ _ measurable_set.univ,
  outer_measure.coe_zero, pi.zero_apply]

section trim

/-- Restriction of a measure to a sub-sigma algebra.
It is common to see a measure `μ` on a measurable space structure `m0` as being also a measure on
any `m ≤ m0`. Since measures in mathlib have to be trimmed to the measurable space, `μ` itself
cannot be a measure on `m`, hence the definition of `μ.trim hm`.

This notion is related to `outer_measure.trim`, see the lemma
`to_outer_measure_trim_eq_trim_to_outer_measure`. -/
def measure.trim {m m0 : measurable_space α} (μ : @measure α m0) (hm : m ≤ m0) : @measure α m :=
@outer_measure.to_measure α m μ.to_outer_measure (hm.trans (le_to_outer_measure_caratheodory μ))

@[simp] lemma trim_eq_self [measurable_space α] {μ : measure α} : μ.trim le_rfl = μ :=
by simp [measure.trim]

variables {m m0 : measurable_space α} {μ : measure α} {s : set α}

lemma to_outer_measure_trim_eq_trim_to_outer_measure (μ : measure α) (hm : m ≤ m0) :
  @measure.to_outer_measure _ m (μ.trim hm) = @outer_measure.trim _ m μ.to_outer_measure :=
by rw [measure.trim, to_measure_to_outer_measure]

@[simp] lemma zero_trim (hm : m ≤ m0) : (0 : measure α).trim hm = (0 : @measure α m) :=
by simp [measure.trim, outer_measure.to_measure_zero]

lemma trim_measurable_set_eq (hm : m ≤ m0) (hs : @measurable_set α m s) : μ.trim hm s = μ s :=
by simp [measure.trim, hs]

lemma le_trim (hm : m ≤ m0) : μ s ≤ μ.trim hm s :=
by { simp_rw [measure.trim], exact (@le_to_measure_apply _ m _ _ _), }

lemma measure_eq_zero_of_trim_eq_zero (hm : m ≤ m0) (h : μ.trim hm s = 0) : μ s = 0 :=
le_antisymm ((le_trim hm).trans (le_of_eq h)) (zero_le _)

lemma measure_trim_to_measurable_eq_zero {hm : m ≤ m0} (hs : μ.trim hm s = 0) :
  μ (@to_measurable α m (μ.trim hm) s) = 0 :=
measure_eq_zero_of_trim_eq_zero hm (by rwa measure_to_measurable)

lemma ae_eq_of_ae_eq_trim {E} {hm : m ≤ m0} {f₁ f₂ : α → E}
  (h12 : f₁ =ᶠ[@measure.ae α m (μ.trim hm)] f₂) :
  f₁ =ᵐ[μ] f₂ :=
measure_eq_zero_of_trim_eq_zero hm h12

lemma restrict_trim (hm : m ≤ m0) (μ : measure α) (hs : @measurable_set α m s) :
  @measure.restrict α m (μ.trim hm) s = (μ.restrict s).trim hm :=
begin
  ext1 t ht,
  rw [@measure.restrict_apply α m _ _ _ ht, trim_measurable_set_eq hm ht,
    measure.restrict_apply (hm t ht),
    trim_measurable_set_eq hm (@measurable_set.inter α m t s ht hs)],
end

instance is_finite_measure_trim (hm : m ≤ m0) [is_finite_measure μ] :
  is_finite_measure (μ.trim hm) :=
{ measure_univ_lt_top :=
    by { rw trim_measurable_set_eq hm (@measurable_set.univ _ m), exact measure_lt_top _ _, } }

end trim

end measure_theory

open_locale measure_theory

/-!
# Almost everywhere measurable functions

A function is almost everywhere measurable if it coincides almost everywhere with a measurable
function. This property, called `ae_measurable f μ`, is defined in the file `measure_space_def`.
We discuss several of its properties that are analogous to properties of measurable functions.
-/

section
open measure_theory

variables [measurable_space α] [measurable_space β]
{f g : α → β} {μ ν : measure α}

@[nontriviality, measurability]
lemma subsingleton.ae_measurable [subsingleton α] : ae_measurable f μ :=
subsingleton.measurable.ae_measurable

@[simp, measurability] lemma ae_measurable_zero_measure : ae_measurable f (0 : measure α) :=
begin
  nontriviality α, inhabit α,
  exact ⟨λ x, f (default α), measurable_const, rfl⟩
end

lemma ae_measurable_iff_measurable [μ.is_complete] :
  ae_measurable f μ ↔ measurable f :=
begin
  split; intro h,
  { rcases h with ⟨g, hg_meas, hfg⟩,
    exact hg_meas.ae_eq hfg.symm, },
  { exact h.ae_measurable, },
end

namespace ae_measurable

lemma mono_measure (h : ae_measurable f μ) (h' : ν ≤ μ) : ae_measurable f ν :=
⟨h.mk f, h.measurable_mk, eventually.filter_mono (ae_mono h') h.ae_eq_mk⟩

lemma mono_set {s t} (h : s ⊆ t) (ht : ae_measurable f (μ.restrict t)) :
  ae_measurable f (μ.restrict s) :=
ht.mono_measure (restrict_mono h le_rfl)

protected lemma mono' (h : ae_measurable f μ) (h' : ν ≪ μ) : ae_measurable f ν :=
⟨h.mk f, h.measurable_mk, h' h.ae_eq_mk⟩

lemma ae_mem_imp_eq_mk {s} (h : ae_measurable f (μ.restrict s)) :
  ∀ᵐ x ∂μ, x ∈ s → f x = h.mk f x :=
ae_imp_of_ae_restrict h.ae_eq_mk

lemma ae_inf_principal_eq_mk {s} (h : ae_measurable f (μ.restrict s)) :
  f =ᶠ[μ.ae ⊓ 𝓟 s] h.mk f :=
le_ae_restrict h.ae_eq_mk

@[measurability]
lemma add_measure {f : α → β} (hμ : ae_measurable f μ) (hν : ae_measurable f ν) :
  ae_measurable f (μ + ν) :=
begin
  let s := {x | f x ≠ hμ.mk f x},
  have : μ s = 0 := hμ.ae_eq_mk,
  obtain ⟨t, st, t_meas, μt⟩ : ∃ t, s ⊆ t ∧ measurable_set t ∧ μ t = 0 :=
    exists_measurable_superset_of_null this,
  let g : α → β := t.piecewise (hν.mk f) (hμ.mk f),
  refine ⟨g, measurable.piecewise t_meas hν.measurable_mk hμ.measurable_mk, _⟩,
  change μ {x | f x ≠ g x} + ν {x | f x ≠ g x} = 0,
  suffices : μ {x | f x ≠ g x} = 0 ∧ ν {x | f x ≠ g x} = 0, by simp [this.1, this.2],
  have ht : {x | f x ≠ g x} ⊆ t,
  { assume x hx,
    by_contra h,
    simp only [g, h, mem_set_of_eq, ne.def, not_false_iff, piecewise_eq_of_not_mem] at hx,
    exact h (st hx) },
  split,
  { have : μ {x | f x ≠ g x} ≤ μ t := measure_mono ht,
    rw μt at this,
    exact le_antisymm this bot_le },
  { have : {x | f x ≠ g x} ⊆ {x | f x ≠ hν.mk f x},
    { assume x hx,
      simpa [ht hx, g] using hx },
    apply le_antisymm _ bot_le,
    calc ν {x | f x ≠ g x} ≤ ν {x | f x ≠ hν.mk f x} : measure_mono this
    ... = 0 : hν.ae_eq_mk }
end

@[measurability]
lemma smul_measure (h : ae_measurable f μ) (c : ℝ≥0∞) :
  ae_measurable f (c • μ) :=
⟨h.mk f, h.measurable_mk, ae_smul_measure h.ae_eq_mk c⟩

lemma comp_measurable [measurable_space δ] {f : α → δ} {g : δ → β}
  (hg : ae_measurable g (map f μ)) (hf : measurable f) : ae_measurable (g ∘ f) μ :=
⟨hg.mk g ∘ f, hg.measurable_mk.comp hf, ae_eq_comp hf hg.ae_eq_mk⟩

lemma comp_measurable' {δ} [measurable_space δ] {ν : measure δ} {f : α → δ} {g : δ → β}
  (hg : ae_measurable g ν) (hf : measurable f) (h : map f μ ≪ ν) : ae_measurable (g ∘ f) μ :=
(hg.mono' h).comp_measurable hf

@[measurability]
lemma prod_mk {γ : Type*} [measurable_space γ] {f : α → β} {g : α → γ}
  (hf : ae_measurable f μ) (hg : ae_measurable g μ) : ae_measurable (λ x, (f x, g x)) μ :=
⟨λ a, (hf.mk f a, hg.mk g a), hf.measurable_mk.prod_mk hg.measurable_mk,
  eventually_eq.prod_mk hf.ae_eq_mk hg.ae_eq_mk⟩

protected lemma null_measurable_set (h : ae_measurable f μ) {s : set β} (hs : measurable_set s) :
  null_measurable_set μ (f ⁻¹' s) :=
begin
  apply null_measurable_set_iff_ae.2,
  refine ⟨(h.mk f) ⁻¹' s, h.measurable_mk hs, _⟩,
  filter_upwards [h.ae_eq_mk],
  assume x hx,
  change (f x ∈ s) = ((h.mk f) x ∈ s),
  rwa hx
end

end ae_measurable

@[simp] lemma ae_measurable_add_measure_iff :
  ae_measurable f (μ + ν) ↔ ae_measurable f μ ∧ ae_measurable f ν :=
⟨λ h, ⟨h.mono_measure (measure.le_add_right (le_refl _)),
         h.mono_measure (measure.le_add_left (le_refl _))⟩,
  λ h, h.1.add_measure h.2⟩

@[simp, to_additive] lemma ae_measurable_one [has_one β] : ae_measurable (λ a : α, (1 : β)) μ :=
measurable_one.ae_measurable

@[simp] lemma ae_measurable_smul_measure_iff {c : ℝ≥0∞} (hc : c ≠ 0) :
  ae_measurable f (c • μ) ↔ ae_measurable f μ :=
⟨λ h, ⟨h.mk f, h.measurable_mk, (ae_smul_measure_iff hc).1 h.ae_eq_mk⟩,
  λ h, ⟨h.mk f, h.measurable_mk, (ae_smul_measure_iff hc).2 h.ae_eq_mk⟩⟩

lemma ae_measurable_of_ae_measurable_trim {α} {m m0 : measurable_space α}
  {μ : measure α} (hm : m ≤ m0) {f : α → β} (hf : ae_measurable f (μ.trim hm)) :
  ae_measurable f μ :=
⟨hf.mk f, measurable.mono hf.measurable_mk hm le_rfl, ae_eq_of_ae_eq_trim hf.ae_eq_mk⟩

lemma ae_measurable_restrict_of_measurable_subtype {s : set α}
  (hs : measurable_set s) (hf : measurable (λ x : s, f x)) : ae_measurable f (μ.restrict s) :=
begin
  casesI is_empty_or_nonempty β,
  { exact (measurable_of_empty_codomain f).ae_measurable },
  refine ⟨s.piecewise f (λ x, classical.choice h), _, (ae_restrict_iff' hs).mpr $ ae_of_all _
    (λ x hx, (piecewise_eq_of_mem s _ _ hx).symm)⟩,
  intros t ht,
  rw piecewise_preimage,
  refine measurable_set.union _ ((measurable_const ht).diff hs),
  rw [← subtype.image_preimage_coe, ← preimage_comp],
  exact hs.subtype_image (hf ht)
end

lemma ae_measurable_map_equiv_iff [measurable_space γ] (e : α ≃ᵐ β) {f : β → γ} :
  ae_measurable f (map e μ) ↔ ae_measurable (f ∘ e) μ :=
begin
  refine ⟨λ h, h.comp_measurable e.measurable, λ h, _⟩,
  rw [← (e.map_symm_map : _ = μ)] at h,
  convert h.comp_measurable e.symm.measurable,
  simp [(∘)]
end

end

namespace is_compact

variables [topological_space α] [measurable_space α] {μ : measure α} {s : set α}

/-- If `s` is a compact set and `μ` is finite at `𝓝 x` for every `x ∈ s`, then `s` admits an open
superset of finite measure. -/
lemma exists_open_superset_measure_lt_top' (h : is_compact s)
  (hμ : ∀ x ∈ s, μ.finite_at_filter (𝓝 x)) :
  ∃ U ⊇ s, is_open U ∧ μ U < ∞ :=
begin
  refine is_compact.induction_on h _ _ _ _,
  { use ∅, simp [superset] },
  { rintro s t hst ⟨U, htU, hUo, hU⟩, exact ⟨U, hst.trans htU, hUo, hU⟩ },
  { rintro s t ⟨U, hsU, hUo, hU⟩ ⟨V, htV, hVo, hV⟩,
    refine ⟨U ∪ V, union_subset_union hsU htV, hUo.union hVo,
      (measure_union_le _ _).trans_lt $ ennreal.add_lt_top.2 ⟨hU, hV⟩⟩ },
  { intros x hx,
    rcases (hμ x hx).exists_mem_basis (nhds_basis_opens _) with ⟨U, ⟨hx, hUo⟩, hU⟩,
    exact ⟨U, nhds_within_le_nhds (hUo.mem_nhds hx), U, subset.rfl, hUo, hU⟩ }
end

/-- If `s` is a compact set and `μ` is a locally finite measure, then `s` admits an open superset of
finite measure. -/
lemma exists_open_superset_measure_lt_top (h : is_compact s)
  (μ : measure α) [is_locally_finite_measure μ] :
  ∃ U ⊇ s, is_open U ∧ μ U < ∞ :=
h.exists_open_superset_measure_lt_top' $ λ x hx, μ.finite_at_nhds x

lemma measure_lt_top_of_nhds_within (h : is_compact s) (hμ : ∀ x ∈ s, μ.finite_at_filter (𝓝[s] x)) :
  μ s < ∞ :=
is_compact.induction_on h (by simp) (λ s t hst ht, (measure_mono hst).trans_lt ht)
  (λ s t hs ht, (measure_union_le s t).trans_lt (ennreal.add_lt_top.2 ⟨hs, ht⟩)) hμ

lemma measure_lt_top (h : is_compact s) {μ : measure α} [is_locally_finite_measure μ] :
  μ s < ∞ :=
h.measure_lt_top_of_nhds_within $ λ x hx, μ.finite_at_nhds_within _ _

lemma measure_zero_of_nhds_within (hs : is_compact s) :
  (∀ a ∈ s, ∃ t ∈ 𝓝[s] a, μ t = 0) → μ s = 0 :=
by simpa only [← compl_mem_ae_iff] using hs.compl_mem_sets_of_nhds_within

end is_compact

/-- Compact covering of a `σ`-compact topological space as
`measure_theory.measure.finite_spanning_sets_in`. -/
def measure_theory.measure.finite_spanning_sets_in_compact [topological_space α]
  [sigma_compact_space α] {m : measurable_space α} (μ : measure α) [is_locally_finite_measure μ] :
  μ.finite_spanning_sets_in {K | is_compact K} :=
{ set := compact_covering α,
  set_mem := is_compact_compact_covering α,
  finite := λ n, (is_compact_compact_covering α n).measure_lt_top,
  spanning := Union_compact_covering α }

/-- A locally finite measure on a `σ`-compact topological space admits a finite spanning sequence
of open sets. -/
def measure_theory.measure.finite_spanning_sets_in_open [topological_space α]
  [sigma_compact_space α] {m : measurable_space α} (μ : measure α) [is_locally_finite_measure μ] :
  μ.finite_spanning_sets_in {K | is_open K} :=
{ set := λ n, ((is_compact_compact_covering α n).exists_open_superset_measure_lt_top μ).some,
  set_mem := λ n,
    ((is_compact_compact_covering α n).exists_open_superset_measure_lt_top μ).some_spec.snd.1,
  finite := λ n,
    ((is_compact_compact_covering α n).exists_open_superset_measure_lt_top μ).some_spec.snd.2,
  spanning := eq_univ_of_subset (Union_subset_Union $ λ n,
    ((is_compact_compact_covering α n).exists_open_superset_measure_lt_top μ).some_spec.fst)
    (Union_compact_covering α) }

section measure_Ixx

variables [conditionally_complete_linear_order α] [topological_space α] [order_topology α]
  {m : measurable_space α} {μ : measure α} [is_locally_finite_measure μ] {a b : α}

lemma measure_Icc_lt_top : μ (Icc a b) < ∞ := is_compact_Icc.measure_lt_top

lemma measure_Ico_lt_top : μ (Ico a b) < ∞ :=
(measure_mono Ico_subset_Icc_self).trans_lt measure_Icc_lt_top

lemma measure_Ioc_lt_top : μ (Ioc a b) < ∞ :=
(measure_mono Ioc_subset_Icc_self).trans_lt measure_Icc_lt_top

lemma measure_Ioo_lt_top : μ (Ioo a b) < ∞ :=
(measure_mono Ioo_subset_Icc_self).trans_lt measure_Icc_lt_top

end measure_Ixx

lemma metric.bounded.measure_lt_top [metric_space α] [proper_space α]
  [measurable_space α] {μ : measure α} [is_locally_finite_measure μ] {s : set α}
  (hs : metric.bounded s) :
  μ s < ∞ :=
(measure_mono subset_closure).trans_lt (metric.compact_iff_closed_bounded.2
  ⟨is_closed_closure, metric.bounded_closure_of_bounded hs⟩).measure_lt_top

section piecewise

variables [measurable_space α] {μ : measure α} {s t : set α} {f g : α → β}

lemma piecewise_ae_eq_restrict (hs : measurable_set s) : piecewise s f g =ᵐ[μ.restrict s] f :=
begin
  rw [ae_restrict_eq hs],
  exact (piecewise_eq_on s f g).eventually_eq.filter_mono inf_le_right
end

lemma piecewise_ae_eq_restrict_compl (hs : measurable_set s) :
  piecewise s f g =ᵐ[μ.restrict sᶜ] g :=
begin
  rw [ae_restrict_eq hs.compl],
  exact (piecewise_eq_on_compl s f g).eventually_eq.filter_mono inf_le_right
end

lemma piecewise_ae_eq_of_ae_eq_set (hst : s =ᵐ[μ] t) : s.piecewise f g =ᵐ[μ] t.piecewise f g :=
begin
  filter_upwards [hst],
  intros x hx,
  replace hx : x ∈ s ↔ x ∈ t := iff_of_eq hx,
  by_cases h : x ∈ s; have h' := h; rw hx at h'; simp [h, h']
end

end piecewise

section indicator_function

variables [measurable_space α] {μ : measure α} {s t : set α} {f : α → β}

lemma mem_map_indicator_ae_iff_mem_map_restrict_ae_of_zero_mem [has_zero β] {t : set β}
  (ht : (0 : β) ∈ t) (hs : measurable_set s) :
  t ∈ filter.map (s.indicator f) μ.ae ↔ t ∈ filter.map f (μ.restrict s).ae :=
begin
  simp_rw [mem_map, mem_ae_iff],
  rw [measure.restrict_apply' hs, set.indicator_preimage, set.ite],
  simp_rw [set.compl_union, set.compl_inter],
  change μ (((f ⁻¹' t)ᶜ ∪ sᶜ) ∩ ((λ x, (0 : β)) ⁻¹' t \ s)ᶜ) = 0 ↔ μ ((f ⁻¹' t)ᶜ ∩ s) = 0,
  simp only [ht, ← set.compl_eq_univ_diff, compl_compl, set.compl_union, if_true,
    set.preimage_const],
  simp_rw [set.union_inter_distrib_right, set.compl_inter_self s, set.union_empty],
end

lemma mem_map_indicator_ae_iff_of_zero_nmem [has_zero β] {t : set β} (ht : (0 : β) ∉ t)  :
  t ∈ filter.map (s.indicator f) μ.ae ↔ μ ((f ⁻¹' t)ᶜ ∪ sᶜ) = 0 :=
begin
  rw [mem_map, mem_ae_iff, set.indicator_preimage, set.ite, set.compl_union, set.compl_inter],
  change μ (((f ⁻¹' t)ᶜ ∪ sᶜ) ∩ ((λ x, (0 : β)) ⁻¹' t \ s)ᶜ) = 0 ↔ μ ((f ⁻¹' t)ᶜ ∪ sᶜ) = 0,
  simp only [ht, if_false, set.compl_empty, set.empty_diff, set.inter_univ, set.preimage_const],
end

lemma map_restrict_ae_le_map_indicator_ae [has_zero β] (hs : measurable_set s) :
  filter.map f (μ.restrict s).ae ≤ filter.map (s.indicator f) μ.ae :=
begin
  intro t,
  by_cases ht : (0 : β) ∈ t,
  { rw mem_map_indicator_ae_iff_mem_map_restrict_ae_of_zero_mem ht hs, exact id, },
  rw [mem_map_indicator_ae_iff_of_zero_nmem ht, mem_map_restrict_ae_iff hs],
  exact λ h, measure_mono_null ((set.inter_subset_left _ _).trans (set.subset_union_left _ _)) h,
end

lemma ae_measurable.restrict [measurable_space β] (hfm : ae_measurable f μ) {s} :
  ae_measurable f (μ.restrict s) :=
⟨ae_measurable.mk f hfm, hfm.measurable_mk, ae_restrict_of_ae hfm.ae_eq_mk⟩

variables [has_zero β]

lemma indicator_ae_eq_restrict (hs : measurable_set s) : indicator s f =ᵐ[μ.restrict s] f :=
piecewise_ae_eq_restrict hs

lemma indicator_ae_eq_restrict_compl (hs : measurable_set s) : indicator s f =ᵐ[μ.restrict sᶜ] 0 :=
piecewise_ae_eq_restrict_compl hs

lemma indicator_ae_eq_of_ae_eq_set (hst : s =ᵐ[μ] t) : s.indicator f =ᵐ[μ] t.indicator f :=
piecewise_ae_eq_of_ae_eq_set hst

variables [measurable_space β]

lemma ae_measurable_indicator_iff {s} (hs : measurable_set s) :
  ae_measurable (indicator s f) μ ↔ ae_measurable f (μ.restrict s)  :=
begin
  split,
  { assume h,
    exact (h.mono_measure measure.restrict_le_self).congr (indicator_ae_eq_restrict hs) },
  { assume h,
    refine ⟨indicator s (h.mk f), h.measurable_mk.indicator hs, _⟩,
    have A : s.indicator f =ᵐ[μ.restrict s] s.indicator (ae_measurable.mk f h) :=
      (indicator_ae_eq_restrict hs).trans (h.ae_eq_mk.trans $ (indicator_ae_eq_restrict hs).symm),
    have B : s.indicator f =ᵐ[μ.restrict sᶜ] s.indicator (ae_measurable.mk f h) :=
      (indicator_ae_eq_restrict_compl hs).trans (indicator_ae_eq_restrict_compl hs).symm,
    exact ae_of_ae_restrict_of_ae_restrict_compl A B },
end

@[measurability]
lemma ae_measurable.indicator (hfm : ae_measurable f μ) {s} (hs : measurable_set s) :
  ae_measurable (s.indicator f) μ :=
(ae_measurable_indicator_iff hs).mpr hfm.restrict

end indicator_function<|MERGE_RESOLUTION|>--- conflicted
+++ resolved
@@ -1457,11 +1457,7 @@
   ⟨iᶜ, measurable_set.compl hi, hit, (compl_compl i).symm ▸ his⟩
 
 lemma zero_left : 0 ⊥ₘ μ :=
-<<<<<<< HEAD
-zero.symm
-=======
 zero_right.symm
->>>>>>> 6df3143a
 
 lemma add (h₁ : ν₁ ⊥ₘ μ) (h₂ : ν₂ ⊥ₘ μ) : ν₁ + ν₂ ⊥ₘ μ :=
 begin
@@ -2335,13 +2331,8 @@
 @[simp] lemma finite_at_principal : μ.finite_at_filter (𝓟 s) ↔ μ s < ∞ :=
 ⟨λ ⟨t, ht, hμ⟩, (measure_mono ht).trans_lt hμ, λ h, ⟨s, mem_principal_self s, h⟩⟩
 
-<<<<<<< HEAD
-lemma is_locally_finite_measure_of_le [topological_space α] [measurable_space α] {μ ν: measure α}
-  [H : is_locally_finite_measure μ] (h : ν ≤ μ) :
-=======
 lemma is_locally_finite_measure_of_le [topological_space α] {m : measurable_space α}
   {μ ν : measure α} [H : is_locally_finite_measure μ] (h : ν ≤ μ) :
->>>>>>> 6df3143a
   is_locally_finite_measure ν :=
 let F := H.finite_at_nhds in ⟨λ x, (F x).measure_mono h⟩
 
