/-
Copyright (c) 2021 Sébastien Gouëzel. All rights reserved.
Released under Apache 2.0 license as described in the file LICENSE.
Authors: Sébastien Gouëzel
-/
import topology.metric_space.basic
import measure_theory.constructions.borel_space
import measure_theory.covering.vitali_family

/-!
# Vitali covering theorems

The topological Vitali covering theorem, in its most classical version, states the following.
Consider a family of balls `(B (x_i, r_i))_{i ∈ I}` in a metric space, with uniformly bounded
radii. Then one can extract a disjoint subfamily indexed by `J ⊆ I`, such that any `B (x_i, r_i)`
is included in a ball `B (x_j, 5 r_j)`.

We prove this theorem in `vitali.exists_disjoint_subfamily_covering_enlargment_closed_ball`.
It is deduced from a more general version, called
`vitali.exists_disjoint_subfamily_covering_enlargment`, which applies to any family of sets
together with a size function `δ` (think "radius" or "diameter").

We deduce the measurable Vitali covering theorem. Assume one is given a family `t` of closed sets
with nonempty interior, such that each `a ∈ t` is included in a ball `B (x, r)` and covers a
definite proportion of the ball `B (x, 6 r)` for a given measure `μ` (think of the situation
where `μ` is a doubling measure and `t` is a family of balls). Consider a set `s` at which the
family is fine, i.e., every point of `s` belongs to arbitrarily small elements of `t`. Then one
can extract from `t` a disjoint subfamily that covers almost all `s`. It is proved in
`vitali.exists_disjoint_covering_ae`.

A way to restate this theorem is to say that the set of closed sets `a` with nonempty interior
covering a fixed proportion `1/C` of the ball `closed_ball x (3 * diam a)` forms a Vitali family.
This version is given in `vitali.vitali_family`.
-/

variables {α : Type*}

open set metric measure_theory topological_space filter
open_locale nnreal classical ennreal topological_space

namespace vitali

/-- Vitali covering theorem: given a set `t` of subsets of a type, one may extract a disjoint
subfamily `u` such that the `τ`-enlargment of this family covers all elements of `t`, where `τ > 1`
is any fixed number.

When `t` is a family of balls, the `τ`-enlargment of `ball x r` is `ball x ((1+2τ) r)`. In general,
it is expressed in terms of a function `δ` (think "radius" or "diameter"), positive and bounded on
all elements of `t`. The condition is that every element `a` of `t` should intersect an
element `b` of `u` of size larger than that of `a` up to `τ`, i.e., `δ b ≥ δ a / τ`.
-/
theorem exists_disjoint_subfamily_covering_enlargment
  (t : set (set α)) (δ : set α → ℝ) (τ : ℝ) (hτ : 1 < τ) (δnonneg : ∀ a ∈ t, 0 ≤ δ a)
  (R : ℝ) (δle : ∀ a ∈ t, δ a ≤ R) (hne : ∀ a ∈ t, set.nonempty a) :
  ∃ u ⊆ t, u.pairwise_disjoint id ∧
    ∀ a ∈ t, ∃ b ∈ u, set.nonempty (a ∩ b) ∧ δ a ≤ τ * δ b :=
begin
  /- The proof could be formulated as a transfinite induction. First pick an element of `t` with `δ`
  as large as possible (up to a factor of `τ`). Then among the remaining elements not intersecting
  the already chosen one, pick another element with large `δ`. Go on forever (transfinitely) until
  there is nothing left.

  Instead, we give a direct Zorn-based argument. Consider a maximal family `u` of disjoint sets
  with the following property: if an element `a` of `t` intersects some element `b` of `u`, then it
  intersects some `b' ∈ u` with `δ b' ≥ δ a / τ`. Such a maximal family exists by Zorn. If this
  family did not intersect some element `a ∈ t`, then take an element `a' ∈ t` which does not
  intersect any element of `u`, with `δ a'` almost as large as possible. One checks easily
  that `u ∪ {a'}` still has this property, contradicting the maximality. Therefore, `u`
  intersects all elements of `t`, and by definition it satisfies all the desired properties.
  -/
  let T : set (set (set α)) := {u | u ⊆ t ∧ u.pairwise_disjoint id
    ∧ ∀ a ∈ t, ∀ b ∈ u, set.nonempty (a ∩ b) → ∃ c ∈ u, (a ∩ c).nonempty ∧ δ a ≤ τ * δ c},
  -- By Zorn, choose a maximal family in the good set `T` of disjoint families.
  obtain ⟨u, uT, hu⟩ : ∃ u ∈ T, ∀ v ∈ T, u ⊆ v → v = u,
  { refine zorn.zorn_subset _ (λ U UT hU, _),
    refine ⟨⋃₀ U, _, λ s hs, subset_sUnion_of_mem hs⟩,
    simp only [set.sUnion_subset_iff, and_imp, exists_prop, forall_exists_index,
                set.mem_set_of_eq],
    refine ⟨λ u hu, (UT hu).1, (pairwise_disjoint_sUnion hU.directed_on).2 (λ u hu, (UT hu).2.1),
      λ a hat b u uU hbu hab, _⟩,
    obtain ⟨c, cu, ac, hc⟩ : ∃ (c : set α) (H : c ∈ u), (a ∩ c).nonempty ∧ δ a ≤ τ * δ c :=
      (UT uU).2.2 a hat b hbu hab,
    exact ⟨c, ⟨u, uU, cu⟩, ac, hc⟩ },
  -- the only nontrivial bit is to check that every `a ∈ t` intersects an element `b ∈ u` with
  -- comparatively large `δ b`. Assume this is not the case, then we will contradict the maximality.
  refine ⟨u, uT.1, uT.2.1, λ a hat, _⟩,
  contrapose! hu,
  have a_disj : ∀ c ∈ u, disjoint a c,
  { assume c hc,
    by_contra,
    rw not_disjoint_iff_nonempty_inter at h,
    obtain ⟨d, du, ad, hd⟩ : ∃ (d : set α) (H : d ∈ u), (a ∩ d).nonempty ∧ δ a ≤ τ * δ d :=
      uT.2.2 a hat c hc h,
    exact lt_irrefl _ ((hu d du ad).trans_le hd) },
  -- Let `A` be all the elements of `t` which do not intersect the family `u`. It is nonempty as it
  -- contains `a`. We will pick an element `a'` of `A` with `δ a'` almost as large as possible.
  let A := {a' | a' ∈ t ∧ ∀ c ∈ u, disjoint a' c},
  have Anonempty : A.nonempty := ⟨a, hat, a_disj⟩,
  let m := Sup (δ '' A),
  have bddA : bdd_above (δ '' A),
  { refine ⟨R, λ x xA, _⟩,
    rcases (mem_image _ _ _).1 xA with ⟨a', ha', rfl⟩,
    exact δle a' ha'.1 },
  obtain ⟨a', a'A, ha'⟩ : ∃ a' ∈ A, m / τ ≤ δ a',
  { have : 0 ≤ m := (δnonneg a hat).trans (le_cSup bddA (mem_image_of_mem _ ⟨hat, a_disj⟩)),
    rcases eq_or_lt_of_le this with mzero|mpos,
    { refine ⟨a, ⟨hat, a_disj⟩, _⟩,
      simpa only [← mzero, zero_div] using δnonneg a hat },
    { have I : m / τ < m,
      { rw div_lt_iff (zero_lt_one.trans hτ),
        conv_lhs { rw ← mul_one m },
        exact (mul_lt_mul_left mpos).2 hτ },
      rcases exists_lt_of_lt_cSup (nonempty_image_iff.2 Anonempty) I with ⟨x, xA, hx⟩,
      rcases (mem_image _ _ _).1 xA with ⟨a', ha', rfl⟩,
      exact ⟨a', ha', hx.le⟩, } },
  clear hat hu a_disj a,
  have a'_ne_u : a' ∉ u := λ H, (hne _ a'A.1).ne_empty (disjoint_self.1 (a'A.2 _ H)),
  -- we claim that `u ∪ {a'}` still belongs to `T`, contradicting the maximality of `u`.
  refine ⟨insert a' u, ⟨_, _, _⟩, subset_insert _ _, (ne_insert_of_not_mem _ a'_ne_u).symm⟩,
  -- check that `u ∪ {a'}` is made of elements of `t`.
  { rw insert_subset,
    exact ⟨a'A.1, uT.1⟩ },
  -- check that `u ∪ {a'}` is a disjoint family. This follows from the fact that `a'` does not
  -- intersect `u`.
  { exact uT.2.1.insert (λ b bu ba', a'A.2 b bu) },
  -- check that every element `c` of `t` intersecting `u ∪ {a'}` intersects an element of this
  -- family with large `δ`.
  { assume c ct b ba'u hcb,
    -- if `c` already intersects an element of `u`, then it intersects an element of `u` with
    -- large `δ` by the assumption on `u`, and there is nothing left to do.
    by_cases H : ∃ d ∈ u, set.nonempty (c ∩ d),
    { rcases H with ⟨d, du, hd⟩,
      rcases uT.2.2 c ct d du hd with ⟨d', d'u, hd'⟩,
      exact ⟨d', mem_insert_of_mem _ d'u, hd'⟩ },
    -- otherwise, `c` belongs to `A`. The element of `u ∪ {a'}` that it intersects has to be `a'`.
    -- moreover, `δ c` is smaller than the maximum `m` of `δ` over `A`, which is `≤ δ a' / τ`
    -- thanks to the good choice of `a'`. This is the desired inequality.
    { push_neg at H,
      simp only [← not_disjoint_iff_nonempty_inter, not_not] at H,
      rcases mem_insert_iff.1 ba'u with rfl|H',
      { refine ⟨b, mem_insert _ _, hcb, _⟩,
        calc δ c ≤ m : le_cSup bddA (mem_image_of_mem _ ⟨ct, H⟩)
        ... = τ * (m / τ) : by { field_simp [(zero_lt_one.trans hτ).ne'], ring }
        ... ≤ τ * δ b : mul_le_mul_of_nonneg_left ha' (zero_le_one.trans hτ.le) },
      { rw ← not_disjoint_iff_nonempty_inter at hcb,
        exact (hcb (H _ H')).elim } } }
end

/-- Vitali covering theorem, closed balls version: given a family `t` of closed balls, one can
extract a disjoint subfamily `u ⊆ t` so that all balls in `t` are covered by the 5-times
dilations of balls in `u`. -/
theorem exists_disjoint_subfamily_covering_enlargment_closed_ball [metric_space α]
  (t : set (set α)) (R : ℝ) (ht : ∀ s ∈ t, ∃ x r, s = closed_ball x r ∧ r ≤ R) :
  ∃ u ⊆ t, u.pairwise_disjoint id ∧
    ∀ a ∈ t, ∃ x r, closed_ball x r ∈ u ∧ a ⊆ closed_ball x (5 * r) :=
begin
  rcases eq_empty_or_nonempty t with rfl|tnonempty,
  { exact ⟨∅, subset.refl _, pairwise_disjoint_empty, by simp⟩ },
  haveI : inhabited α,
  { choose s hst using tnonempty,
    choose x r hxr using ht s hst,
    exact ⟨x⟩ },
  -- Exclude the trivial case where `t` is reduced to the empty set.
  rcases eq_or_ne t {∅} with rfl|t_ne_empty,
  { refine ⟨{∅}, subset.refl _, _⟩,
    simp only [true_and, closed_ball_eq_empty, mem_singleton_iff, and_true, empty_subset, forall_eq,
      pairwise_disjoint_singleton, exists_const],
    exact ⟨-1, by simp only [right.neg_neg_iff, zero_lt_one]⟩ },
  -- The real proof starts now. Since the center or the radius of a ball is not uniquely defined
  -- in a general metric space, we just choose one for definiteness.
  choose! x r hxr using ht,
  have r_nonneg : ∀ (a : set α), a ∈ t → a.nonempty → 0 ≤ r a,
  { assume a hat a_nonempty,
    rw (hxr a hat).1 at a_nonempty,
    simpa only [nonempty_closed_ball] using a_nonempty },
  -- The difference with the generic version is that we are not excluding empty sets in our family
  -- (which would correspond to `r a < 0`). To compensate for this, we apply the generic version
  -- to the subfamily `t'` made of nonempty sets, and we use `δ = r` there. This gives a disjointed
  -- subfamily `u'`.
  let t' := {a ∈ t | 0 ≤ r a},
  obtain ⟨u', u't', u'_disj, hu'⟩ : ∃ u' ⊆ t', u'.pairwise_disjoint id ∧
    ∀ a ∈ t', ∃ b ∈ u', set.nonempty (a ∩ b) ∧ r a ≤ 2 * r b,
  { refine exists_disjoint_subfamily_covering_enlargment t' r 2 one_lt_two
      (λ a ha, ha.2) R (λ a ha, (hxr a ha.1).2) (λ a ha, _),
    rw [(hxr a ha.1).1],
    simp only [ha.2, nonempty_closed_ball] },
  -- this subfamily is nonempty, as we have excluded the situation `t = {∅}`.
  have u'_nonempty : u'.nonempty,
  { have : ∃ a ∈ t, a ≠ ∅,
    { contrapose! t_ne_empty,
      apply subset.antisymm,
      { simpa only using t_ne_empty },
      { rcases tnonempty with ⟨a, hat⟩,
        have := t_ne_empty a hat,
        simpa only [this, singleton_subset_iff] using hat } },
    rcases this with ⟨a, hat, a_nonempty⟩,
    have ranonneg : 0 ≤ r a := r_nonneg a hat (ne_empty_iff_nonempty.1 a_nonempty),
    rcases hu' a ⟨hat, ranonneg⟩ with ⟨b, bu', hb⟩,
    exact ⟨b, bu'⟩ },
  -- check that the family `u'` gives the desired disjoint covering.
  refine ⟨u', λ a ha, (u't' ha).1, u'_disj, λ a hat, _⟩,
  -- it remains to check that any ball in `t` is contained in the 5-dilation of a ball
  -- in `u'`. This depends on whether the ball is empty of not.
  rcases eq_empty_or_nonempty a with rfl|a_nonempty,
  -- if the ball is empty, use any element of `u'` (since we know that `u'` is nonempty).
  { rcases u'_nonempty with ⟨b, hb⟩,
    refine ⟨x b, r b, _, empty_subset _⟩,
    rwa ← (hxr b (u't' hb).1).1 },
  -- if the ball is not empty, it belongs to `t'`. Then it intersects a ball `a'` in `u'` with
  -- controlled radius, by definition of `u'`. It is straightforward to check that this ball
  -- satisfies all the desired properties.
  { have hat' : a ∈ t' := ⟨hat, r_nonneg a hat a_nonempty⟩,
    obtain ⟨a', a'u', aa', raa'⟩ :
      (∃ (a' : set α) (H : a' ∈ u'), (a ∩ a').nonempty ∧ r a ≤ 2 * r a') := hu' a hat',
    refine ⟨x a', r a', _, _⟩,
    { convert a'u',
      exact (hxr a' (u't' a'u').1).1.symm },
    { rw (hxr a hat'.1).1 at aa' ⊢,
      rw (hxr a' (u't' a'u').1).1 at aa',
      have : dist (x a) (x a') ≤ r a + r a' :=
        dist_le_add_of_nonempty_closed_ball_inter_closed_ball aa',
      apply closed_ball_subset_closed_ball',
      linarith } }
end

/-- The measurable Vitali covering theorem. Assume one is given a family `t` of closed sets with
nonempty interior, such that each `a ∈ t` is included in a ball `B (x, r)` and covers a definite
proportion of the ball `B (x, 6 r)` for a given measure `μ` (think of the situation where `μ` is
a doubling measure and `t` is a family of balls). Consider a (possible non-measurable) set `s`
at which the family is fine, i.e., every point of `s` belongs to arbitrarily small elements of `t`.
Then one can extract from `t` a disjoint subfamily that covers almost all `s`. -/
theorem exists_disjoint_covering_ae [metric_space α] [measurable_space α] [opens_measurable_space α]
  [second_countable_topology α]
  (μ : measure α) [is_locally_finite_measure μ] (s : set α)
  (t : set (set α)) (hf : ∀ x ∈ s, ∀ (ε > (0 : ℝ)), ∃ a ∈ t, x ∈ a ∧ a ⊆ closed_ball x ε)
  (ht : ∀ a ∈ t, (interior a).nonempty) (h't : ∀ a ∈ t, is_closed a)
  (C : ℝ≥0) (h : ∀ a ∈ t, ∃ x ∈ a, μ (closed_ball x (3 * diam a)) ≤ C * μ a) :
  ∃ u ⊆ t, countable u ∧ u.pairwise_disjoint id ∧ μ (s \ ⋃ (a ∈ u), a) = 0 :=
begin
  /- The idea of the proof is the following. Assume for simplicity that `μ` is finite. Applying the
  abstract Vitali covering theorem with `δ = diam`, one obtains a disjoint subfamily `u`, such
  that any element of `t` intersects an element of `u` with comparable diameter. Fix `ε > 0`.
  Since the elements of `u` have summable measure, one can remove finitely elements `w_1, ..., w_n`.
  so that the measure of the remaining elements is `< ε`. Consider now a point `z` not
  in the `w_i`. There is a small ball around `z` not intersecting the `w_i` (as they are closed),
  an element `a ∈ t` contained in this small ball (as the family `t` is fine at `z`) and an element
  `b ∈ u` intersecting `a`, with comparable diameter (by definition of `u`). Then `z` belongs to the
  enlargement of `b`. This shows that `s \ (w_1 ∪ ... ∪ w_n)` is contained in
  `⋃ (b ∈ u \ {w_1, ... w_n}) (enlargement of b)`. The measure of the latter set is bounded by
  `∑ (b ∈ u \ {w_1, ... w_n}) C * μ b` (by the doubling property of the measure), which is at most
  `C ε`. Letting `ε` tend to `0` shows that `s` is almost everywhere covered by the family `u`.

  For the real argument, the measure is only locally finite. Therefore, we implement the same
  strategy, but locally restricted to balls on which the measure is finite. For this, we do not
  use the whole family `t`, but a subfamily `t'` supported on small balls (which is possible since
  the family is assumed to be fine at every point of `s`).
  -/
  rcases eq_empty_or_nonempty s with rfl|nonempty,
  { refine ⟨∅, empty_subset _, countable_empty, pairwise_disjoint_empty,
      by simp only [measure_empty, Union_false, Union_empty, diff_self]⟩ },
  haveI : inhabited α,
  { choose x hx using nonempty,
    exact ⟨x⟩ },
  -- choose around each `x` a small ball on which the measure is finite
  have : ∀ x, ∃ r, 0 < r ∧ r ≤ 1 ∧ μ (closed_ball x (20 * r)) < ∞,
  { assume x,
    obtain ⟨R, Rpos, μR⟩ : ∃ (R : ℝ) (hR : 0 < R), μ (closed_ball x R) < ∞ :=
      (μ.finite_at_nhds x).exists_mem_basis nhds_basis_closed_ball,
    refine ⟨min 1 (R/20), _, min_le_left _ _, _⟩,
    { simp only [true_and, lt_min_iff, zero_lt_one],
      linarith },
    { apply lt_of_le_of_lt (measure_mono _) μR,
      apply closed_ball_subset_closed_ball,
      calc 20 * min 1 (R / 20) ≤ 20 * (R/20) :
        mul_le_mul_of_nonneg_left (min_le_right _ _) (by norm_num)
      ... = R : by ring } },
  choose r hr using this,
  -- we restrict to a subfamily `t'` of `t`, made of elements small enough to ensure that
  -- they only see a finite part of the measure.
  let t' := {a ∈ t | ∃ x, a ⊆ closed_ball x (r x)},
  -- extract a disjoint subfamily `u` of `t'` thanks to the abstract Vitali covering theorem.
  obtain ⟨u, ut', u_disj, hu⟩ : ∃ u ⊆ t', u.pairwise_disjoint id ∧
    ∀ a ∈ t', ∃ b ∈ u, set.nonempty (a ∩ b) ∧ diam a ≤ 2 * diam b,
  { have A : ∀ (a : set α), a ∈ t' → diam a ≤ 2,
    { rintros a ⟨hat, ⟨x, hax⟩⟩,
      calc diam a ≤ diam (closed_ball x (r x)) : diam_mono hax bounded_closed_ball
      ... ≤ 2 * r x : diam_closed_ball (hr x).1.le
      ... ≤ 2 * 1 : mul_le_mul_of_nonneg_left (hr x).2.1 zero_le_two
      ... = 2 : by norm_num },
    have B : ∀ (a : set α), a ∈ t' → a.nonempty :=
      λ a hat', set.nonempty.mono interior_subset (ht a hat'.1),
    exact exists_disjoint_subfamily_covering_enlargment t' diam 2 one_lt_two
      (λ a ha, diam_nonneg) 2 A B },
  have ut : u ⊆ t := λ a hau, (ut' hau).1,
  -- As the space is second countable, the family is countable since all its sets have nonempty
  -- interior.
  have u_count : countable u :=
    u_disj.countable_of_nonempty_interior (λ a ha, ht a (ut ha)),
  -- the family `u` will be the desired family
  refine ⟨u, λ a hat', (ut' hat').1, u_count, u_disj, _⟩,
  -- it suffices to show that it covers almost all `s` locally around each point `x`.
  refine null_of_locally_null _ (λ x hx, _),
  -- let `v` be the subfamily of `u` made of those sets intersecting the small ball `ball x (r x)`
  let v := {a ∈ u | (a ∩ ball x (r x)).nonempty },
  have vu : v ⊆ u := λ a ha, ha.1,
  -- they are all contained in a fixed ball of finite measure, thanks to our choice of `t'`
  obtain ⟨R, μR, hR⟩ : ∃ R, μ (closed_ball x R) < ∞ ∧
                          ∀ a ∈ u, (a ∩ ball x (r x)).nonempty → a ⊆ closed_ball x R,
  { have : ∀ a ∈ u, ∃ y, a ⊆ closed_ball y (r y) := λ a hau, (ut' hau).2,
    choose! y hy using this,
    have Idist_v : ∀ a ∈ v, dist (y a) x ≤ r (y a) + r x,
    { assume a hav,
      apply dist_le_add_of_nonempty_closed_ball_inter_closed_ball,
      exact hav.2.mono (inter_subset_inter (hy a hav.1) ball_subset_closed_ball) },
    set R0 := Sup ((λ a, r (y a)) '' v) with hR0,
    have R0_bdd : bdd_above ((λ a, r (y a)) '' v),
    { refine ⟨1, λ r' hr', _⟩,
      rcases (mem_image _ _ _).1 hr' with ⟨b, hb, rfl⟩,
      exact (hr _).2.1 },
    rcases le_total R0 (r x) with H|H,
    { refine ⟨20 * r x, (hr x).2.2, λ a au hax, _⟩,
      refine (hy a au).trans _,
      apply closed_ball_subset_closed_ball',
      have : r (y a) ≤ R0 := le_cSup R0_bdd (mem_image_of_mem _ ⟨au, hax⟩),
      linarith [(hr (y a)).1.le, (hr x).1.le, Idist_v a ⟨au, hax⟩] },
    { have R0pos : 0 < R0 := (hr x).1.trans_le H,
      have vnonempty : v.nonempty,
      { by_contra,
        rw [← ne_empty_iff_nonempty, not_not] at h,
        simp only [h, real.Sup_empty, image_empty] at hR0,
        exact lt_irrefl _ (R0pos.trans_le (le_of_eq hR0)) },
      obtain ⟨a, hav, R0a⟩ : ∃ a ∈ v, R0/2 < r (y a),
      { obtain ⟨r', r'mem, hr'⟩ : ∃ r' ∈ ((λ a, r (y a)) '' v), R0 / 2 < r' :=
          exists_lt_of_lt_cSup (nonempty_image_iff.2 vnonempty) (half_lt_self R0pos),
        rcases (mem_image _ _ _).1 r'mem with ⟨a, hav, rfl⟩,
        exact ⟨a, hav, hr'⟩ },
      refine ⟨8 * R0, _, _⟩,
      { apply lt_of_le_of_lt (measure_mono _) (hr (y a)).2.2,
        apply closed_ball_subset_closed_ball',
        rw dist_comm,
        linarith [Idist_v a hav] },
      { assume b bu hbx,
        refine (hy b bu).trans _,
        apply closed_ball_subset_closed_ball',
        have : r (y b) ≤ R0 := le_cSup R0_bdd (mem_image_of_mem _ ⟨bu, hbx⟩),
        linarith [Idist_v b ⟨bu, hbx⟩] } } },
  -- we will show that, in `ball x (r x)`, almost all `s` is covered by the family `u`.
  refine ⟨ball x (r x), _, le_antisymm (le_of_forall_le_of_dense (λ ε εpos, _)) bot_le⟩,
  { apply mem_nhds_within_of_mem_nhds (is_open_ball.mem_nhds _),
    simp only [(hr x).left, mem_ball, dist_self] },
  -- the elements of `v` are disjoint and all contained in a finite volume ball, hence the sum
  -- of their measures is finite.
  have I : ∑' (a : v), μ a < ∞,
  { calc ∑' (a : v), μ a = μ (⋃ (a ∈ v), a) : begin
      rw measure_bUnion (u_count.mono vu) _ (λ a ha, (h't _ (vu.trans ut ha)).measurable_set),
      exact u_disj.subset vu
    end
    ... ≤ μ (closed_ball x R) : measure_mono (bUnion_subset (λ a ha, hR a (vu ha) ha.2))
    ... < ∞ : μR },
  -- we can obtain a finite subfamily of `v`, such that the measures of the remaining elements
  -- add up to an arbitrarily small number, say `ε / C`.
  obtain ⟨w, hw⟩ : ∃ (w : finset ↥v), ∑' (a : {a // a ∉ w}), μ a < ε / C,
  { haveI : ne_bot (at_top : filter (finset v)) := at_top_ne_bot,
    have : 0 < ε / C, by simp only [ennreal.div_pos_iff, εpos.ne', ennreal.coe_ne_top, ne.def,
                                    not_false_iff, and_self],
    exact ((tendsto_order.1 (ennreal.tendsto_tsum_compl_at_top_zero I.ne)).2 _ this).exists },
  choose! y hy using h,
  -- main property: the points `z` of `s` which are not covered by `u` are contained in the
  -- enlargements of the elements not in `w`.
  have M : (s \ ⋃ (a : set α) (H : a ∈ u), a) ∩ ball x (r x)
    ⊆ ⋃ (a : {a // a ∉ w}), closed_ball (y a) (3 * diam (a : set α)),
  { assume z hz,
    set k := ⋃ (a : v) (ha : a ∈ w), (a : set α) with hk,
    have k_closed : is_closed k :=
      is_closed_bUnion w.finite_to_set (λ i hi, h't _ (ut (vu i.2))),
    have z_notmem_k : z ∉ k,
    { simp only [not_exists, exists_prop, mem_Union, mem_sep_eq, forall_exists_index,
        set_coe.exists, not_and, exists_and_distrib_right, subtype.coe_mk],
      assume b hbv h'b h'z,
      have : z ∈ (s \ ⋃ (a : set α) (H : a ∈ u), a) ∩ (⋃ (a : set α) (H : a ∈ u), a) :=
        mem_inter (mem_of_mem_inter_left hz) (mem_bUnion (vu hbv) h'z),
      simpa only [diff_inter_self] },
    -- since the elements of `w` are closed and finitely many, one can find a small ball around `z`
    -- not intersecting them
    have : ball x (r x) \ k ∈ 𝓝 z,
    { apply is_open.mem_nhds (is_open_ball.sdiff k_closed) _,
      exact (mem_diff _).2 ⟨mem_of_mem_inter_right hz, z_notmem_k⟩ },
    obtain ⟨d, dpos, hd⟩ : ∃ (d : ℝ) (dpos : 0 < d), closed_ball z d ⊆ ball x (r x) \ k :=
      nhds_basis_closed_ball.mem_iff.1 this,
    -- choose an element `a` of the family `t` contained in this small ball
    obtain ⟨a, hat, za, ad⟩ : ∃ a ∈ t, z ∈ a ∧ a ⊆ closed_ball z d :=
      hf z ((mem_diff _).1 (mem_of_mem_inter_left hz)).1 d dpos,
    have ax : a ⊆ ball x (r x) := ad.trans (hd.trans (diff_subset (ball x (r x)) k)),
    -- it intersects an element `b` of `u` with comparable diameter, by definition of `u`
    obtain ⟨b, bu, ab, bdiam⟩ : ∃ (b : set α) (H : b ∈ u), (a ∩ b).nonempty ∧ diam a ≤ 2 * diam b :=
      hu a ⟨hat, ⟨x, ax.trans ball_subset_closed_ball⟩⟩,
    have bv : b ∈ v,
    { refine ⟨bu, ab.mono _⟩,
      rw inter_comm,
      exact inter_subset_inter_right _ ax },
    let b' : v := ⟨b, bv⟩,
    -- `b` can not belong to `w`, as the elements of `w` do not intersect `closed_ball z d`,
    -- contrary to `b`
    have b'_notmem_w : b' ∉ w,
    { assume b'w,
      have b'k : (b' : set α) ⊆ k := finset.subset_set_bUnion_of_mem b'w,
      have : ((ball x (r x) \ k) ∩ k).nonempty := ab.mono (inter_subset_inter (ad.trans hd) b'k),
      simpa only [diff_inter_self, not_nonempty_empty] },
    let b'' : {a // a ∉ w} := ⟨b', b'_notmem_w⟩,
    -- since `a` and `b` have comparable diameters, it follows that `z` belongs to the
    -- enlargement of `b`
    have zb : z ∈ closed_ball (y b) (3 * diam b),
    { rcases ab with ⟨e, ⟨ea, eb⟩⟩,
      have A : dist z e ≤ diam a := dist_le_diam_of_mem (bounded_closed_ball.mono ad) za ea,
      have B : dist e (y b) ≤ diam b,
      { rcases (ut' bu).2 with ⟨c, hc⟩,
        apply dist_le_diam_of_mem (bounded_closed_ball.mono hc) eb (hy b (ut bu)).1 },
      simp only [mem_closed_ball],
      linarith [dist_triangle z e (y b)] },
    suffices H : closed_ball (y (b'' : set α)) (3 * diam (b'' : set α))
      ⊆ ⋃ (a : {a // a ∉ w}), closed_ball (y (a : set α)) (3 * diam (a : set α)), from H zb,
    exact subset_Union (λ (a : {a // a ∉ w}), closed_ball (y a) (3 * diam (a : set α))) b'' },
  -- now that we have proved our main inclusion, we can use it to estimate the measure of the points
  -- in `ball x (r x)` not covered by `u`.
  haveI : encodable v := (u_count.mono vu).to_encodable,
  calc μ ((s \ ⋃ (a : set α) (H : a ∈ u), a) ∩ ball x (r x))
      ≤ μ (⋃ (a : {a // a ∉ w}), closed_ball (y a) (3 * diam (a : set α))) : measure_mono M
  ... ≤ ∑' (a : {a // a ∉ w}), μ (closed_ball (y a) (3 * diam (a : set α))) : measure_Union_le _
  ... ≤ ∑' (a : {a // a ∉ w}), C * μ a : ennreal.tsum_le_tsum (λ a, (hy a (ut (vu a.1.2))).2)
  ... = C * ∑' (a : {a // a ∉ w}), μ a : ennreal.tsum_mul_left
  ... ≤ C * (ε / C) : ennreal.mul_le_mul le_rfl hw.le
  ... ≤ ε : ennreal.mul_div_le,
end

/-- Assume that around every point there are arbitrarily small scales at which the measure is
doubling. Then the set of closed sets `a` with nonempty interior covering a fixed proportion `1/C`
of the ball `closed_ball x (3 * diam a)` forms a Vitali family. This is essentially a restatement
of the measurable Vitali theorem. -/
protected def vitali_family [metric_space α] [measurable_space α] [opens_measurable_space α]
  [second_countable_topology α] (μ : measure α) [is_locally_finite_measure μ] (C : ℝ≥0)
  (h : ∀ x (ε > 0), ∃ r ∈ Ioc (0 : ℝ) ε, μ (closed_ball x (6 * r)) ≤ C * μ (closed_ball x r)) :
  vitali_family μ :=
{ sets_at := λ x, {a | x ∈ a ∧ is_closed a ∧ (interior a).nonempty ∧
                      μ (closed_ball x (3 * diam a)) ≤ C * μ a},
  measurable_set' := λ x a ha, ha.2.1.measurable_set,
  nonempty_interior := λ x a ha, ha.2.2.1,
  nontrivial := λ x ε εpos, begin
    obtain ⟨r, ⟨rpos, rε⟩, μr⟩ : ∃ r ∈ Ioc (0 : ℝ) ε,
      μ (closed_ball x (6 * r)) ≤ C * μ (closed_ball x r) := h x ε εpos,
    refine ⟨closed_ball x r, ⟨_, is_closed_ball, _, _⟩, closed_ball_subset_closed_ball rε⟩,
    { simp only [rpos.le, mem_closed_ball, dist_self] },
    { exact (nonempty_ball.2 rpos).mono (ball_subset_interior_closed_ball) },
    { apply le_trans (measure_mono (closed_ball_subset_closed_ball _)) μr,
      have : diam (closed_ball x r) ≤ 2 * r := diam_closed_ball rpos.le,
      linarith }
  end,
  covering := begin
    assume s f fsubset ffine,
    rcases eq_empty_or_nonempty s with rfl|H,
<<<<<<< HEAD
    { refine ⟨∅, λ _, ∅, by simp, by simp⟩ },
=======
    { exact ⟨∅, λ _, ∅, by simp, by simp⟩ },
>>>>>>> 8991f28d
    haveI : inhabited α, { choose x hx using H, exact ⟨x⟩ },
    let t := ⋃ (x ∈ s), f x,
    have A₁ : ∀ x ∈ s, ∀ (ε : ℝ), 0 < ε → (∃ a ∈ t, x ∈ a ∧ a ⊆ closed_ball x ε),
    { assume x xs ε εpos,
      rcases ffine x xs ε εpos with ⟨a, xa, hax⟩,
      exact ⟨a, mem_bUnion xs xa, (fsubset x xs xa).1, hax⟩ },
    have A₂ : ∀ a ∈ t, (interior a).nonempty,
    { rintros a ha,
      rcases mem_bUnion_iff.1 ha with ⟨x, xs, xa⟩,
      exact (fsubset x xs xa).2.2.1 },
    have A₃ : ∀ a ∈ t, is_closed a,
    { rintros a ha,
      rcases mem_bUnion_iff.1 ha with ⟨x, xs, xa⟩,
      exact (fsubset x xs xa).2.1 },
    have A₄ : ∀ a ∈ t, ∃ x ∈ a, μ (closed_ball x (3 * diam a)) ≤ C * μ a,
    { rintros a ha,
      rcases mem_bUnion_iff.1 ha with ⟨x, xs, xa⟩,
      exact ⟨x, (fsubset x xs xa).1, (fsubset x xs xa).2.2.2⟩ },
    obtain ⟨u, ut, u_count, u_disj, μu⟩ :
      ∃ u ⊆ t, u.countable ∧ u.pairwise disjoint ∧ μ (s \ ⋃ a ∈ u, a) = 0 :=
        exists_disjoint_covering_ae μ s t A₁ A₂ A₃ C A₄,
    have : ∀ a ∈ u, ∃ x ∈ s, a ∈ f x := λ a ha, mem_bUnion_iff.1 (ut ha),
    choose! x hx using this,
    have inj_on_x : inj_on x u,
    { assume a ha b hb hab,
      have A : (a ∩ b).nonempty,
      { refine ⟨x a, mem_inter ((fsubset _ (hx a ha).1 (hx a ha).2).1) _⟩,
        rw hab,
        exact (fsubset _ (hx b hb).1 (hx b hb).2).1 },
      contrapose A,
      have : disjoint a b := u_disj a ha b hb A,
      simpa only [← not_disjoint_iff_nonempty_inter] },
    refine ⟨x '' u, function.inv_fun_on x u, _, _, _, _⟩,
    { assume y hy,
      rcases (mem_image _ _ _).1 hy with ⟨a, au, rfl⟩,
      exact (hx a au).1 },
<<<<<<< HEAD
    { rw [inj_on_x.pairwise_image],
      assume a ha b hb hab,
      simp only [function.on_fun, function.inv_fun_on_eq' inj_on_x, ha, hb],
=======
    { rw [inj_on_x.pairwise_disjoint_image],
      assume a ha b hb hab,
      simp only [function.on_fun, function.inv_fun_on_eq' inj_on_x, ha, hb, (∘)],
>>>>>>> 8991f28d
      exact u_disj a ha b hb hab },
    { assume y hy,
      rcases (mem_image _ _ _).1 hy with ⟨a, ha, rfl⟩,
      rw function.inv_fun_on_eq' inj_on_x ha,
      exact (hx a ha).2 },
    { rw [bUnion_image],
      convert μu using 3,
      exact bUnion_congr (λ a ha, function.inv_fun_on_eq' inj_on_x ha) }
  end }

end vitali<|MERGE_RESOLUTION|>--- conflicted
+++ resolved
@@ -457,11 +457,7 @@
   covering := begin
     assume s f fsubset ffine,
     rcases eq_empty_or_nonempty s with rfl|H,
-<<<<<<< HEAD
-    { refine ⟨∅, λ _, ∅, by simp, by simp⟩ },
-=======
     { exact ⟨∅, λ _, ∅, by simp, by simp⟩ },
->>>>>>> 8991f28d
     haveI : inhabited α, { choose x hx using H, exact ⟨x⟩ },
     let t := ⋃ (x ∈ s), f x,
     have A₁ : ∀ x ∈ s, ∀ (ε : ℝ), 0 < ε → (∃ a ∈ t, x ∈ a ∧ a ⊆ closed_ball x ε),
@@ -498,15 +494,9 @@
     { assume y hy,
       rcases (mem_image _ _ _).1 hy with ⟨a, au, rfl⟩,
       exact (hx a au).1 },
-<<<<<<< HEAD
-    { rw [inj_on_x.pairwise_image],
-      assume a ha b hb hab,
-      simp only [function.on_fun, function.inv_fun_on_eq' inj_on_x, ha, hb],
-=======
     { rw [inj_on_x.pairwise_disjoint_image],
       assume a ha b hb hab,
       simp only [function.on_fun, function.inv_fun_on_eq' inj_on_x, ha, hb, (∘)],
->>>>>>> 8991f28d
       exact u_disj a ha b hb hab },
     { assume y hy,
       rcases (mem_image _ _ _).1 hy with ⟨a, ha, rfl⟩,
