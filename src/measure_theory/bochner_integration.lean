/-
Copyright (c) 2019 Zhouhang Zhou. All rights reserved.
Released under Apache 2.0 license as described in the file LICENSE.
Authors: Zhouhang Zhou, Yury Kudryashov, Sébastien Gouëzel
-/
import measure_theory.simple_func_dense
import analysis.normed_space.bounded_linear_maps
import measure_theory.l1_space
import measure_theory.group
import topology.sequences

/-!
# Bochner integral

The Bochner integral extends the definition of the Lebesgue integral to functions that map from a
measure space into a Banach space (complete normed vector space). It is constructed here by
extending the integral on simple functions.

## Main definitions

The Bochner integral is defined following these steps:

1. Define the integral on simple functions of the type `simple_func α E` (notation : `α →ₛ E`)
  where `E` is a real normed space.

  (See `simple_func.bintegral` and section `bintegral` for details. Also see `simple_func.integral`
  for the integral on simple functions of the type `simple_func α ℝ≥0∞`.)

2. Use `α →ₛ E` to cut out the simple functions from L1 functions, and define integral
  on these. The type of simple functions in L1 space is written as `α →₁ₛ[μ] E`.

3. Show that the embedding of `α →₁ₛ[μ] E` into L1 is a dense and uniform one.

4. Show that the integral defined on `α →₁ₛ[μ] E` is a continuous linear map.

5. Define the Bochner integral on L1 functions by extending the integral on integrable simple
  functions `α →₁ₛ[μ] E` using `continuous_linear_map.extend`. Define the Bochner integral on
  functions as the Bochner integral of its equivalence class in L1 space.

## Main statements

1. Basic properties of the Bochner integral on functions of type `α → E`, where `α` is a measure
   space and `E` is a real normed space.

  * `integral_zero`                  : `∫ 0 ∂μ = 0`
  * `integral_add`                   : `∫ x, f x + g x ∂μ = ∫ x, f ∂μ + ∫ x, g x ∂μ`
  * `integral_neg`                   : `∫ x, - f x ∂μ = - ∫ x, f x ∂μ`
  * `integral_sub`                   : `∫ x, f x - g x ∂μ = ∫ x, f x ∂μ - ∫ x, g x ∂μ`
  * `integral_smul`                  : `∫ x, r • f x ∂μ = r • ∫ x, f x ∂μ`
  * `integral_congr_ae`              : `f =ᵐ[μ] g → ∫ x, f x ∂μ = ∫ x, g x ∂μ`
  * `norm_integral_le_integral_norm` : `∥∫ x, f x ∂μ∥ ≤ ∫ x, ∥f x∥ ∂μ`

2. Basic properties of the Bochner integral on functions of type `α → ℝ`, where `α` is a measure
  space.

  * `integral_nonneg_of_ae` : `0 ≤ᵐ[μ] f → 0 ≤ ∫ x, f x ∂μ`
  * `integral_nonpos_of_ae` : `f ≤ᵐ[μ] 0 → ∫ x, f x ∂μ ≤ 0`
  * `integral_mono_ae`      : `f ≤ᵐ[μ] g → ∫ x, f x ∂μ ≤ ∫ x, g x ∂μ`
  * `integral_nonneg`       : `0 ≤ f → 0 ≤ ∫ x, f x ∂μ`
  * `integral_nonpos`       : `f ≤ 0 → ∫ x, f x ∂μ ≤ 0`
  * `integral_mono`         : `f ≤ᵐ[μ] g → ∫ x, f x ∂μ ≤ ∫ x, g x ∂μ`

3. Propositions connecting the Bochner integral with the integral on `ℝ≥0∞`-valued functions,
   which is called `lintegral` and has the notation `∫⁻`.

  * `integral_eq_lintegral_max_sub_lintegral_min` : `∫ x, f x ∂μ = ∫⁻ x, f⁺ x ∂μ - ∫⁻ x, f⁻ x ∂μ`,
    where `f⁺` is the positive part of `f` and `f⁻` is the negative part of `f`.
  * `integral_eq_lintegral_of_nonneg_ae`          : `0 ≤ᵐ[μ] f → ∫ x, f x ∂μ = ∫⁻ x, f x ∂μ`

4. `tendsto_integral_of_dominated_convergence` : the Lebesgue dominated convergence theorem

5. (In the file `set_integral`) integration commutes with continuous linear maps.

  * `continuous_linear_map.integral_comp_comm`
  * `linear_isometry.integral_comp_comm`


## Notes

Some tips on how to prove a proposition if the API for the Bochner integral is not enough so that
you need to unfold the definition of the Bochner integral and go back to simple functions.

One method is to use the theorem `integrable.induction` in the file `set_integral`, which allows
you to prove something for an arbitrary measurable + integrable function.

Another method is using the following steps.
See `integral_eq_lintegral_max_sub_lintegral_min` for a complicated example, which proves that
`∫ f = ∫⁻ f⁺ - ∫⁻ f⁻`, with the first integral sign being the Bochner integral of a real-valued
function `f : α → ℝ`, and second and third integral sign being the integral on `ℝ≥0∞`-valued
functions (called `lintegral`). The proof of `integral_eq_lintegral_max_sub_lintegral_min` is
scattered in sections with the name `pos_part`.

Here are the usual steps of proving that a property `p`, say `∫ f = ∫⁻ f⁺ - ∫⁻ f⁻`, holds for all
functions :

1. First go to the `L¹` space.

   For example, if you see `ennreal.to_real (∫⁻ a, ennreal.of_real $ ∥f a∥)`, that is the norm of
   `f` in `L¹` space. Rewrite using `L1.norm_of_fun_eq_lintegral_norm`.

2. Show that the set `{f ∈ L¹ | ∫ f = ∫⁻ f⁺ - ∫⁻ f⁻}` is closed in `L¹` using `is_closed_eq`.

3. Show that the property holds for all simple functions `s` in `L¹` space.

   Typically, you need to convert various notions to their `simple_func` counterpart, using lemmas
   like `L1.integral_coe_eq_integral`.

4. Since simple functions are dense in `L¹`,
```
univ = closure {s simple}
     = closure {s simple | ∫ s = ∫⁻ s⁺ - ∫⁻ s⁻} : the property holds for all simple functions
     ⊆ closure {f | ∫ f = ∫⁻ f⁺ - ∫⁻ f⁻}
     = {f | ∫ f = ∫⁻ f⁺ - ∫⁻ f⁻} : closure of a closed set is itself
```
Use `is_closed_property` or `dense_range.induction_on` for this argument.

## Notations

* `α →ₛ E`  : simple functions (defined in `measure_theory/integration`)
* `α →₁[μ] E` : functions in L1 space, i.e., equivalence classes of integrable functions (defined in
                `measure_theory/lp_space`)
* `α →₁ₛ[μ] E` : simple functions in L1 space, i.e., equivalence classes of integrable simple
                 functions
* `∫ a, f a ∂μ` : integral of `f` with respect to a measure `μ`
* `∫ a, f a` : integral of `f` with respect to `volume`, the default measure on the
                    ambient type

We also define notations for integral on a set, which are described in the file
`measure_theory/set_integral`.

Note : `ₛ` is typed using `\_s`. Sometimes it shows as a box if font is missing.

## Tags

Bochner integral, simple function, function space, Lebesgue dominated convergence theorem

-/

noncomputable theory
open_locale classical topological_space big_operators nnreal ennreal measure_theory

namespace measure_theory

variables {α E : Type*} [measurable_space α] [linear_order E] [has_zero E]

local infixr ` →ₛ `:25 := simple_func

namespace simple_func

section pos_part

/-- Positive part of a simple function. -/
def pos_part (f : α →ₛ E) : α →ₛ E := f.map (λb, max b 0)

/-- Negative part of a simple function. -/
def neg_part [has_neg E] (f : α →ₛ E) : α →ₛ E := pos_part (-f)

lemma pos_part_map_norm (f : α →ₛ ℝ) : (pos_part f).map norm = pos_part f :=
begin
  ext,
  rw [map_apply, real.norm_eq_abs, abs_of_nonneg],
  rw [pos_part, map_apply],
  exact le_max_right _ _
end

lemma neg_part_map_norm (f : α →ₛ ℝ) : (neg_part f).map norm = neg_part f :=
by { rw neg_part, exact pos_part_map_norm _ }

lemma pos_part_sub_neg_part (f : α →ₛ ℝ) : f.pos_part - f.neg_part = f :=
begin
  simp only [pos_part, neg_part],
  ext a,
  rw coe_sub,
  exact max_zero_sub_eq_self (f a)
end

end pos_part

end simple_func

end measure_theory

namespace measure_theory
open set filter topological_space ennreal emetric

variables {α E F 𝕜 : Type*} [measurable_space α]

local infixr ` →ₛ `:25 := simple_func

namespace simple_func

section integral
/-!
### The Bochner integral of simple functions

Define the Bochner integral of simple functions of the type `α →ₛ β` where `β` is a normed group,
and prove basic property of this integral.
-/
open finset

variables [normed_group E] [measurable_space E] [normed_group F]
variables {μ : measure α} {p : ℝ≥0∞}

/-!
#### Properties of simple functions

A simple function `f : α →ₛ E` into a normed group `E` verifies, for a measure `μ`:
- `mem_ℒp f 0 μ` and `mem_ℒp f ∞ μ`, since `f` is a.e.-measurable and bounded,
- for `0 < p < ∞`, `mem_ℒp f p μ ↔ integrable f μ ↔ f.fin_meas_supp μ ↔ ∀ y ≠ 0, μ (f ⁻¹' {y}) < ∞`.
-/

lemma exists_forall_norm_le (f : α →ₛ F) : ∃ C, ∀ x, ∥f x∥ ≤ C :=
exists_forall_le (f.map (λ x, ∥x∥))

lemma mem_ℒp_zero (f : α →ₛ E) (μ : measure α) : mem_ℒp f 0 μ :=
mem_ℒp_zero_iff_ae_measurable.mpr f.ae_measurable

lemma mem_ℒp_top (f : α →ₛ E) (μ : measure α) : mem_ℒp f ∞ μ :=
begin
  obtain ⟨C, hfC⟩ := f.exists_forall_norm_le,
  exact mem_ℒp_top_of_bound f.ae_measurable C (eventually_of_forall hfC),
end

protected lemma snorm'_eq {p : ℝ} (f : α →ₛ F) (μ : measure α) :
  snorm' f p μ = (∑ y in f.range, (nnnorm y : ℝ≥0∞) ^ p * μ (f ⁻¹' {y})) ^ (1/p) :=
begin
  have h_map : (λ a, (nnnorm (f a) : ℝ≥0∞) ^ p) = f.map (λ a : F, (nnnorm a : ℝ≥0∞) ^ p), by simp,
  simp_rw [snorm', h_map],
  rw [lintegral_eq_lintegral, map_lintegral],
end

lemma measure_preimage_lt_top_of_mem_ℒp  (hp_pos : 0 < p) (hp_ne_top : p ≠ ∞) (f : α →ₛ E)
  (hf : mem_ℒp f p μ) (y : E) (hy_ne : y ≠ 0) :
  μ (f ⁻¹' {y}) < ∞ :=
begin
  have hp_pos_real : 0 < p.to_real, from ennreal.to_real_pos_iff.mpr ⟨hp_pos, hp_ne_top⟩,
  have hf_snorm := mem_ℒp.snorm_lt_top hf,
  rw [snorm_eq_snorm' hp_pos.ne.symm hp_ne_top, f.snorm'_eq,
    ← @ennreal.lt_rpow_one_div_iff _ _ (1 / p.to_real) (by simp [hp_pos_real]),
    @ennreal.top_rpow_of_pos (1 / (1 / p.to_real)) (by simp [hp_pos_real]),
    ennreal.sum_lt_top_iff] at hf_snorm,
  by_cases hyf : y ∈ f.range,
  swap,
  { suffices h_empty : f ⁻¹' {y} = ∅,
      by { rw [h_empty, measure_empty], exact ennreal.coe_lt_top, },
    ext1 x,
    rw [set.mem_preimage, set.mem_singleton_iff, mem_empty_eq, iff_false],
    refine λ hxy, hyf _,
    rw [mem_range, set.mem_range],
    exact ⟨x, hxy⟩, },
  specialize hf_snorm y hyf,
  rw ennreal.mul_lt_top_iff at hf_snorm,
  cases hf_snorm,
  { exact hf_snorm.2, },
  cases hf_snorm,
  { refine absurd _ hy_ne,
    simpa [hp_pos_real] using hf_snorm, },
  { simp [hf_snorm], },
end

lemma mem_ℒp_of_finite_measure_preimage (p : ℝ≥0∞) {f : α →ₛ E} (hf : ∀ y ≠ 0, μ (f ⁻¹' {y}) < ∞) :
  mem_ℒp f p μ :=
begin
  by_cases hp0 : p = 0,
  { rw [hp0, mem_ℒp_zero_iff_ae_measurable], exact f.ae_measurable, },
  by_cases hp_top : p = ∞,
  { rw hp_top, exact mem_ℒp_top f μ, },
  refine ⟨f.ae_measurable, _⟩,
  rw [snorm_eq_snorm' hp0 hp_top, f.snorm'_eq],
  refine ennreal.rpow_lt_top_of_nonneg (by simp) (ennreal.sum_lt_top_iff.mpr (λ y hy, _)).ne,
  by_cases hy0 : y = 0,
  { simp [hy0, ennreal.to_real_pos_iff.mpr ⟨lt_of_le_of_ne (zero_le _) (ne.symm hp0), hp_top⟩], },
  { refine ennreal.mul_lt_top _ (hf y hy0),
    exact ennreal.rpow_lt_top_of_nonneg ennreal.to_real_nonneg ennreal.coe_ne_top, },
end

lemma mem_ℒp_iff {f : α →ₛ E} (hp_pos : 0 < p) (hp_ne_top : p ≠ ∞) :
  mem_ℒp f p μ ↔ ∀ y ≠ 0, μ (f ⁻¹' {y}) < ∞ :=
⟨λ h, measure_preimage_lt_top_of_mem_ℒp hp_pos hp_ne_top f h,
  λ h, mem_ℒp_of_finite_measure_preimage p h⟩

lemma integrable_iff {f : α →ₛ E} : integrable f μ ↔ ∀ y ≠ 0, μ (f ⁻¹' {y}) < ∞ :=
by { rw ← mem_ℒp_one_iff_integrable, exact mem_ℒp_iff ennreal.zero_lt_one ennreal.coe_ne_top, }

lemma mem_ℒp_iff_integrable {f : α →ₛ E} (hp_pos : 0 < p) (hp_ne_top : p ≠ ∞) :
  mem_ℒp f p μ ↔ integrable f μ :=
by rw [mem_ℒp_iff hp_pos hp_ne_top, integrable_iff]

lemma mem_ℒp_iff_fin_meas_supp {f : α →ₛ E} (hp_pos : 0 < p) (hp_ne_top : p ≠ ∞) :
  mem_ℒp f p μ ↔ f.fin_meas_supp μ :=
by rw [mem_ℒp_iff hp_pos hp_ne_top, fin_meas_supp_iff]

lemma integrable_iff_fin_meas_supp {f : α →ₛ E} : integrable f μ ↔ f.fin_meas_supp μ :=
by rw [integrable_iff, fin_meas_supp_iff]

lemma fin_meas_supp.integrable {f : α →ₛ E} (h : f.fin_meas_supp μ) : integrable f μ :=
integrable_iff_fin_meas_supp.2 h

lemma integrable_pair [measurable_space F] {f : α →ₛ E} {g : α →ₛ F} :
  integrable f μ → integrable g μ → integrable (pair f g) μ :=
by simpa only [integrable_iff_fin_meas_supp] using fin_meas_supp.pair

<<<<<<< HEAD
variables [normed_space ℝ F] {G G' F' : Type*} [normed_group G] [normed_group G']
  [normed_group F'] [normed_space ℝ F']

def extend_op [normed_space ℝ G] (T : {s : set α // measurable_set s} → (F →L[ℝ] G))
  (f : α →ₛ F) : G :=
∑ x in f.range, T ⟨f ⁻¹' {x}, f.measurable_set_fiber x⟩ x
=======
lemma mem_ℒp_of_finite_measure (f : α →ₛ E) (p : ℝ≥0∞) (μ : measure α) [finite_measure μ] :
  mem_ℒp f p μ :=
begin
  obtain ⟨C, hfC⟩ := f.exists_forall_norm_le,
  exact mem_ℒp.of_bound f.ae_measurable C (eventually_of_forall hfC),
end

lemma integrable_of_finite_measure [finite_measure μ] (f : α →ₛ E) : integrable f μ :=
mem_ℒp_one_iff_integrable.mp (f.mem_ℒp_of_finite_measure 1 μ)

lemma measure_preimage_lt_top_of_integrable (f : α →ₛ E) (hf : integrable f μ) {x : E}
  (hx : x ≠ 0) :
  μ (f ⁻¹' {x}) < ∞ :=
integrable_iff.mp hf x hx

variables [normed_space ℝ F]
>>>>>>> 46cea434

/-- Bochner integral of simple functions whose codomain is a real `normed_space`. -/
def integral (μ : measure α) (f : α →ₛ F) : F :=
∑ x in f.range, (ennreal.to_real (μ (f ⁻¹' {x}))) • x

def weighted_smul (μ : measure α) (s : {s : set α // measurable_set s}) (x : F) : F :=
(μ s).to_real • x

lemma weighted_smul_def (μ : measure α) (s : {s : set α // measurable_set s}) :
  weighted_smul μ s = λ x : F, (μ s).to_real • x :=
rfl

lemma weighted_smul_zero (μ : measure α) (s : {s : set α // measurable_set s}) :
  weighted_smul μ s (0 : F) = 0 :=
by simp [weighted_smul]

lemma weighted_smul_add (μ : measure α) (s : {s : set α // measurable_set s}) (x y : F) :
  weighted_smul μ s (x + y) = weighted_smul μ s x + weighted_smul μ s y :=
by simp [weighted_smul]

lemma weighted_smul_smul (μ : measure α) (s : {s : set α // measurable_set s}) (c : ℝ) (x : F) :
  weighted_smul μ s (c • x) = c • weighted_smul μ s x :=
by { simp_rw [weighted_smul], rw smul_comm, }

def weighted_smul_clm (μ : measure α) (s : {s : set α // measurable_set s}) : F →L[ℝ] F :=
{ to_fun := weighted_smul μ s,
  map_add' := weighted_smul_add μ s,
  map_smul' := weighted_smul_smul μ s,
  cont := by { simp_rw weighted_smul_def, continuity, } }

lemma weighted_smul_clm_apply (μ : measure α) (s : {s : set α // measurable_set s}) (x : F) :
  weighted_smul_clm μ s x = (μ s).to_real • x :=
rfl

lemma weighted_smul_clm_empty (μ : measure α) : weighted_smul_clm μ ∅ = (0 : F →L[ℝ] F) :=
begin
  ext1 x,
  rw [weighted_smul_clm_apply, measurable_set.coe_empty, measure_empty],
  simp,
end

lemma integral_eq_extend_op (μ : measure α) (f : α →ₛ F) :
  f.integral μ = f.extend_op (weighted_smul_clm μ) :=
by simp [integral, extend_op, weighted_smul_clm, weighted_smul_def]

lemma integral_eq_sum_filter (f : α →ₛ F) (μ) :
  f.integral μ = ∑ x in f.range.filter (λ x, x ≠ 0), (ennreal.to_real (μ (f ⁻¹' {x}))) • x :=
eq.symm $ sum_filter_of_ne $ λ x _, mt $ λ h0, h0.symm ▸ smul_zero _

/-- The Bochner integral is equal to a sum over any set that includes `f.range` (except `0`). -/
lemma integral_eq_sum_of_subset {f : α →ₛ F} {μ : measure α} {s : finset F}
  (hs : f.range.filter (λ x, x ≠ 0) ⊆ s) : f.integral μ = ∑ x in s, (μ (f ⁻¹' {x})).to_real • x :=
begin
  rw [simple_func.integral_eq_sum_filter, finset.sum_subset hs],
  rintro x - hx, rw [finset.mem_filter, not_and_distrib, ne.def, not_not] at hx,
  rcases hx with hx|rfl; [skip, simp],
  rw [simple_func.mem_range] at hx, rw [preimage_eq_empty]; simp [disjoint_singleton_left, hx]
end

lemma set_finset_union_bUnion {ι} (S : ι → set α) (s : finset ι) (a : ι) :
  (⋃ (i : ι) (H : i ∈ insert a s), S i) = S a ∪ ⋃ (i : ι) (H : i ∈ s), S i :=
begin
  ext1 x,
  simp_rw [set.mem_union, set.mem_Union],
  split; intro h,
  { obtain ⟨i, hi, hxi⟩ := h,
    rw finset.mem_insert at hi,
    cases hi,
    { rw ← hi,
      exact or.inl hxi, },
    { exact or.inr ⟨i, hi, hxi⟩, }, },
  { cases h,
    { use [a, finset.mem_insert_self a s, h], },
    { obtain ⟨i, hi, hxi⟩ := h,
      use [i, finset.mem_insert_of_mem hi, hxi], }, },
end

lemma p_union (p : set α → Prop) (hp_empty : p ∅) (hp_add : ∀ s t (hs : p s) (ht : p t), p (s ∪ t))
  {ι} (S : ι → set α) (sι : finset ι) (hSp : ∀ i ∈ sι, p (S i)) :
  p (⋃ i ∈ sι, S i) :=
begin
  revert hSp,
  refine finset.induction_on sι _ _,
  { simp [hp_empty], },
  intros a s has h hSp,
  rw set_finset_union_bUnion,
  exact hp_add (S a) _ (hSp a (finset.mem_insert_self a s))
    (h (λ i hi, hSp i (finset.mem_insert_of_mem hi))),
end

lemma T_Union (T : {s : set α // measurable_set s} → (F →L[ℝ] F')) (T_empty : T ∅ = 0)
  (p : {s : set α // measurable_set s} → Prop) (hp_empty : p ∅)
  (h_add : ∀ (s t : {s : set α // measurable_set s}) (h : s ∩ t = ∅) (hs : p s) (ht : p t),
    T (s ∪ t) = T s + T t)
  (hp_add : ∀ s t (hs : p s) (ht : p t), p (s ∪ t))
  {ι} (S : ι → {s : set α // measurable_set s}) (sι : finset ι) (hSp : ∀ i ∈ sι, p (S i))
  (h_disj : ∀ i j ∈ sι, i ≠ j → disjoint (S i) (S j)) :
  T (⋃ i ∈ sι, S i) = ∑ i in sι, T (S i) :=
begin
  revert hSp h_disj,
  refine finset.induction_on sι _ _,
  { simp only [finset.not_mem_empty, forall_false_left, Union_neg, Union_empty, sum_empty,
    forall_2_true_iff, implies_true_iff, forall_true_left, not_false_iff, T_empty], },
  intros a s has h hps h_disj,
  rw finset.sum_insert has,
  rw ← h,
  swap, { exact λ i hi, hps i (finset.mem_insert_of_mem hi), },
  swap, { exact λ i j hi hj hij,
    h_disj i j (finset.mem_insert_of_mem hi) (finset.mem_insert_of_mem hj) hij, },
  rw ← h_add (S a) (⋃ i ∈ s, S i),
  { congr,
    rw set_finset_union_bUnion, },
  { simp_rw set.inter_Union,
    rw Union_eq_empty,
    intro i,
    rw Union_eq_empty,
    intro hi,
    rw ← set.disjoint_iff_inter_eq_empty,
    refine h_disj a i (finset.mem_insert_self a s) (finset.mem_insert_of_mem hi) (λ hai, _),
    rw ← hai at hi,
    exact has hi, },
  { exact hps a (finset.mem_insert_self a s), },
  { exact p_union p hp_empty hp_add S s (λ i hi, hps i (finset.mem_insert_of_mem hi)), },
end

lemma map_extend_op {E} [normed_group E] (T : set α → (F →L[ℝ] F')) (T_empty : T ∅ = 0)
  (p : set α → Prop) (hp_empty : p ∅)
  (h_add : ∀ s t (h : s ∩ t = ∅) (hs : p s) (ht : p t), T (s ∪ t) = T s + T t)
  (hp_add : ∀ s t (hs : p s) (ht : p t), p (s ∪ t))
  {f : α →ₛ E} (hfp : ∀ x ∈ f.range, x ≠ 0 → p (f ⁻¹' {x})) {g : E → F} (hg : g 0 = 0) :
  (f.map g).extend_op T = ∑ x in f.range, T (f ⁻¹' {x}) (g x) :=
begin
  simp only [extend_op, range_map],
  refine finset.sum_image' _ (assume b hb, _),
  rcases mem_range.1 hb with ⟨a, rfl⟩,
  by_cases h0 : g (f a) = 0,
  { simp_rw h0,
    rw [continuous_linear_map.map_zero, finset.sum_eq_zero (λ x hx, _)],
    rw mem_filter at hx,
    rw [hx.2, continuous_linear_map.map_zero], },
  rw [map_preimage_singleton, ← finset.set_bUnion_preimage_singleton,
    T_Union T T_empty p hp_empty h_add hp_add],
  { simp only [filter_congr_decidable, sum_apply, continuous_linear_map.coe_sum'],
    refine finset.sum_congr rfl (λ x hx, _),
    rw mem_filter at hx,
    rw hx.2, },
  { intros i hi,
    rw mem_filter at hi,
    refine hfp i hi.1 (λ hi0, _),
    rw [hi0, hg] at hi,
    exact h0 hi.2.symm, },
  { intros i j hi hj hij,
    rw set.disjoint_iff,
    intros x hx,
    rw [set.mem_inter_iff, set.mem_preimage, set.mem_preimage, set.mem_singleton_iff,
      set.mem_singleton_iff] at hx,
    rw [← hx.1, ← hx.2] at hij,
    exact absurd rfl hij, },
end

lemma weighted_smul_clm_union (s t : set α) (h_inter : s ∩ t = ∅)
  (hs : measurable_set s ∧ μ s < ∞) (ht : measurable_set t ∧ μ t < ∞) :
  (weighted_smul_clm μ (s ∪ t) : F →L[ℝ] F) = weighted_smul_clm μ s + weighted_smul_clm μ t :=
begin
  ext1 x,
  simp_rw [continuous_linear_map.add_apply, weighted_smul_clm_apply],
  rw measure_union _ hs.1 ht.1,
  { rw [ennreal.to_real_add hs.2.ne ht.2.ne, add_smul], },
  { rwa set.disjoint_iff_inter_eq_empty, },
end

lemma measurable_finite_union (s t : set α) (hs : measurable_set s ∧ μ s < ∞)
  (ht : measurable_set t ∧ μ t < ∞) :
  measurable_set (s ∪ t) ∧ μ (s ∪ t) < ∞ :=
begin
  split,
  { exact hs.1.union ht.1, },
  { refine (measure_union_le s t).trans_lt _,
    simp [hs.2, ht.2], },
end

/-- Calculate the integral of `g ∘ f : α →ₛ F`, where `f` is an integrable function from `α` to `E`
    and `g` is a function from `E` to `F`. We require `g 0 = 0` so that `g ∘ f` is integrable. -/
lemma map_integral' (f : α →ₛ E) (g : E → F)
  (hf : ∀ x ∈ f.range, x ≠ 0 → μ (f ⁻¹' {x}) < ∞)
  (hg : g 0 = 0) :
  (f.map g).integral μ = ∑ x in f.range, (ennreal.to_real (μ (f ⁻¹' {x}))) • (g x) :=
begin
  rw integral_eq_extend_op,
  rw map_extend_op (λ s, weighted_smul_clm μ s) _ (λ t, μ t < ∞) _ _ _ hf hg,
  { simp_rw weighted_smul_clm_apply, },
  { exact weighted_smul_clm_empty μ, },
  { rw measure_empty, exact ennreal.coe_lt_top, },
  { exact weighted_smul_clm_union, },
  { exact measurable_finite_union, },
end

lemma exists_forall_norm_le (f : α →ₛ G) : ∃ C, ∀ x, ∥f x∥ ≤ C :=
exists_forall_le (f.map (λ x, ∥x∥))

lemma snorm'_simple_func  {p : ℝ} (f : α →ₛ G) (μ : measure α) :
  snorm' f p μ = (∑ y in f.range, (nnnorm y : ℝ≥0∞) ^ p * μ (f ⁻¹' {y})) ^ (1/p) :=
begin
  rw snorm',
  have h_map : (λ a, (nnnorm (f a) : ℝ≥0∞) ^ p) = f.map (λ a : G, (nnnorm a : ℝ≥0∞) ^ p),
  { simp, },
  simp_rw h_map,
  rw lintegral_eq_lintegral,
  rw map_lintegral,
end

lemma snorm_ess_sup_simple_func_lt_top (f : α →ₛ G) (μ : measure α) : snorm_ess_sup f μ < ∞ :=
begin
  rw snorm_ess_sup,
  obtain ⟨C, hfC⟩ := f.exists_forall_norm_le,
  simp_rw ← of_real_norm_eq_coe_nnnorm,
  refine (ess_sup_le_of_ae_le (ennreal.of_real C) (eventually_of_forall (λ x, _))).trans_lt
    ennreal.of_real_lt_top,
  exact ennreal.of_real_le_of_real (hfC x),
end

lemma mem_ℒp_top (f : α →ₛ E) (μ : measure α) : mem_ℒp f ∞ μ :=
⟨f.ae_measurable, by { rw snorm_exponent_top, exact snorm_ess_sup_simple_func_lt_top f μ}⟩

lemma measure_preimage_lt_top_of_mem_ℒp {μ : measure α} {p : ℝ≥0∞} (hp_pos : 0 < p)
  (hp_ne_top : p ≠ ∞) (f : α →ₛ E) (hf : mem_ℒp f p μ) (y : E) (hyf : y ∈ f.range) (hy_ne : y ≠ 0) :
  μ (f ⁻¹' {y}) < ∞ :=
begin
  have hp_pos_real : 0 < p.to_real, from ennreal.to_real_pos_iff.mpr ⟨hp_pos, hp_ne_top⟩,
  have hf_snorm := mem_ℒp.snorm_lt_top hf,
  rw [snorm_eq_snorm' hp_pos.ne.symm hp_ne_top, snorm'_simple_func,
    ← ennreal.lt_rpow_one_div_iff] at hf_snorm,
  swap, { simp [hp_pos_real], },
  rw ennreal.top_rpow_of_pos at hf_snorm,
  swap, { simp [hp_pos_real], },
  rw ennreal.sum_lt_top_iff at hf_snorm,
  specialize hf_snorm y hyf,
  rw ennreal.mul_lt_top_iff at hf_snorm,
  cases hf_snorm,
  { exact hf_snorm.2, },
  cases hf_snorm,
  { simp only [hp_pos_real, ennreal.rpow_eq_zero_iff, and_true, ennreal.coe_ne_top, or_false,
      nnnorm_eq_zero, ennreal.coe_eq_zero, false_and] at hf_snorm,
    exact absurd hf_snorm hy_ne, },
  { simp [hf_snorm], },
end

lemma measure_preimage_lt_top_of_integrable (f : α →ₛ E) (hf : integrable f μ) {x : E}
  (hx : x ≠ 0) :
  μ (f ⁻¹' {x}) < ∞ :=
begin
  rw ← mem_ℒp_one_iff_integrable at hf,
  by_cases hx_mem : x ∈ f.range,
  { exact measure_preimage_lt_top_of_mem_ℒp ennreal.zero_lt_one ennreal.coe_ne_top f hf x hx_mem
      hx, },
  suffices h_empty : f ⁻¹' {x} = ∅,
  { rw [h_empty, measure_empty],
    exact ennreal.coe_lt_top, },
  ext1 y,
  rw [set.mem_preimage, set.mem_singleton_iff, mem_empty_eq, iff_false],
  intro hxy,
  refine hx_mem _,
  rw [mem_range, set.mem_range],
  exact ⟨y, hxy⟩,
end

lemma mem_ℒp_of_integrable (p : ℝ≥0∞) (f : α →ₛ E) (hf : integrable f μ) : mem_ℒp f p μ :=
begin
  refine ⟨f.ae_measurable, _⟩,
  by_cases hp0 : p = 0,
  { simp [hp0], },
  rw ← ne.def at hp0,
  by_cases hp_top : p = ∞,
  { simp only [hp_top, snorm_exponent_top],
    exact snorm_ess_sup_simple_func_lt_top f μ, },
  have hp_pos : 0 < p.to_real,
    from ennreal.to_real_pos_iff.mpr ⟨lt_of_le_of_ne (zero_le _) hp0.symm, hp_top⟩,
  rw [snorm_eq_snorm' hp0 hp_top, snorm'_simple_func],
  refine ennreal.rpow_lt_top_of_nonneg _ _,
  { simp, },
  refine (ennreal.sum_lt_top (λ y hy, _)).ne,
  by_cases hy_zero : y = 0,
  { simp [hy_zero, hp_pos], },
  have hyμ := measure_preimage_lt_top_of_integrable f hf hy_zero,
  refine ennreal.mul_lt_top (ennreal.rpow_lt_top_of_nonneg ennreal.to_real_nonneg _) hyμ,
  exact ennreal.coe_ne_top,
end

lemma mem_ℒ0_iff_ae_measurable [measurable_space α] {μ : measure α} {f : α → E} :
  mem_ℒp f 0 μ ↔ ae_measurable f μ :=
by { simp_rw mem_ℒp, refine and_iff_left _, simp, }

lemma mem_ℒp_of_finite_measure_range (p : ℝ≥0∞) {f : α →ₛ E}
  (hf : ∀ y ∈ f.range, y ≠ 0 → μ (f ⁻¹' {y}) < ∞) :
  mem_ℒp f p μ :=
begin
  by_cases hp0 : p = 0,
  { rw [hp0, mem_ℒ0_iff_ae_measurable],
    exact f.ae_measurable, },
  rw ← ne.def at hp0,
  by_cases hp_top : p = ∞,
  { rw hp_top, exact mem_ℒp_top f μ, },
  have hp_pos : 0 < p.to_real,
    from ennreal.to_real_pos_iff.mpr ⟨lt_of_le_of_ne (zero_le _) hp0.symm, hp_top⟩,
  refine ⟨f.ae_measurable, _⟩,
  rw snorm_eq_snorm' hp0 hp_top,
  rw snorm'_simple_func,
  refine ennreal.rpow_lt_top_of_nonneg (by simp) (ne_of_lt _),
  refine ennreal.sum_lt_top_iff.mpr (λ y hy, _),
  by_cases hy0 : y = 0,
  { simp [hy0, hp_pos], },
  refine ennreal.mul_lt_top _ (hf y hy hy0),
  exact ennreal.rpow_lt_top_of_nonneg ennreal.to_real_nonneg ennreal.coe_ne_top,
end

lemma mem_ℒp_iff_integrable {p : ℝ≥0∞} {f : α →ₛ E} (hp_pos : 0 < p) (hp_ne_top : p ≠ ∞) :
  mem_ℒp f p μ ↔ integrable f μ :=
begin
  refine ⟨λ h, _, mem_ℒp_of_integrable p f⟩,
  rw ← mem_ℒp_one_iff_integrable,
  refine mem_ℒp_of_finite_measure_range 1 _,
  exact measure_preimage_lt_top_of_mem_ℒp hp_pos hp_ne_top f h,
end

lemma mem_ℒp_of_finite_measure (p : ℝ≥0∞) (f : α →ₛ E) (μ : measure α) [finite_measure μ] :
  mem_ℒp f p μ :=
begin
  obtain ⟨C, hfC⟩ := f.exists_forall_norm_le,
  exact mem_ℒp.of_bound f.ae_measurable C (eventually_of_forall hfC),
end

protected lemma integrable [finite_measure μ] (f : α →ₛ E) : integrable f μ :=
mem_ℒp_one_iff_integrable.mp (mem_ℒp_of_finite_measure 1 f μ)

lemma measure_preimage_ne_zero_lt_top (f : α →ₛ E) (hf : integrable f μ) {s : finset E}
  (hs0 : (0 : E) ∉ s) :
  μ (f ⁻¹' s) < ∞ :=
begin
  rw ← sum_measure_preimage_singleton,
  swap, { exact λ y hy, f.measurable_set_preimage _, },
  refine ennreal.sum_lt_top (λ y hy, _),
  have hy0 : y ≠ 0,
  { intro h0,
    rw h0 at hy,
    exact hs0 hy, },
  exact f.measure_preimage_lt_top_of_integrable hf hy0,
end

lemma measurable_finite_preimage_of_integrable (f : α →ₛ E) (hf : integrable f μ) (x : E)
  (hx_mem : x ∈ f.range) (hx_ne : x ≠ 0) :
  measurable_set (f ⁻¹' {x}) ∧ μ (f ⁻¹' {x}) < ∞ :=
⟨f.measurable_set_preimage _, f.measure_preimage_lt_top_of_integrable hf hx_ne⟩

/-- Calculate the integral of `g ∘ f : α →ₛ F`, where `f` is an integrable function from `α` to `E`
    and `g` is a function from `E` to `F`. We require `g 0 = 0` so that `g ∘ f` is integrable. -/
lemma map_integral (f : α →ₛ E) (g : E → F) (hf : integrable f μ) (hg : g 0 = 0) :
  (f.map g).integral μ = ∑ x in f.range, (ennreal.to_real (μ (f ⁻¹' {x}))) • (g x) :=
by { refine map_integral' f g _ hg, exact measurable_finite_preimage_of_integrable f hf, }

/-- `simple_func.integral` and `simple_func.lintegral` agree when the integrand has type
    `α →ₛ ℝ≥0∞`. But since `ℝ≥0∞` is not a `normed_space`, we need some form of coercion.
    See `integral_eq_lintegral` for a simpler version. -/
lemma integral_eq_lintegral' {f : α →ₛ E} {g : E → ℝ≥0∞} (hf : integrable f μ) (hg0 : g 0 = 0)
  (hgt : ∀b, g b < ∞):
  (f.map (ennreal.to_real ∘ g)).integral μ = ennreal.to_real (∫⁻ a, g (f a) ∂μ) :=
begin
  have hf' : f.fin_meas_supp μ := integrable_iff_fin_meas_supp.1 hf,
  simp only [← map_apply g f, lintegral_eq_lintegral],
  rw [map_integral f _ hf, map_lintegral, ennreal.to_real_sum],
  { refine finset.sum_congr rfl (λb hb, _),
    rw [smul_eq_mul, to_real_mul, mul_comm] },
  { assume a ha,
    by_cases a0 : a = 0,
    { rw [a0, hg0, zero_mul], exact with_top.zero_lt_top },
    { apply mul_lt_top (hgt a) (hf'.meas_preimage_singleton_ne_zero a0) } },
  { simp [hg0] }
end

lemma p_pair  (p : set α → Prop) (hp_inter : ∀ s t (h : p s ∨ p t), p (s ∩ t)) (f g : α →ₛ E)
  (hf : ∀ x ∈ f.range, x ≠ 0 → p (f ⁻¹' {x})) (hg : ∀ x ∈ g.range, x ≠ 0 → p (g ⁻¹' {x})) :
  ∀ (x : E × E), x ∈ (f.pair g).range → x ≠ 0 → p (⇑(f.pair g) ⁻¹' {x}) :=
begin
  intros x hx_mem hx0,
  rw [mem_range, set.mem_range] at hx_mem,
  obtain ⟨y, hyx⟩ := hx_mem,
  rw pair_apply at hyx,
  rw [← hyx, pair_preimage_singleton f g],
  refine hp_inter _ _ _,
  by_cases hf0 : f y = 0,
  { have hg0 : g y ≠ 0,
    { intro hg_eq_0,
      rw ← hyx at hx0,
      rw [hf0, hg_eq_0] at hx0,
      simpa using hx0, },
    exact or.inr (hg (g y) (mem_range_self g y) hg0), },
  { exact or.inl (hf (f y) (mem_range_self f y) hf0), },
end

variables [normed_field 𝕜] [normed_space 𝕜 E] [normed_space ℝ E] [smul_comm_class ℝ 𝕜 E]

lemma extend_op_congr (T : set α → (E →L[ℝ] F)) (T_empty : T ∅ = 0)
  (p : set α → Prop) (hp_empty : p ∅)
  (h_add : ∀ s t (h : s ∩ t = ∅) (hs : p s) (ht : p t), T (s ∪ t) = T s + T t)
  (hp_add : ∀ s t (hs : p s) (ht : p t), p (s ∪ t)) (hp_inter : ∀ s t (h : p s ∨ p t), p (s ∩ t))
  {f g : α →ₛ E}
  (hf : ∀ x ∈ f.range, x ≠ 0 → p (f ⁻¹' {x})) (hg : ∀ x ∈ g.range, x ≠ 0 → p (g ⁻¹' {x}))
  (h : ∀ x y, x ≠ y → T ((f ⁻¹' {x}) ∩ (g ⁻¹' {y})) = 0) :
  f.extend_op T = g.extend_op T :=
show ((pair f g).map prod.fst).extend_op T = ((pair f g).map prod.snd).extend_op T, from
begin
  have h_pair : ∀ (x : E × E), x ∈ (f.pair g).range → x ≠ 0 → p (⇑(f.pair g) ⁻¹' {x}),
    from p_pair p hp_inter f g hf hg,
  rw map_extend_op T T_empty p hp_empty h_add hp_add h_pair prod.fst_zero,
  rw map_extend_op T T_empty p hp_empty h_add hp_add h_pair prod.snd_zero,
  refine finset.sum_congr rfl (λ p hp, _),
  rcases mem_range.1 hp with ⟨a, rfl⟩,
  by_cases eq : f a = g a,
  { dsimp only [pair_apply], rw eq },
  { have : T ((pair f g) ⁻¹' {(f a, g a)}) = 0,
    { rw pair_preimage_singleton,
      exact h (f a) (g a) eq, },
    simp only [this, continuous_linear_map.zero_apply, pair_apply], },
end

lemma congr_hyp_of_le_measure (T : set α → (E →L[ℝ] F)) {C : ℝ} (hC : 0 ≤ C)
  (hT_norm : ∀ s, ∥T s∥ ≤ C * (μ s).to_real) {f g : α →ₛ E} (hfg : f =ᵐ[μ] g)
  (x y : E) (hxy : x ≠ y) :
  T ((f ⁻¹' {x}) ∩ (g ⁻¹' {y})) = 0 :=
begin
  have : μ ((pair f g) ⁻¹' {(x, y)}) = 0,
  { refine measure_mono_null (λ a' ha', _) hfg,
    simp only [set.mem_preimage, mem_singleton_iff, pair_apply, prod.mk.inj_iff] at ha',
    show f a' ≠ g a',
    rwa [ha'.1, ha'.2], },
  rw ← norm_eq_zero,
  refine le_antisymm ((hT_norm _).trans (le_of_eq _)) (norm_nonneg _),
  rw pair_preimage_singleton at this,
  rw this,
  simp,
end


lemma integral_congr {f g : α →ₛ E} (hf : integrable f μ) (h : f =ᵐ[μ] g):
  f.integral μ = g.integral μ :=
show ((pair f g).map prod.fst).integral μ = ((pair f g).map prod.snd).integral μ, from
begin
  refine extend_op_congr (weighted_smul_clm μ) _ (λ t, measurable_set t ∧ μ t < ∞) _ _ _ _ _ _ _,
  { exact weighted_smul_clm_empty μ, },
  { simp, },
  { exact weighted_smul_clm_union, },
  { exact measurable_finite_union, },

end

/-- `simple_func.bintegral` and `simple_func.integral` agree when the integrand has type
    `α →ₛ ℝ≥0∞`. But since `ℝ≥0∞` is not a `normed_space`, we need some form of coercion. -/
lemma integral_eq_lintegral {f : α →ₛ ℝ} (hf : integrable f μ) (h_pos : 0 ≤ᵐ[μ] f) :
  f.integral μ = ennreal.to_real (∫⁻ a, ennreal.of_real (f a) ∂μ) :=
begin
  have : f =ᵐ[μ] f.map (ennreal.to_real ∘ ennreal.of_real) :=
    h_pos.mono (λ a h, (ennreal.to_real_of_real h).symm),
  rw [← integral_eq_lintegral' hf],
  { exact integral_congr hf this },
  { exact ennreal.of_real_zero },
  { assume b, rw ennreal.lt_top_iff_ne_top, exact ennreal.of_real_ne_top }
end

lemma extend_op_add (T : set α → (E →L[ℝ] F)) (T_empty : T ∅ = 0)
  (p : set α → Prop) (hp_empty : p ∅)
  (h_add : ∀ s t (h : s ∩ t = ∅) (hs : p s) (ht : p t), T (s ∪ t) = T s + T t)
  (hp_union : ∀ s t (hs : p s) (ht : p t), p (s ∪ t))
  (hp_inter : ∀ s t (h : p s ∨ p t), p (s ∩ t)) {f g : α →ₛ E}
  (hf : ∀ x ∈ f.range, x ≠ 0 → p (f ⁻¹' {x})) (hg : ∀ x ∈ g.range, x ≠ 0 → p (g ⁻¹' {x})) :
  extend_op T (f + g) = extend_op T f + extend_op T g :=
have hp_pair : ∀ (x : E × E), x ∈ (f.pair g).range → x ≠ 0 → p (⇑(f.pair g) ⁻¹' {x}),
  from p_pair p hp_inter f g hf hg,
calc extend_op T (f + g) = ∑ x in (pair f g).range,
       T ((pair f g) ⁻¹' {x}) (x.fst + x.snd) :
begin
  rw [add_eq_map₂, map_extend_op T T_empty p hp_empty h_add hp_union],
  { exact hp_pair, },
  { simp, },
end
... = ∑ x in (pair f g).range,
        (T ((pair f g) ⁻¹' {x}) x.fst + T ((pair f g) ⁻¹' {x}) x.snd) :
  finset.sum_congr rfl $ assume a ha, continuous_linear_map.map_add _ _ _
... = ∑ x in (pair f g).range, T ((pair f g) ⁻¹' {x}) x.fst +
      ∑ x in (pair f g).range, T ((pair f g) ⁻¹' {x}) x.snd :
  by rw finset.sum_add_distrib
... = ((pair f g).map prod.fst).extend_op T + ((pair f g).map prod.snd).extend_op T :
begin
  rw [map_extend_op T T_empty p hp_empty h_add hp_union,
    map_extend_op T T_empty p hp_empty h_add hp_union],
  { exact hp_pair, },
  { refl, },
  { exact hp_pair, },
  { refl, },
end
... = extend_op T f + extend_op T g : rfl

lemma integral_add {f g : α →ₛ E} (hf : integrable f μ) (hg : integrable g μ) :
  integral μ (f + g) = integral μ f + integral μ g :=
calc integral μ (f + g) = ∑ x in (pair f g).range,
       ennreal.to_real (μ ((pair f g) ⁻¹' {x})) • (x.fst + x.snd) :
begin
  rw [add_eq_map₂, map_integral (pair f g)],
  { exact integrable_pair hf hg },
  { simp only [add_zero, prod.fst_zero, prod.snd_zero] }
end
... = ∑ x in (pair f g).range,
        (ennreal.to_real (μ ((pair f g) ⁻¹' {x})) • x.fst +
         ennreal.to_real (μ ((pair f g) ⁻¹' {x})) • x.snd) :
  finset.sum_congr rfl $ assume a ha, smul_add _ _ _
... = ∑ x in (pair f g).range,
        ennreal.to_real (μ ((pair f g) ⁻¹' {x})) • x.fst +
      ∑ x in (pair f g).range,
        ennreal.to_real (μ ((pair f g) ⁻¹' {x})) • x.snd :
  by rw finset.sum_add_distrib
... = ((pair f g).map prod.fst).integral μ + ((pair f g).map prod.snd).integral μ :
begin
  rw [map_integral (pair f g), map_integral (pair f g)],
  { exact integrable_pair hf hg }, { refl },
  { exact integrable_pair hf hg }, { refl }
end
... = integral μ f + integral μ g : rfl

lemma extend_op_neg (T : set α → (E →L[ℝ] F)) (T_empty : T ∅ = 0)
  (p : set α → Prop) (hp_empty : p ∅)
  (h_add : ∀ s t (h : s ∩ t = ∅) (hs : p s) (ht : p t), T (s ∪ t) = T s + T t)
  (hp_union : ∀ s t (hs : p s) (ht : p t), p (s ∪ t)) {f : α →ₛ E}
  (hf : ∀ x ∈ f.range, x ≠ 0 → p (f ⁻¹' {x})) :
  extend_op T (-f) = - extend_op T f :=
calc extend_op T (-f) = extend_op T (f.map (has_neg.neg)) : rfl
  ... = - extend_op T f :
  begin
    rw [map_extend_op T T_empty p hp_empty h_add hp_union hf neg_zero, extend_op,
      ← sum_neg_distrib],
    refine finset.sum_congr rfl (λx h, continuous_linear_map.map_neg _ _),
  end

lemma integral_neg {f : α →ₛ E} (hf : integrable f μ) : integral μ (-f) = - integral μ f :=
calc integral μ (-f) = integral μ (f.map (has_neg.neg)) : rfl
  ... = - integral μ f :
  begin
    rw [map_integral f _ hf neg_zero, integral, ← sum_neg_distrib],
    refine finset.sum_congr rfl (λx h, smul_neg _ _),
  end

lemma p_neg {p : set α → Prop} {g : α →ₛ E} (hg : ∀ x ∈ g.range, x ≠ 0 → p (g ⁻¹' {x})) :
  ∀ (x : E), x ∈ (-g).range → x ≠ 0 → p ((-g) ⁻¹' {x}) :=
begin
  intros x hx hx_ne,
  change p ((has_neg.neg ∘ g) ⁻¹' {x}),
  have h_neg_x : -({x} : set E) = {-x},
  { ext1 u,
    simp only [mem_neg, mem_singleton_iff],
    rw [neg_eq_iff_neg_eq, eq_comm], },
  rw [preimage_comp, neg_preimage, h_neg_x],
  refine hg (-x) _ _,
  { simp only [set.mem_range, pi.neg_apply, mem_range, coe_neg] at hx ⊢,
    obtain ⟨y, hyx⟩ := hx,
    rw neg_eq_iff_neg_eq at hyx,
    exact ⟨y, hyx.symm⟩, },
  { simpa using hx_ne, },
end

lemma extend_op_sub (T : set α → (E →L[ℝ] F)) (T_empty : T ∅ = 0)
  (p : set α → Prop) (hp_empty : p ∅)
  (h_add : ∀ s t (h : s ∩ t = ∅) (hs : p s) (ht : p t), T (s ∪ t) = T s + T t)
  (hp_union : ∀ s t (hs : p s) (ht : p t), p (s ∪ t))
  (hp_inter : ∀ s t (h : p s ∨ p t), p (s ∩ t)) {f g : α →ₛ E}
  (hf : ∀ x ∈ f.range, x ≠ 0 → p (f ⁻¹' {x})) (hg : ∀ x ∈ g.range, x ≠ 0 → p (g ⁻¹' {x})) :
  extend_op T (f - g) = extend_op T f - extend_op T g :=
begin
  rw [sub_eq_add_neg, extend_op_add T T_empty p hp_empty h_add hp_union hp_inter hf,
    extend_op_neg T T_empty p hp_empty h_add hp_union hg, sub_eq_add_neg],
  exact p_neg hg,
end

lemma integral_sub [borel_space E] {f g : α →ₛ E} (hf : integrable f μ) (hg : integrable g μ) :
  integral μ (f - g) = integral μ f - integral μ g :=
begin
  rw [sub_eq_add_neg, integral_add hf, integral_neg hg, sub_eq_add_neg],
  exact hg.neg
end

/-- The extension to 𝕜 has to come from something else. -/
lemma extend_op_smul_ℝ [normed_space 𝕜 F] [smul_comm_class ℝ 𝕜 F]
  (T : set α → (E →L[ℝ] F)) (T_empty : T ∅ = 0) (p : set α → Prop) (hp_empty : p ∅)
  (h_add : ∀ s t (h : s ∩ t = ∅) (hs : p s) (ht : p t), T (s ∪ t) = T s + T t)
  (hp_union : ∀ s t (hs : p s) (ht : p t), p (s ∪ t)) (c : ℝ) {f : α →ₛ E}
  (hf : ∀ x ∈ f.range, x ≠ 0 → p (f ⁻¹' {x})) :
  extend_op T (c • f) = c • extend_op T f :=
calc extend_op T (c • f) = ∑ x in f.range, T (f ⁻¹' {x}) (c • x) :
  by { rw [smul_eq_map c f, map_extend_op T T_empty p hp_empty h_add hp_union hf],
    rw smul_zero, }
... = ∑ x in f.range, c • (T (f ⁻¹' {x}) x) :
  finset.sum_congr rfl $ λ b hb, by { rw continuous_linear_map.map_smul (T (f ⁻¹' {b})) c b,}
... = c • extend_op T f :
by simp only [extend_op, smul_sum, smul_smul, mul_comm]

lemma integral_smul (c : 𝕜) {f : α →ₛ E} (hf : integrable f μ) :
  integral μ (c • f) = c • integral μ f :=
calc integral μ (c • f) = ∑ x in f.range, ennreal.to_real (μ (f ⁻¹' {x})) • c • x :
  by rw [smul_eq_map c f, map_integral f _ hf (smul_zero _)]
... = ∑ x in f.range, c • (ennreal.to_real (μ (f ⁻¹' {x}))) • x :
  finset.sum_congr rfl $ λ b hb, by { exact smul_comm _ _ _}
... = c • integral μ f :
by simp only [integral, smul_sum, smul_smul, mul_comm]

lemma norm_extend_op_le_sum_op_norm (T : set α → (E →L[ℝ] F)) (f : α →ₛ E) :
  ∥f.extend_op T∥ ≤ ∑ x in f.range, ∥T (f ⁻¹' {x})∥ * ∥x∥ :=
begin
  rw [extend_op],
  calc ∥∑ x in f.range, T (f ⁻¹' {x}) x∥ ≤
       ∑ x in f.range, ∥T (f ⁻¹' {x}) x∥ :
    norm_sum_le _ _
    ... ≤ ∑ x in f.range, ∥T (f ⁻¹' {x})∥ * ∥x∥ :
    begin
      refine finset.sum_le_sum (λb hb, _),
      simp_rw continuous_linear_map.le_op_norm,
    end
end

lemma norm_extend_op_le_integral_norm (T : set α → (E →L[ℝ] F)) (C : ℝ) (hC : 0 ≤ C)
  (hT_norm : ∀ s, ∥T s∥ ≤ C * (μ s).to_real) {f : α →ₛ E} (hf : integrable f μ) :
  ∥f.extend_op T∥ ≤ C * (f.map norm).integral μ :=
begin
  calc ∥f.extend_op T∥ ≤ ∑ x in f.range, ∥T (f ⁻¹' {x})∥ * ∥x∥ :
      norm_extend_op_le_sum_op_norm T f
    ... ≤ ∑ x in f.range, C * ennreal.to_real (μ (f ⁻¹' {x})) • ∥x∥ :
    begin
      refine finset.sum_le_sum (λb hb, _),
      rw [smul_eq_mul, ← mul_assoc],
      refine mul_le_mul (hT_norm _) le_rfl (norm_nonneg _) _,
      refine mul_nonneg hC ennreal.to_real_nonneg,
    end
    ... = C * (f.map norm).integral μ :
    begin
      rw [map_integral f norm hf norm_zero, finset.mul_sum],
    end
end

lemma norm_integral_le_integral_norm (f : α →ₛ E) (hf : integrable f μ) :
  ∥f.integral μ∥ ≤ (f.map norm).integral μ :=
begin
  rw [map_integral f norm hf norm_zero, integral],
  calc ∥∑ x in f.range, ennreal.to_real (μ (f ⁻¹' {x})) • x∥ ≤
       ∑ x in f.range, ∥ennreal.to_real (μ (f ⁻¹' {x})) • x∥ :
    norm_sum_le _ _
    ... = ∑ x in f.range, ennreal.to_real (μ (f ⁻¹' {x})) • ∥x∥ :
    begin
      refine finset.sum_congr rfl (λb hb, _),
      rw [norm_smul, smul_eq_mul, real.norm_eq_abs, abs_of_nonneg to_real_nonneg]
    end
end

lemma extend_op_add_op (T T' : set α → (E →L[ℝ] F)) (f : α →ₛ E) :
  f.extend_op (T + T') = f.extend_op T + f.extend_op T' :=
by simp_rw [extend_op, pi.add_apply, continuous_linear_map.add_apply, finset.sum_add_distrib]

lemma integral_add_measure {ν} (f : α →ₛ E) (hf : integrable f (μ + ν)) :
  f.integral (μ + ν) = f.integral μ + f.integral ν :=
begin
  simp only [integral_eq_sum_filter, ← sum_add_distrib, ← add_smul, measure.add_apply],
  refine sum_congr rfl (λ x hx, _),
  rw [to_real_add];
    refine ne_of_lt ((integrable_iff_fin_meas_supp.1 _).meas_preimage_singleton_ne_zero
      (mem_filter.1 hx).2),
  exacts [hf.left_of_add_measure, hf.right_of_add_measure]
end

end integral

end simple_func

namespace L1

open ae_eq_fun

variables
  [normed_group E] [second_countable_topology E] [measurable_space E] [borel_space E]
  [normed_group F] [second_countable_topology F] [measurable_space F] [borel_space F]
  {μ : measure α}

variables (α E μ)

/-- `L1.simple_func` is a subspace of L1 consisting of equivalence classes of an integrable simple
    function. -/
def simple_func : add_subgroup (Lp E 1 μ) :=
{ carrier := {f : α →₁[μ] E | ∃ (s : α →ₛ E), (ae_eq_fun.mk s s.ae_measurable : α →ₘ[μ] E) = f},
  zero_mem' := ⟨0, rfl⟩,
  add_mem' := λ f g ⟨s, hs⟩ ⟨t, ht⟩, ⟨s + t,
      by simp only [←hs, ←ht, mk_add_mk, add_subgroup.coe_add, mk_eq_mk, simple_func.coe_add]⟩,
  neg_mem' := λ f ⟨s, hs⟩, ⟨-s,
      by simp only [←hs, neg_mk, simple_func.coe_neg, mk_eq_mk, add_subgroup.coe_neg]⟩ }

variables {α E μ}

notation α ` →₁ₛ[`:25 μ `] ` E := measure_theory.L1.simple_func α E μ

namespace simple_func

section instances
/-! Simple functions in L1 space form a `normed_space`. -/

instance : has_coe (α →₁ₛ[μ] E) (α →₁[μ] E) := coe_subtype
instance : has_coe_to_fun (α →₁ₛ[μ] E) := ⟨λ f, α → E, λ f, ⇑(f : α →₁[μ] E)⟩

@[simp, norm_cast] lemma coe_coe (f : α →₁ₛ[μ] E) : ⇑(f : α →₁[μ] E) = f := rfl
protected lemma eq {f g : α →₁ₛ[μ] E} : (f : α →₁[μ] E) = (g : α →₁[μ] E) → f = g := subtype.eq
protected lemma eq' {f g : α →₁ₛ[μ] E} : (f : α →ₘ[μ] E) = (g : α →ₘ[μ] E) → f = g :=
subtype.eq ∘ subtype.eq

@[norm_cast] protected lemma eq_iff {f g : α →₁ₛ[μ] E} : (f : α →₁[μ] E) = g ↔ f = g :=
subtype.ext_iff.symm

@[norm_cast] protected lemma eq_iff' {f g : α →₁ₛ[μ] E} : (f : α →ₘ[μ] E) = g ↔ f = g :=
iff.intro (simple_func.eq') (congr_arg _)

/-- L1 simple functions forms a `normed_group`, with the metric being inherited from L1 space,
  i.e., `dist f g = ennreal.to_real (∫⁻ a, edist (f a) (g a)`).
  Not declared as an instance as `α →₁ₛ[μ] β` will only be useful in the construction of the Bochner
  integral. -/
protected def normed_group : normed_group (α →₁ₛ[μ] E) := by apply_instance

local attribute [instance] simple_func.normed_group

/-- Functions `α →₁ₛ[μ] E` form an additive commutative group. -/
instance : inhabited (α →₁ₛ[μ] E) := ⟨0⟩

@[simp, norm_cast]
lemma coe_zero : ((0 : α →₁ₛ[μ] E) : α →₁[μ] E) = 0 := rfl
@[simp, norm_cast]
lemma coe_add (f g : α →₁ₛ[μ] E) : ((f + g : α →₁ₛ[μ] E) : α →₁[μ] E) = f + g := rfl
@[simp, norm_cast]
lemma coe_neg (f : α →₁ₛ[μ] E) : ((-f : α →₁ₛ[μ] E) : α →₁[μ] E) = -f := rfl
@[simp, norm_cast]
lemma coe_sub (f g : α →₁ₛ[μ] E) : ((f - g : α →₁ₛ[μ] E) : α →₁[μ] E) = f - g := rfl

@[simp] lemma edist_eq (f g : α →₁ₛ[μ] E) : edist f g = edist (f : α →₁[μ] E) (g : α →₁[μ] E) := rfl
@[simp] lemma dist_eq (f g : α →₁ₛ[μ] E) : dist f g = dist (f : α →₁[μ] E) (g : α →₁[μ] E) := rfl

lemma norm_eq (f : α →₁ₛ[μ] E) : ∥f∥ = ∥(f : α →₁[μ] E)∥ := rfl

variables [normed_field 𝕜] [normed_space 𝕜 E] [measurable_space 𝕜] [opens_measurable_space 𝕜]

/-- Not declared as an instance as `α →₁ₛ[μ] E` will only be useful in the construction of the
Bochner integral. -/
protected def has_scalar : has_scalar 𝕜 (α →₁ₛ[μ] E) := ⟨λk f, ⟨k • f,
begin
  rcases f with ⟨f, ⟨s, hs⟩⟩,
  use k • s,
  apply eq.trans (smul_mk k s s.ae_measurable).symm _,
  rw hs,
  refl,
end ⟩⟩

local attribute [instance, priority 10000] simple_func.has_scalar

@[simp, norm_cast] lemma coe_smul (c : 𝕜) (f : α →₁ₛ[μ] E) :
  ((c • f : α →₁ₛ[μ] E) : α →₁[μ] E) = c • (f : α →₁[μ] E) := rfl

/-- Not declared as an instance as `α →₁ₛ[μ] E` will only be useful in the construction of the
  Bochner integral. -/
protected def module : module 𝕜 (α →₁ₛ[μ] E) :=
{ one_smul  := λf, simple_func.eq (by { simp only [coe_smul], exact one_smul _ _ }),
  mul_smul  := λx y f, simple_func.eq (by { simp only [coe_smul], exact mul_smul _ _ _ }),
  smul_add  := λx f g, simple_func.eq (by { simp only [coe_smul], exact smul_add _ _ _ }),
  smul_zero := λx, simple_func.eq (by { simp only [coe_smul], exact smul_zero _ }),
  add_smul  := λx y f, simple_func.eq (by { simp only [coe_smul], exact add_smul _ _ _ }),
  zero_smul := λf, simple_func.eq (by { simp only [coe_smul], exact zero_smul _ _ }) }

local attribute [instance] simple_func.normed_group simple_func.module

/-- Not declared as an instance as `α →₁ₛ[μ] E` will only be useful in the construction of the
Bochner integral. -/
protected def normed_space : normed_space 𝕜 (α →₁ₛ[μ] E) :=
⟨ λc f, by { rw [norm_eq, norm_eq, coe_smul, norm_smul] } ⟩

end instances

local attribute [instance] simple_func.normed_group simple_func.normed_space

section to_L1

/-- Construct the equivalence class `[f]` of an integrable simple function `f`. -/
@[reducible] def to_L1 (f : α →ₛ E) (hf : integrable f μ) : (α →₁ₛ[μ] E) :=
⟨hf.to_L1 f, ⟨f, rfl⟩⟩

lemma to_L1_eq_to_L1 (f : α →ₛ E) (hf : integrable f μ) :
  (to_L1 f hf : α →₁[μ] E) = hf.to_L1 f := rfl

lemma to_L1_eq_mk (f : α →ₛ E) (hf : integrable f μ) :
  (to_L1 f hf : α →ₘ[μ] E) = ae_eq_fun.mk f f.ae_measurable := rfl

lemma to_L1_zero : to_L1 (0 : α →ₛ E) (integrable_zero α E μ) = 0 := rfl

lemma to_L1_add (f g : α →ₛ E) (hf : integrable f μ) (hg : integrable g μ) :
  to_L1 (f + g) (hf.add hg) = to_L1 f hf + to_L1 g hg := rfl

lemma to_L1_neg (f : α →ₛ E) (hf : integrable f μ) :
  to_L1 (-f) hf.neg = -to_L1 f hf := rfl

lemma to_L1_sub (f g : α →ₛ E) (hf : integrable f μ) (hg : integrable g μ) :
  to_L1 (f - g) (hf.sub hg) = to_L1 f hf - to_L1 g hg :=
by { simp only [sub_eq_add_neg, ← to_L1_neg, ← to_L1_add], refl }

variables [normed_field 𝕜] [normed_space 𝕜 E] [measurable_space 𝕜] [opens_measurable_space 𝕜]

lemma to_L1_smul (f : α →ₛ E) (hf : integrable f μ) (c : 𝕜) :
  to_L1 (c • f) (hf.smul c) = c • to_L1 f hf := rfl

lemma norm_to_L1 (f : α →ₛ E) (hf : integrable f μ) :
  ∥to_L1 f hf∥ = ennreal.to_real (∫⁻ a, edist (f a) 0 ∂μ) :=
by simp [to_L1, integrable.norm_to_L1]

end to_L1

section to_simple_func

/-- Find a representative of a `L1.simple_func`. -/
def to_simple_func (f : α →₁ₛ[μ] E) : α →ₛ E := classical.some f.2

/-- `(to_simple_func f)` is measurable. -/
@[measurability]
protected lemma measurable (f : α →₁ₛ[μ] E) : measurable (to_simple_func f) :=
(to_simple_func f).measurable

@[measurability]
protected lemma ae_measurable (f : α →₁ₛ[μ] E) : ae_measurable (to_simple_func f) μ :=
(simple_func.measurable f).ae_measurable

/-- `to_simple_func f` is integrable. -/
protected lemma integrable (f : α →₁ₛ[μ] E) : integrable (to_simple_func f) μ :=
begin
  apply (integrable_mk (simple_func.ae_measurable f)).1,
  convert integrable_coe_fn f.val,
  exact classical.some_spec f.2
end

lemma to_L1_to_simple_func (f : α →₁ₛ[μ] E) :
  to_L1 (to_simple_func f) (simple_func.integrable f) = f :=
by { rw ← simple_func.eq_iff', exact classical.some_spec f.2 }

lemma to_simple_func_to_L1 (f : α →ₛ E) (hfi : integrable f μ) :
  to_simple_func (to_L1 f hfi) =ᵐ[μ] f :=
by { rw ← mk_eq_mk, exact classical.some_spec (to_L1 f hfi).2 }

lemma to_simple_func_eq_to_fun (f : α →₁ₛ[μ] E) : to_simple_func f =ᵐ[μ] f :=
begin
  simp_rw [← integrable.to_L1_eq_to_L1_iff (to_simple_func f) f (simple_func.integrable f)
    (integrable_coe_fn ↑f), subtype.ext_iff],
  convert classical.some_spec f.coe_prop,
  exact integrable.to_L1_coe_fn _ _,
end

variables (E μ)
lemma zero_to_simple_func : to_simple_func (0 : α →₁ₛ[μ] E) =ᵐ[μ] 0 :=
begin
  filter_upwards [to_simple_func_eq_to_fun (0 : α →₁ₛ[μ] E), Lp.coe_fn_zero E 1 μ],
  assume a h₁ h₂,
  rwa h₁,
end
variables {E μ}

lemma add_to_simple_func (f g : α →₁ₛ[μ] E) :
  to_simple_func (f + g) =ᵐ[μ] to_simple_func f + to_simple_func g :=
begin
  filter_upwards [to_simple_func_eq_to_fun (f + g), to_simple_func_eq_to_fun f,
    to_simple_func_eq_to_fun g, Lp.coe_fn_add (f :  α →₁[μ] E) g],
  assume a,
  simp only [← coe_coe, coe_add, pi.add_apply],
  iterate 4 { assume h, rw h }
end

lemma neg_to_simple_func (f : α →₁ₛ[μ] E) : to_simple_func (-f) =ᵐ[μ] - to_simple_func f :=
begin
  filter_upwards [to_simple_func_eq_to_fun (-f), to_simple_func_eq_to_fun f,
    Lp.coe_fn_neg (f : α →₁[μ] E)],
  assume a,
  simp only [pi.neg_apply, coe_neg, ← coe_coe],
  repeat { assume h, rw h }
end

lemma sub_to_simple_func (f g : α →₁ₛ[μ] E) :
  to_simple_func (f - g) =ᵐ[μ] to_simple_func f - to_simple_func g :=
begin
  filter_upwards [to_simple_func_eq_to_fun (f - g), to_simple_func_eq_to_fun f,
    to_simple_func_eq_to_fun g, Lp.coe_fn_sub (f : α →₁[μ] E) g],
  assume a,
  simp only [coe_sub, pi.sub_apply, ← coe_coe],
  repeat { assume h, rw h }
end

variables [normed_field 𝕜] [normed_space 𝕜 E] [measurable_space 𝕜] [opens_measurable_space 𝕜]

lemma smul_to_simple_func (k : 𝕜) (f : α →₁ₛ[μ] E) :
  to_simple_func (k • f) =ᵐ[μ] k • to_simple_func f :=
begin
  filter_upwards [to_simple_func_eq_to_fun (k • f), to_simple_func_eq_to_fun f,
    Lp.coe_fn_smul k (f : α →₁[μ] E)],
  assume a,
  simp only [pi.smul_apply, coe_smul, ← coe_coe],
  repeat { assume h, rw h }
end

lemma lintegral_edist_to_simple_func_lt_top (f g : α →₁ₛ[μ] E) :
  ∫⁻ (x : α), edist (to_simple_func f x) (to_simple_func g x) ∂μ < ∞ :=
begin
  rw lintegral_rw₂ (to_simple_func_eq_to_fun f) (to_simple_func_eq_to_fun g),
  exact lintegral_edist_lt_top (integrable_coe_fn _) (integrable_coe_fn _)
end

lemma dist_to_simple_func (f g : α →₁ₛ[μ] E) : dist f g =
  ennreal.to_real (∫⁻ x, edist (to_simple_func f x) (to_simple_func g x) ∂μ) :=
begin
  rw [dist_eq, L1.dist_def, ennreal.to_real_eq_to_real],
  { rw lintegral_rw₂, repeat { exact ae_eq_symm (to_simple_func_eq_to_fun _) } },
  { exact lintegral_edist_lt_top (integrable_coe_fn _) (integrable_coe_fn _) },
  { exact lintegral_edist_to_simple_func_lt_top _ _ }
end

lemma norm_to_simple_func (f : α →₁ₛ[μ] E) :
  ∥f∥ = ennreal.to_real (∫⁻ (a : α), nnnorm ((to_simple_func f) a) ∂μ) :=
calc ∥f∥ =
  ennreal.to_real (∫⁻x, edist ((to_simple_func f) x) (to_simple_func (0 : α →₁ₛ[μ] E) x) ∂μ) :
begin
  rw [← dist_zero_right, dist_to_simple_func]
end
... = ennreal.to_real (∫⁻ (x : α), (coe ∘ nnnorm) ((to_simple_func f) x) ∂μ) :
begin
  rw lintegral_nnnorm_eq_lintegral_edist,
  have : ∫⁻ x, edist ((to_simple_func f) x) ((to_simple_func (0 : α →₁ₛ[μ] E)) x) ∂μ =
    ∫⁻ x, edist ((to_simple_func f) x) 0 ∂μ,
  { refine lintegral_congr_ae ((zero_to_simple_func E μ).mono (λ a h, _)),
    rw [h, pi.zero_apply] },
  rw [ennreal.to_real_eq_to_real],
  { exact this },
  { exact lintegral_edist_to_simple_func_lt_top _ _ },
  { rw ← this, exact lintegral_edist_to_simple_func_lt_top _ _ }
end

lemma norm_eq_integral (f : α →₁ₛ[μ] E) : ∥f∥ = ((to_simple_func f).map norm).integral μ :=
begin
  rw [norm_to_simple_func, simple_func.integral_eq_lintegral],
  { simp only [simple_func.map_apply, of_real_norm_eq_coe_nnnorm] },
  { exact (simple_func.integrable f).norm },
  { exact eventually_of_forall (λ x, norm_nonneg _) }
end

end to_simple_func

section coe_to_L1

protected lemma uniform_continuous : uniform_continuous (coe : (α →₁ₛ[μ] E) → (α →₁[μ] E)) :=
uniform_continuous_comap

protected lemma uniform_embedding : uniform_embedding (coe : (α →₁ₛ[μ] E) → (α →₁[μ] E)) :=
uniform_embedding_comap subtype.val_injective

protected lemma uniform_inducing : uniform_inducing (coe : (α →₁ₛ[μ] E) → (α →₁[μ] E)) :=
simple_func.uniform_embedding.to_uniform_inducing

protected lemma dense_embedding : dense_embedding (coe : (α →₁ₛ[μ] E) → (α →₁[μ] E)) :=
begin
  apply simple_func.uniform_embedding.dense_embedding,
  assume f,
  rw mem_closure_iff_seq_limit,
  have hfi' : integrable f μ := integrable_coe_fn f,
  refine ⟨λ n, ↑(to_L1 (simple_func.approx_on f (Lp.measurable f) univ 0 trivial n)
    (simple_func.integrable_approx_on_univ (Lp.measurable f) hfi' n)), λ n, mem_range_self _, _⟩,
  convert simple_func.tendsto_approx_on_univ_L1 (Lp.measurable f) hfi',
  rw integrable.to_L1_coe_fn
end

protected lemma dense_inducing : dense_inducing (coe : (α →₁ₛ[μ] E) → (α →₁[μ] E)) :=
simple_func.dense_embedding.to_dense_inducing

protected lemma dense_range : dense_range (coe : (α →₁ₛ[μ] E) → (α →₁[μ] E)) :=
simple_func.dense_inducing.dense

variables [normed_field 𝕜] [normed_space 𝕜 E] [measurable_space 𝕜] [opens_measurable_space 𝕜]

variables (α E 𝕜)

/-- The uniform and dense embedding of L1 simple functions into L1 functions. -/
def coe_to_L1 : (α →₁ₛ[μ] E) →L[𝕜] (α →₁[μ] E) :=
{ to_fun := (coe : (α →₁ₛ[μ] E) → (α →₁[μ] E)),
  map_add' := λf g, rfl,
  map_smul' := λk f, rfl,
  cont := L1.simple_func.uniform_continuous.continuous, }

variables {α E 𝕜}

end coe_to_L1

section pos_part

/-- Positive part of a simple function in L1 space.  -/
def pos_part (f : α →₁ₛ[μ] ℝ) : α →₁ₛ[μ] ℝ := ⟨Lp.pos_part (f : α →₁[μ] ℝ),
begin
  rcases f with ⟨f, s, hsf⟩,
  use s.pos_part,
  simp only [subtype.coe_mk, Lp.coe_pos_part, ← hsf, ae_eq_fun.pos_part_mk, simple_func.pos_part,
    simple_func.coe_map]
end ⟩

/-- Negative part of a simple function in L1 space. -/
def neg_part (f : α →₁ₛ[μ] ℝ) : α →₁ₛ[μ] ℝ := pos_part (-f)

@[norm_cast]
lemma coe_pos_part (f : α →₁ₛ[μ] ℝ) : (pos_part f : α →₁[μ] ℝ) = Lp.pos_part (f : α →₁[μ] ℝ) := rfl

@[norm_cast]
lemma coe_neg_part (f : α →₁ₛ[μ] ℝ) : (neg_part f : α →₁[μ] ℝ) = Lp.neg_part (f : α →₁[μ] ℝ) := rfl

end pos_part

section simple_func_integral
/-! Define the Bochner integral on `α →₁ₛ[μ] E` and prove basic properties of this integral. -/

variables [normed_field 𝕜] [normed_space 𝕜 E] [normed_space ℝ E] [smul_comm_class ℝ 𝕜 E]

def extend_op [normed_space ℝ F] (T : set α → (E →L[ℝ] F)) (f : α →₁ₛ[μ] E) : F :=
(to_simple_func f).extend_op T

/-- The Bochner integral over simple functions in L1 space. -/
def integral (f : α →₁ₛ[μ] E) : E := ((to_simple_func f)).integral μ

lemma extend_op_eq_extend_op [normed_space ℝ F] (T : set α → (E →L[ℝ] F)) (f : α →₁ₛ[μ] E) :
  extend_op T f = (to_simple_func f).extend_op T :=
rfl

lemma integral_eq_integral (f : α →₁ₛ[μ] E) : integral f = ((to_simple_func f)).integral μ := rfl

lemma integral_eq_lintegral {f : α →₁ₛ[μ] ℝ} (h_pos : 0 ≤ᵐ[μ] (to_simple_func f)) :
  integral f = ennreal.to_real (∫⁻ a, ennreal.of_real ((to_simple_func f) a) ∂μ) :=
by rw [integral, simple_func.integral_eq_lintegral (simple_func.integrable f) h_pos]

lemma integral_congr {f g : α →₁ₛ[μ] E} (h : to_simple_func f =ᵐ[μ] to_simple_func g) :
  integral f = integral g :=
simple_func.integral_congr (simple_func.integrable f) h

lemma integral_add (f g : α →₁ₛ[μ] E) : integral (f + g) = integral f + integral g :=
begin
  simp only [integral],
  rw ← simple_func.integral_add (simple_func.integrable f) (simple_func.integrable g),
  apply measure_theory.simple_func.integral_congr (simple_func.integrable (f + g)),
  apply add_to_simple_func
end

lemma integral_smul [measurable_space 𝕜] [opens_measurable_space 𝕜] (c : 𝕜) (f : α →₁ₛ[μ] E) :
  integral (c • f) = c • integral f :=
begin
  simp only [integral],
  rw ← simple_func.integral_smul _ (simple_func.integrable f),
  apply measure_theory.simple_func.integral_congr (simple_func.integrable (c • f)),
  apply smul_to_simple_func,
  repeat { assumption },
end

lemma norm_integral_le_norm (f : α →₁ₛ[μ] E) : ∥integral f∥ ≤ ∥f∥ :=
begin
  rw [integral, norm_eq_integral],
  exact (to_simple_func f).norm_integral_le_integral_norm (simple_func.integrable f)
end

variables (α E μ 𝕜) [measurable_space 𝕜] [opens_measurable_space 𝕜]
/-- The Bochner integral over simple functions in L1 space as a continuous linear map. -/
def integral_clm' : (α →₁ₛ[μ] E) →L[𝕜] E :=
linear_map.mk_continuous ⟨integral, integral_add, integral_smul⟩
  1 (λf, le_trans (norm_integral_le_norm _) $ by rw one_mul)

/-- The Bochner integral over simple functions in L1 space as a continuous linear map over ℝ. -/
def integral_clm : (α →₁ₛ[μ] E) →L[ℝ] E := integral_clm' α E ℝ μ

variables {α E μ 𝕜}

local notation `Integral` := integral_clm α E μ

open continuous_linear_map

lemma norm_Integral_le_one : ∥Integral∥ ≤ 1 :=
linear_map.mk_continuous_norm_le _ (zero_le_one) _

section pos_part

lemma pos_part_to_simple_func (f : α →₁ₛ[μ] ℝ) :
  to_simple_func (pos_part f) =ᵐ[μ] (to_simple_func f).pos_part :=
begin
  have eq : ∀ a, (to_simple_func f).pos_part a = max ((to_simple_func f) a) 0 := λa, rfl,
  have ae_eq : ∀ᵐ a ∂μ, to_simple_func (pos_part f) a = max ((to_simple_func f) a) 0,
  { filter_upwards [to_simple_func_eq_to_fun (pos_part f), Lp.coe_fn_pos_part (f : α →₁[μ] ℝ),
      to_simple_func_eq_to_fun f],
    assume a h₁ h₂ h₃,
    rw [h₁, ← coe_coe, coe_pos_part, h₂, coe_coe, ← h₃] },
  refine ae_eq.mono (assume a h, _),
  rw [h, eq]
end

lemma neg_part_to_simple_func (f : α →₁ₛ[μ] ℝ) :
  to_simple_func (neg_part f) =ᵐ[μ] (to_simple_func f).neg_part :=
begin
  rw [simple_func.neg_part, measure_theory.simple_func.neg_part],
  filter_upwards [pos_part_to_simple_func (-f), neg_to_simple_func f],
  assume a h₁ h₂,
  rw h₁,
  show max _ _ = max _ _,
  rw h₂,
  refl
end

lemma integral_eq_norm_pos_part_sub (f : α →₁ₛ[μ] ℝ) :
  integral f = ∥pos_part f∥ - ∥neg_part f∥ :=
begin
  -- Convert things in `L¹` to their `simple_func` counterpart
  have ae_eq₁ : (to_simple_func f).pos_part =ᵐ[μ] (to_simple_func (pos_part f)).map norm,
  { filter_upwards [pos_part_to_simple_func f],
    assume a h,
    rw [simple_func.map_apply, h],
    conv_lhs { rw [← simple_func.pos_part_map_norm, simple_func.map_apply] } },
  -- Convert things in `L¹` to their `simple_func` counterpart
  have ae_eq₂ : (to_simple_func f).neg_part =ᵐ[μ] (to_simple_func (neg_part f)).map norm,
  { filter_upwards [neg_part_to_simple_func f],
    assume a h,
    rw [simple_func.map_apply, h],
    conv_lhs { rw [← simple_func.neg_part_map_norm, simple_func.map_apply] } },
  -- Convert things in `L¹` to their `simple_func` counterpart
  have ae_eq : ∀ᵐ a ∂μ, (to_simple_func f).pos_part a - (to_simple_func f).neg_part a =
     (to_simple_func (pos_part f)).map norm a -  (to_simple_func (neg_part f)).map norm a,
  { filter_upwards [ae_eq₁, ae_eq₂],
    assume a h₁ h₂,
    rw [h₁, h₂] },
  rw [integral, norm_eq_integral, norm_eq_integral, ← simple_func.integral_sub],
  { show (to_simple_func f).integral μ =
      ((to_simple_func (pos_part f)).map norm - (to_simple_func (neg_part f)).map norm).integral μ,
    apply measure_theory.simple_func.integral_congr (simple_func.integrable f),
    filter_upwards [ae_eq₁, ae_eq₂],
    assume a h₁ h₂, show _ = _ - _,
    rw [← h₁, ← h₂],
    have := (to_simple_func f).pos_part_sub_neg_part,
    conv_lhs {rw ← this},
    refl },
  { exact (simple_func.integrable f).max_zero.congr ae_eq₁ },
  { exact (simple_func.integrable f).neg.max_zero.congr ae_eq₂ }
end

end pos_part

end simple_func_integral

end simple_func

open simple_func
local notation `Integral` := @integral_clm α E _ _ _ _ _ μ _


variables [normed_space ℝ E] [nondiscrete_normed_field 𝕜] [normed_space 𝕜 E]
  [smul_comm_class ℝ 𝕜 E] [normed_space ℝ F] [complete_space E]

section integration_in_L1

local notation `to_L1` := coe_to_L1 α E ℝ
local attribute [instance] simple_func.normed_group simple_func.normed_space

open continuous_linear_map

variables (𝕜) [measurable_space 𝕜] [opens_measurable_space 𝕜]
/-- The Bochner integral in L1 space as a continuous linear map. -/
def integral_clm' : (α →₁[μ] E) →L[𝕜] E :=
(integral_clm' α E 𝕜 μ).extend
  (coe_to_L1 α E 𝕜) simple_func.dense_range simple_func.uniform_inducing

variables {𝕜}

/-- The Bochner integral in L1 space as a continuous linear map over ℝ. -/
def integral_clm : (α →₁[μ] E) →L[ℝ] E := integral_clm' ℝ

/-- The Bochner integral in L1 space -/
def integral (f : α →₁[μ] E) : E := integral_clm f

lemma integral_eq (f : α →₁[μ] E) : integral f = integral_clm f := rfl

@[norm_cast] lemma simple_func.integral_L1_eq_integral (f : α →₁ₛ[μ] E) :
  integral (f : α →₁[μ] E) = (simple_func.integral f) :=
uniformly_extend_of_ind simple_func.uniform_inducing simple_func.dense_range
  (simple_func.integral_clm α E μ).uniform_continuous _

variables (α E)
@[simp] lemma integral_zero : integral (0 : α →₁[μ] E) = 0 :=
map_zero integral_clm
variables {α E}

lemma integral_add (f g : α →₁[μ] E) : integral (f + g) = integral f + integral g :=
map_add integral_clm f g

lemma integral_neg (f : α →₁[μ] E) : integral (-f) = - integral f :=
map_neg integral_clm f

lemma integral_sub (f g : α →₁[μ] E) : integral (f - g) = integral f - integral g :=
map_sub integral_clm f g

lemma integral_smul (c : 𝕜) (f : α →₁[μ] E) : integral (c • f) = c • integral f :=
map_smul (integral_clm' 𝕜) c f

local notation `Integral` := @integral_clm α E _ _ _ _ _ μ _ _
local notation `sIntegral` := @simple_func.integral_clm α E _ _ _ _ _ μ _

lemma norm_Integral_le_one : ∥Integral∥ ≤ 1 :=
calc ∥Integral∥ ≤ (1 : ℝ≥0) * ∥sIntegral∥ :
  op_norm_extend_le _ _ _ $ λs, by {rw [nnreal.coe_one, one_mul], refl}
  ... = ∥sIntegral∥ : one_mul _
  ... ≤ 1 : norm_Integral_le_one

lemma norm_integral_le (f : α →₁[μ] E) : ∥integral f∥ ≤ ∥f∥ :=
calc ∥integral f∥ = ∥Integral f∥ : rfl
  ... ≤ ∥Integral∥ * ∥f∥ : le_op_norm _ _
  ... ≤ 1 * ∥f∥ : mul_le_mul_of_nonneg_right norm_Integral_le_one $ norm_nonneg _
  ... = ∥f∥ : one_mul _

@[continuity]
lemma continuous_integral : continuous (λ (f : α →₁[μ] E), integral f) :=
by simp [L1.integral, L1.integral_clm.continuous]

section pos_part

local attribute [instance] fact_one_le_one_ennreal

lemma integral_eq_norm_pos_part_sub (f : α →₁[μ] ℝ) :
  integral f = ∥Lp.pos_part f∥ - ∥Lp.neg_part f∥ :=
begin
  -- Use `is_closed_property` and `is_closed_eq`
  refine @is_closed_property _ _ _ (coe : (α →₁ₛ[μ] ℝ) → (α →₁[μ] ℝ))
    (λ f : α →₁[μ] ℝ, integral f = ∥Lp.pos_part f∥ - ∥Lp.neg_part f∥)
    L1.simple_func.dense_range (is_closed_eq _ _) _ f,
  { exact cont _ },
  { refine continuous.sub (continuous_norm.comp Lp.continuous_pos_part)
      (continuous_norm.comp Lp.continuous_neg_part) },
  -- Show that the property holds for all simple functions in the `L¹` space.
  { assume s,
    norm_cast,
    rw [← simple_func.norm_eq, ← simple_func.norm_eq],
    exact simple_func.integral_eq_norm_pos_part_sub _}
end

end pos_part

end integration_in_L1

end L1

variables [normed_group E] [second_countable_topology E] [normed_space ℝ E] [complete_space E]
  [measurable_space E] [borel_space E]
          [nondiscrete_normed_field 𝕜] [normed_space 𝕜 E] [smul_comm_class ℝ 𝕜 E]
          [normed_group F] [second_countable_topology F] [normed_space ℝ F] [complete_space F]
  [measurable_space F] [borel_space F]

/-- The Bochner integral -/
def integral (μ : measure α) (f : α → E) : E :=
if hf : integrable f μ then L1.integral (hf.to_L1 f) else 0

/-! In the notation for integrals, an expression like `∫ x, g ∥x∥ ∂μ` will not be parsed correctly,
  and needs parentheses. We do not set the binding power of `r` to `0`, because then
  `∫ x, f x = 0` will be parsed incorrectly. -/
notation `∫` binders `, ` r:(scoped:60 f, f) ` ∂` μ:70 := integral μ r
notation `∫` binders `, ` r:(scoped:60 f, integral volume f) := r
notation `∫` binders ` in ` s `, ` r:(scoped:60 f, f) ` ∂` μ:70 := integral (measure.restrict μ s) r
notation `∫` binders ` in ` s `, ` r:(scoped:60 f, integral (measure.restrict volume s) f) := r

section properties

open continuous_linear_map measure_theory.simple_func

variables {f g : α → E} {μ : measure α}

lemma integral_eq (f : α → E) (hf : integrable f μ) :
  ∫ a, f a ∂μ = L1.integral (hf.to_L1 f) :=
dif_pos hf

lemma L1.integral_eq_integral (f : α →₁[μ] E) : L1.integral f = ∫ a, f a ∂μ :=
by rw [integral_eq _ (L1.integrable_coe_fn f), integrable.to_L1_coe_fn]

lemma integral_undef (h : ¬ integrable f μ) : ∫ a, f a ∂μ = 0 :=
dif_neg h

lemma integral_non_ae_measurable (h : ¬ ae_measurable f μ) : ∫ a, f a ∂μ = 0 :=
integral_undef $ not_and_of_not_left _ h

variables (α E)

lemma integral_zero : ∫ a : α, (0:E) ∂μ = 0 :=
by { rw [integral_eq _ (integrable_zero α E μ)], exact L1.integral_zero _ _ }

@[simp] lemma integral_zero' : integral μ (0 : α → E) = 0 :=
integral_zero α E

variables {α E}

lemma integral_add (hf : integrable f μ) (hg : integrable g μ) :
  ∫ a, f a + g a ∂μ = ∫ a, f a ∂μ + ∫ a, g a ∂μ :=
begin
  rw [integral_eq, integral_eq f hf, integral_eq g hg, ← L1.integral_add],
  { refl },
  { exact hf.add hg }
end

lemma integral_add' (hf : integrable f μ) (hg : integrable g μ) :
  ∫ a, (f + g) a ∂μ = ∫ a, f a ∂μ + ∫ a, g a ∂μ :=
integral_add hf hg

lemma integral_neg (f : α → E) : ∫ a, -f a ∂μ = - ∫ a, f a ∂μ :=
begin
  by_cases hf : integrable f μ,
  { rw [integral_eq f hf, integral_eq (λa, - f a) hf.neg, ← L1.integral_neg],
    refl },
  { rw [integral_undef hf, integral_undef, neg_zero], rwa [← integrable_neg_iff] at hf }
end

lemma integral_neg' (f : α → E) : ∫ a, (-f) a ∂μ = - ∫ a, f a ∂μ :=
integral_neg f

lemma integral_sub (hf : integrable f μ) (hg : integrable g μ) :
  ∫ a, f a - g a ∂μ = ∫ a, f a ∂μ - ∫ a, g a ∂μ :=
by { simp only [sub_eq_add_neg, ← integral_neg], exact integral_add hf hg.neg }

lemma integral_sub' (hf : integrable f μ) (hg : integrable g μ) :
  ∫ a, (f - g) a ∂μ = ∫ a, f a ∂μ - ∫ a, g a ∂μ :=
integral_sub hf hg

lemma integral_smul [measurable_space 𝕜] [opens_measurable_space 𝕜] (c : 𝕜) (f : α → E) :
  ∫ a, c • (f a) ∂μ = c • ∫ a, f a ∂μ :=
begin
  by_cases hf : integrable f μ,
  { rw [integral_eq f hf, integral_eq (λa, c • (f a)), integrable.to_L1_smul, L1.integral_smul], },
  { by_cases hr : c = 0,
    { simp only [hr, measure_theory.integral_zero, zero_smul] },
    have hf' : ¬ integrable (λ x, c • f x) μ,
    { change ¬ integrable (c • f) μ, rwa [integrable_smul_iff hr f] },
    rw [integral_undef hf, integral_undef hf', smul_zero] }
end

lemma integral_mul_left (r : ℝ) (f : α → ℝ) : ∫ a, r * (f a) ∂μ = r * ∫ a, f a ∂μ :=
integral_smul r f

lemma integral_mul_right (r : ℝ) (f : α → ℝ) : ∫ a, (f a) * r ∂μ = ∫ a, f a ∂μ * r :=
by { simp only [mul_comm], exact integral_mul_left r f }

lemma integral_div (r : ℝ) (f : α → ℝ) : ∫ a, (f a) / r ∂μ = ∫ a, f a ∂μ / r :=
integral_mul_right r⁻¹ f

lemma integral_congr_ae (h : f =ᵐ[μ] g) : ∫ a, f a ∂μ = ∫ a, g a ∂μ :=
begin
  by_cases hfi : integrable f μ,
  { have hgi : integrable g μ := hfi.congr h,
    rw [integral_eq f hfi, integral_eq g hgi, (integrable.to_L1_eq_to_L1_iff f g hfi hgi).2 h] },
  { have hgi : ¬ integrable g μ, { rw integrable_congr h at hfi, exact hfi },
    rw [integral_undef hfi, integral_undef hgi] },
end

@[simp] lemma L1.integral_of_fun_eq_integral {f : α → E} (hf : integrable f μ) :
  ∫ a, (hf.to_L1 f) a ∂μ = ∫ a, f a ∂μ :=
integral_congr_ae $ by simp [integrable.coe_fn_to_L1]

@[continuity]
lemma continuous_integral : continuous (λ (f : α →₁[μ] E), ∫ a, f a ∂μ) :=
by { simp only [← L1.integral_eq_integral], exact L1.continuous_integral }

lemma norm_integral_le_lintegral_norm (f : α → E) :
  ∥∫ a, f a ∂μ∥ ≤ ennreal.to_real (∫⁻ a, (ennreal.of_real ∥f a∥) ∂μ) :=
begin
  by_cases hf : integrable f μ,
  { rw [integral_eq f hf, ← integrable.norm_to_L1_eq_lintegral_norm f hf],
    exact L1.norm_integral_le _ },
  { rw [integral_undef hf, norm_zero], exact to_real_nonneg }
end

lemma ennnorm_integral_le_lintegral_ennnorm (f : α → E) :
  (nnnorm (∫ a, f a ∂μ) : ℝ≥0∞) ≤ ∫⁻ a, (nnnorm (f a)) ∂μ :=
by { simp_rw [← of_real_norm_eq_coe_nnnorm], apply ennreal.of_real_le_of_le_to_real,
  exact norm_integral_le_lintegral_norm f }

lemma integral_eq_zero_of_ae {f : α → E} (hf : f =ᵐ[μ] 0) : ∫ a, f a ∂μ = 0 :=
by simp [integral_congr_ae hf, integral_zero]

/-- If `f` has finite integral, then `∫ x in s, f x ∂μ` is absolutely continuous in `s`: it tends
to zero as `μ s` tends to zero. -/
lemma has_finite_integral.tendsto_set_integral_nhds_zero {ι} {f : α → E}
  (hf : has_finite_integral f μ) {l : filter ι} {s : ι → set α}
  (hs : tendsto (μ ∘ s) l (𝓝 0)) :
  tendsto (λ i, ∫ x in s i, f x ∂μ) l (𝓝 0) :=
begin
  rw [tendsto_zero_iff_norm_tendsto_zero],
  simp_rw [← coe_nnnorm, ← nnreal.coe_zero, nnreal.tendsto_coe, ← ennreal.tendsto_coe,
    ennreal.coe_zero],
  exact tendsto_of_tendsto_of_tendsto_of_le_of_le tendsto_const_nhds
    (tendsto_set_lintegral_zero hf hs) (λ i, zero_le _)
    (λ i, ennnorm_integral_le_lintegral_ennnorm _)
end

/-- If `f` is integrable, then `∫ x in s, f x ∂μ` is absolutely continuous in `s`: it tends
to zero as `μ s` tends to zero. -/
lemma integrable.tendsto_set_integral_nhds_zero {ι} {f : α → E}
  (hf : integrable f μ) {l : filter ι} {s : ι → set α} (hs : tendsto (μ ∘ s) l (𝓝 0)) :
  tendsto (λ i, ∫ x in s i, f x ∂μ) l (𝓝 0) :=
hf.2.tendsto_set_integral_nhds_zero hs

/-- If `F i → f` in `L1`, then `∫ x, F i x ∂μ → ∫ x, f x∂μ`. -/
lemma tendsto_integral_of_L1 {ι} (f : α → E) (hfi : integrable f μ)
  {F : ι → α → E} {l : filter ι} (hFi : ∀ᶠ i in l, integrable (F i) μ)
  (hF : tendsto (λ i, ∫⁻ x, edist (F i x) (f x) ∂μ) l (𝓝 0)) :
  tendsto (λ i, ∫ x, F i x ∂μ) l (𝓝 $ ∫ x, f x ∂μ) :=
begin
  rw [tendsto_iff_norm_tendsto_zero],
  replace hF : tendsto (λ i, ennreal.to_real $ ∫⁻ x, edist (F i x) (f x) ∂μ) l (𝓝 0) :=
    (ennreal.tendsto_to_real zero_ne_top).comp hF,
  refine squeeze_zero_norm' (hFi.mp $ hFi.mono $ λ i hFi hFm, _) hF,
  simp only [norm_norm, ← integral_sub hFi hfi, edist_dist, dist_eq_norm],
  apply norm_integral_le_lintegral_norm
end

/-- Lebesgue dominated convergence theorem provides sufficient conditions under which almost
  everywhere convergence of a sequence of functions implies the convergence of their integrals. -/
theorem tendsto_integral_of_dominated_convergence {F : ℕ → α → E} {f : α → E} (bound : α → ℝ)
  (F_measurable : ∀ n, ae_measurable (F n) μ)
  (f_measurable : ae_measurable f μ)
  (bound_integrable : integrable bound μ)
  (h_bound : ∀ n, ∀ᵐ a ∂μ, ∥F n a∥ ≤ bound a)
  (h_lim : ∀ᵐ a ∂μ, tendsto (λ n, F n a) at_top (𝓝 (f a))) :
  tendsto (λn, ∫ a, F n a ∂μ) at_top (𝓝 $ ∫ a, f a ∂μ) :=
begin
  /- To show `(∫ a, F n a) --> (∫ f)`, suffices to show `∥∫ a, F n a - ∫ f∥ --> 0` -/
  rw tendsto_iff_norm_tendsto_zero,
  /- But `0 ≤ ∥∫ a, F n a - ∫ f∥ = ∥∫ a, (F n a - f a) ∥ ≤ ∫ a, ∥F n a - f a∥, and thus we apply the
    sandwich theorem and prove that `∫ a, ∥F n a - f a∥ --> 0` -/
  have lintegral_norm_tendsto_zero :
    tendsto (λn, ennreal.to_real $ ∫⁻ a, (ennreal.of_real ∥F n a - f a∥) ∂μ) at_top (𝓝 0) :=
  (tendsto_to_real zero_ne_top).comp
    (tendsto_lintegral_norm_of_dominated_convergence
      F_measurable f_measurable bound_integrable.has_finite_integral h_bound h_lim),
  -- Use the sandwich theorem
  refine squeeze_zero (λ n, norm_nonneg _) _ lintegral_norm_tendsto_zero,
  -- Show `∥∫ a, F n a - ∫ f∥ ≤ ∫ a, ∥F n a - f a∥` for all `n`
  { assume n,
    have h₁ : integrable (F n) μ := bound_integrable.mono' (F_measurable n) (h_bound _),
    have h₂ : integrable f μ :=
    ⟨f_measurable, has_finite_integral_of_dominated_convergence
      bound_integrable.has_finite_integral h_bound h_lim⟩,
    rw ← integral_sub h₁ h₂,
    exact norm_integral_le_lintegral_norm _ }
end

/-- Lebesgue dominated convergence theorem for filters with a countable basis -/
lemma tendsto_integral_filter_of_dominated_convergence {ι} {l : filter ι}
  {F : ι → α → E} {f : α → E} (bound : α → ℝ)
  (hl_cb : l.is_countably_generated)
  (hF_meas : ∀ᶠ n in l, ae_measurable (F n) μ)
  (f_measurable : ae_measurable f μ)
  (h_bound : ∀ᶠ n in l, ∀ᵐ a ∂μ, ∥F n a∥ ≤ bound a)
  (bound_integrable : integrable bound μ)
  (h_lim : ∀ᵐ a ∂μ, tendsto (λ n, F n a) l (𝓝 (f a))) :
  tendsto (λn, ∫ a, F n a ∂μ) l (𝓝 $ ∫ a, f a ∂μ) :=
begin
  rw hl_cb.tendsto_iff_seq_tendsto,
  { intros x xl,
    have hxl, { rw tendsto_at_top' at xl, exact xl },
    have h := inter_mem_sets hF_meas h_bound,
    replace h := hxl _ h,
    rcases h with ⟨k, h⟩,
    rw ← tendsto_add_at_top_iff_nat k,
    refine tendsto_integral_of_dominated_convergence _ _ _ _ _ _,
    { exact bound },
    { intro, refine (h _ _).1, exact nat.le_add_left _ _ },
    { assumption },
    { assumption },
    { intro, refine (h _ _).2, exact nat.le_add_left _ _ },
    { filter_upwards [h_lim],
      assume a h_lim,
      apply @tendsto.comp _ _ _ (λn, x (n + k)) (λn, F n a),
      { assumption },
      rw tendsto_add_at_top_iff_nat,
      assumption } },
end

variables {X : Type*} [topological_space X] [first_countable_topology X]

lemma continuous_at_of_dominated {F : X → α → E} {x₀ : X} {bound : α → ℝ}
  (hF_meas : ∀ᶠ x in 𝓝 x₀, ae_measurable (F x) μ)
  (h_bound : ∀ᶠ x in 𝓝 x₀, ∀ᵐ a ∂μ, ∥F x a∥ ≤ bound a)
  (bound_integrable : integrable bound μ) (h_cont : ∀ᵐ a ∂μ, continuous_at (λ x, F x a) x₀) :
  continuous_at (λ x, ∫ a, F x a ∂μ) x₀ :=
tendsto_integral_filter_of_dominated_convergence bound
  (first_countable_topology.nhds_generated_countable x₀) ‹_›
    (mem_of_mem_nhds hF_meas : _) ‹_› ‹_› ‹_›

lemma continuous_of_dominated {F : X → α → E} {bound : α → ℝ}
  (hF_meas : ∀ x, ae_measurable (F x) μ) (h_bound : ∀ x, ∀ᵐ a ∂μ, ∥F x a∥ ≤ bound a)
  (bound_integrable : integrable bound μ) (h_cont : ∀ᵐ a ∂μ, continuous (λ x, F x a)) :
  continuous (λ x, ∫ a, F x a ∂μ) :=
continuous_iff_continuous_at.mpr (λ x₀, continuous_at_of_dominated (eventually_of_forall hF_meas)
  (eventually_of_forall h_bound) ‹_› $ h_cont.mono $ λ _, continuous.continuous_at)

/-- The Bochner integral of a real-valued function `f : α → ℝ` is the difference between the
  integral of the positive part of `f` and the integral of the negative part of `f`.  -/
lemma integral_eq_lintegral_pos_part_sub_lintegral_neg_part {f : α → ℝ} (hf : integrable f μ) :
  ∫ a, f a ∂μ =
  ennreal.to_real (∫⁻ a, (ennreal.of_real $ f a) ∂μ) -
  ennreal.to_real (∫⁻ a, (ennreal.of_real $ - f a) ∂μ) :=
let f₁ := hf.to_L1 f in
-- Go to the `L¹` space
have eq₁ : ennreal.to_real (∫⁻ a, (ennreal.of_real $ f a) ∂μ) = ∥Lp.pos_part f₁∥ :=
begin
  rw L1.norm_def,
  congr' 1,
  apply lintegral_congr_ae,
  filter_upwards [Lp.coe_fn_pos_part f₁, hf.coe_fn_to_L1],
  assume a h₁ h₂,
  rw [h₁, h₂, ennreal.of_real, nnnorm],
  congr' 1,
  apply nnreal.eq,
  simp [real.norm_of_nonneg, le_max_right, real.coe_to_nnreal]
end,
-- Go to the `L¹` space
have eq₂ : ennreal.to_real (∫⁻ a, (ennreal.of_real $ - f a) ∂μ)  = ∥Lp.neg_part f₁∥ :=
begin
  rw L1.norm_def,
  congr' 1,
  apply lintegral_congr_ae,
  filter_upwards [Lp.coe_fn_neg_part f₁, hf.coe_fn_to_L1],
  assume a h₁ h₂,
  rw [h₁, h₂, ennreal.of_real, nnnorm],
  congr' 1,
  apply nnreal.eq,
  simp only [real.norm_of_nonneg, min_le_right, neg_nonneg, real.coe_to_nnreal', subtype.coe_mk],
  rw ← max_neg_neg,
  simp,
end,
begin
  rw [eq₁, eq₂, integral, dif_pos],
  exact L1.integral_eq_norm_pos_part_sub _
end

lemma integral_eq_lintegral_of_nonneg_ae {f : α → ℝ} (hf : 0 ≤ᵐ[μ] f) (hfm : ae_measurable f μ) :
  ∫ a, f a ∂μ = ennreal.to_real (∫⁻ a, (ennreal.of_real $ f a) ∂μ) :=
begin
  by_cases hfi : integrable f μ,
  { rw integral_eq_lintegral_pos_part_sub_lintegral_neg_part hfi,
    have h_min : ∫⁻ a, ennreal.of_real (-f a) ∂μ = 0,
    { rw lintegral_eq_zero_iff',
      { refine hf.mono _,
        simp only [pi.zero_apply],
        assume a h,
        simp only [h, neg_nonpos, of_real_eq_zero], },
      { exact measurable_of_real.comp_ae_measurable hfm.neg } },
    rw [h_min, zero_to_real, _root_.sub_zero] },
  { rw integral_undef hfi,
    simp_rw [integrable, hfm, has_finite_integral_iff_norm, lt_top_iff_ne_top, ne.def, true_and,
      not_not] at hfi,
    have : ∫⁻ (a : α), ennreal.of_real (f a) ∂μ = ∫⁻ a, (ennreal.of_real ∥f a∥) ∂μ,
    { refine lintegral_congr_ae (hf.mono $ assume a h, _),
      rw [real.norm_eq_abs, abs_of_nonneg h] },
    rw [this, hfi], refl }
end

lemma integral_nonneg_of_ae {f : α → ℝ} (hf : 0 ≤ᵐ[μ] f) : 0 ≤ ∫ a, f a ∂μ :=
begin
  by_cases hfm : ae_measurable f μ,
  { rw integral_eq_lintegral_of_nonneg_ae hf hfm, exact to_real_nonneg },
  { rw integral_non_ae_measurable hfm }
end

lemma lintegral_coe_eq_integral (f : α → ℝ≥0) (hfi : integrable (λ x, (f x : ℝ)) μ) :
  ∫⁻ a, f a ∂μ = ennreal.of_real ∫ a, f a ∂μ :=
begin
  simp_rw [integral_eq_lintegral_of_nonneg_ae (eventually_of_forall (λ x, (f x).coe_nonneg))
    hfi.ae_measurable, ← ennreal.coe_nnreal_eq], rw [ennreal.of_real_to_real],
  rw [← lt_top_iff_ne_top], convert hfi.has_finite_integral, ext1 x, rw [nnreal.nnnorm_eq]
end

lemma integral_to_real {f : α → ℝ≥0∞} (hfm : ae_measurable f μ) (hf : ∀ᵐ x ∂μ, f x < ∞) :
  ∫ a, (f a).to_real ∂μ = (∫⁻ a, f a ∂μ).to_real :=
begin
  rw [integral_eq_lintegral_of_nonneg_ae _ hfm.to_real],
  { rw lintegral_congr_ae, refine hf.mp (eventually_of_forall _),
    intros x hx, rw [lt_top_iff_ne_top] at hx, simp [hx] },
  { exact (eventually_of_forall $ λ x, ennreal.to_real_nonneg) }
end

lemma integral_nonneg {f : α → ℝ} (hf : 0 ≤ f) : 0 ≤ ∫ a, f a ∂μ :=
integral_nonneg_of_ae $ eventually_of_forall hf

lemma integral_nonpos_of_ae {f : α → ℝ} (hf : f ≤ᵐ[μ] 0) : ∫ a, f a ∂μ ≤ 0 :=
begin
  have hf : 0 ≤ᵐ[μ] (-f) := hf.mono (assume a h, by rwa [pi.neg_apply, pi.zero_apply, neg_nonneg]),
  have : 0 ≤ ∫ a, -f a ∂μ := integral_nonneg_of_ae hf,
  rwa [integral_neg, neg_nonneg] at this,
end

lemma integral_nonpos {f : α → ℝ} (hf : f ≤ 0) : ∫ a, f a ∂μ ≤ 0 :=
integral_nonpos_of_ae $ eventually_of_forall hf

lemma integral_eq_zero_iff_of_nonneg_ae {f : α → ℝ} (hf : 0 ≤ᵐ[μ] f) (hfi : integrable f μ) :
  ∫ x, f x ∂μ = 0 ↔ f =ᵐ[μ] 0 :=
by simp_rw [integral_eq_lintegral_of_nonneg_ae hf hfi.1, ennreal.to_real_eq_zero_iff,
  lintegral_eq_zero_iff' (ennreal.measurable_of_real.comp_ae_measurable hfi.1),
  ← ennreal.not_lt_top, ← has_finite_integral_iff_of_real hf, hfi.2, not_true, or_false,
  ← hf.le_iff_eq, filter.eventually_eq, filter.eventually_le, (∘), pi.zero_apply,
  ennreal.of_real_eq_zero]

lemma integral_eq_zero_iff_of_nonneg {f : α → ℝ} (hf : 0 ≤ f) (hfi : integrable f μ) :
  ∫ x, f x ∂μ = 0 ↔ f =ᵐ[μ] 0 :=
integral_eq_zero_iff_of_nonneg_ae (eventually_of_forall hf) hfi

lemma integral_pos_iff_support_of_nonneg_ae {f : α → ℝ} (hf : 0 ≤ᵐ[μ] f) (hfi : integrable f μ) :
  (0 < ∫ x, f x ∂μ) ↔ 0 < μ (function.support f) :=
by simp_rw [(integral_nonneg_of_ae hf).lt_iff_ne, pos_iff_ne_zero, ne.def, @eq_comm ℝ 0,
  integral_eq_zero_iff_of_nonneg_ae hf hfi, filter.eventually_eq, ae_iff, pi.zero_apply,
  function.support]

lemma integral_pos_iff_support_of_nonneg {f : α → ℝ} (hf : 0 ≤ f) (hfi : integrable f μ) :
  (0 < ∫ x, f x ∂μ) ↔ 0 < μ (function.support f) :=
integral_pos_iff_support_of_nonneg_ae (eventually_of_forall hf) hfi

section normed_group
variables {H : Type*} [normed_group H] [second_countable_topology H] [measurable_space H]
          [borel_space H]

lemma L1.norm_eq_integral_norm (f : α →₁[μ] H) : ∥f∥ = ∫ a, ∥f a∥ ∂μ :=
begin
  simp only [snorm, snorm', ennreal.one_to_real, ennreal.rpow_one, Lp.norm_def,
    if_false, ennreal.one_ne_top, one_ne_zero, _root_.div_one],
  rw integral_eq_lintegral_of_nonneg_ae (eventually_of_forall (by simp [norm_nonneg]))
    (continuous_norm.measurable.comp_ae_measurable (Lp.ae_measurable f)),
  simp [of_real_norm_eq_coe_nnnorm]
end

lemma L1.norm_of_fun_eq_integral_norm {f : α → H} (hf : integrable f μ) :
  ∥hf.to_L1 f∥ = ∫ a, ∥f a∥ ∂μ :=
begin
  rw L1.norm_eq_integral_norm,
  refine integral_congr_ae _,
  apply hf.coe_fn_to_L1.mono,
  intros a ha,
  simp [ha]
end

end normed_group

lemma integral_mono_ae {f g : α → ℝ} (hf : integrable f μ) (hg : integrable g μ) (h : f ≤ᵐ[μ] g) :
  ∫ a, f a ∂μ ≤ ∫ a, g a ∂μ :=
le_of_sub_nonneg $ integral_sub hg hf ▸ integral_nonneg_of_ae $ h.mono (λ a, sub_nonneg_of_le)

@[mono] lemma integral_mono {f g : α → ℝ} (hf : integrable f μ) (hg : integrable g μ) (h : f ≤ g) :
  ∫ a, f a ∂μ ≤ ∫ a, g a ∂μ :=
integral_mono_ae hf hg $ eventually_of_forall h

lemma integral_mono_of_nonneg {f g : α → ℝ} (hf : 0 ≤ᵐ[μ] f) (hgi : integrable g μ)
  (h : f ≤ᵐ[μ] g) : ∫ a, f a ∂μ ≤ ∫ a, g a ∂μ :=
begin
  by_cases hfm : ae_measurable f μ,
  { refine integral_mono_ae ⟨hfm, _⟩ hgi h,
    refine (hgi.has_finite_integral.mono $ h.mp $ hf.mono $ λ x hf hfg, _),
    simpa [real.norm_eq_abs, abs_of_nonneg hf, abs_of_nonneg (le_trans hf hfg)] },
  { rw [integral_non_ae_measurable hfm],
    exact integral_nonneg_of_ae (hf.trans h) }
end

lemma norm_integral_le_integral_norm (f : α → E) : ∥(∫ a, f a ∂μ)∥ ≤ ∫ a, ∥f a∥ ∂μ :=
have le_ae : ∀ᵐ a ∂μ, 0 ≤ ∥f a∥ := eventually_of_forall (λa, norm_nonneg _),
classical.by_cases
( λh : ae_measurable f μ,
  calc ∥∫ a, f a ∂μ∥ ≤ ennreal.to_real (∫⁻ a, (ennreal.of_real ∥f a∥) ∂μ) :
      norm_integral_le_lintegral_norm _
    ... = ∫ a, ∥f a∥ ∂μ : (integral_eq_lintegral_of_nonneg_ae le_ae $ ae_measurable.norm h).symm )
( λh : ¬ae_measurable f μ,
  begin
    rw [integral_non_ae_measurable h, norm_zero],
    exact integral_nonneg_of_ae le_ae
  end )

lemma norm_integral_le_of_norm_le {f : α → E} {g : α → ℝ} (hg : integrable g μ)
  (h : ∀ᵐ x ∂μ, ∥f x∥ ≤ g x) : ∥∫ x, f x ∂μ∥ ≤ ∫ x, g x ∂μ :=
calc ∥∫ x, f x ∂μ∥ ≤ ∫ x, ∥f x∥ ∂μ : norm_integral_le_integral_norm f
               ... ≤ ∫ x, g x ∂μ   :
  integral_mono_of_nonneg (eventually_of_forall $ λ x, norm_nonneg _) hg h

lemma integral_finset_sum {ι} (s : finset ι) {f : ι → α → E} (hf : ∀ i, integrable (f i) μ) :
  ∫ a, ∑ i in s, f i a ∂μ = ∑ i in s, ∫ a, f i a ∂μ :=
begin
  refine finset.induction_on s _ _,
  { simp only [integral_zero, finset.sum_empty] },
  { assume i s his ih,
    simp only [his, finset.sum_insert, not_false_iff],
    rw [integral_add (hf _) (integrable_finset_sum s hf), ih] }
end

lemma simple_func.integral_eq_integral (f : α →ₛ E) (hfi : integrable f μ) :
  f.integral μ = ∫ x, f x ∂μ :=
begin
  rw [integral_eq f hfi, ← L1.simple_func.to_L1_eq_to_L1,
    L1.simple_func.integral_L1_eq_integral, L1.simple_func.integral_eq_integral],
  exact simple_func.integral_congr hfi (L1.simple_func.to_simple_func_to_L1 _ _).symm
end

@[simp] lemma integral_const (c : E) : ∫ x : α, c ∂μ = (μ univ).to_real • c :=
begin
  by_cases hμ : μ univ < ∞,
  { haveI : finite_measure μ := ⟨hμ⟩,
    calc ∫ x : α, c ∂μ = (simple_func.const α c).integral μ :
      ((simple_func.const α c).integral_eq_integral (integrable_const _)).symm
    ... = _ : _,
    rw [simple_func.integral],
    by_cases ha : nonempty α,
    { resetI, simp [preimage_const_of_mem] },
    { simp [μ.eq_zero_of_not_nonempty ha] } },
  { by_cases hc : c = 0,
    { simp [hc, integral_zero] },
    { have : ¬integrable (λ x : α, c) μ,
      { simp only [integrable_const_iff, not_or_distrib],
        exact ⟨hc, hμ⟩ },
      simp only [not_lt, top_le_iff] at hμ,
      simp [integral_undef, *] } }
end

lemma norm_integral_le_of_norm_le_const [finite_measure μ] {f : α → E} {C : ℝ}
  (h : ∀ᵐ x ∂μ, ∥f x∥ ≤ C) :
  ∥∫ x, f x ∂μ∥ ≤ C * (μ univ).to_real :=
calc ∥∫ x, f x ∂μ∥ ≤ ∫ x, C ∂μ : norm_integral_le_of_norm_le (integrable_const C) h
               ... = C * (μ univ).to_real : by rw [integral_const, smul_eq_mul, mul_comm]

lemma tendsto_integral_approx_on_univ_of_measurable
  {f : α → E} (fmeas : measurable f) (hf : integrable f μ) :
  tendsto (λ n, (simple_func.approx_on f fmeas univ 0 trivial n).integral μ) at_top
    (𝓝 $ ∫ x, f x ∂μ) :=
begin
  have : tendsto (λ n, ∫ x, simple_func.approx_on f fmeas univ 0 trivial n x ∂μ)
    at_top (𝓝 $ ∫ x, f x ∂μ) :=
    tendsto_integral_of_L1 _ hf
      (eventually_of_forall $ simple_func.integrable_approx_on_univ fmeas hf)
      (simple_func.tendsto_approx_on_univ_L1_edist fmeas hf),
  simpa only [simple_func.integral_eq_integral, simple_func.integrable_approx_on_univ fmeas hf]
end

variable {ν : measure α}

private lemma integral_add_measure_of_measurable
  {f : α → E} (fmeas : measurable f) (hμ : integrable f μ) (hν : integrable f ν) :
  ∫ x, f x ∂(μ + ν) = ∫ x, f x ∂μ + ∫ x, f x ∂ν :=
begin
  have hfi := hμ.add_measure hν,
  refine tendsto_nhds_unique (tendsto_integral_approx_on_univ_of_measurable fmeas hfi) _,
  simpa only [simple_func.integral_add_measure _
    (simple_func.integrable_approx_on_univ fmeas hfi _)]
    using (tendsto_integral_approx_on_univ_of_measurable fmeas hμ).add
      (tendsto_integral_approx_on_univ_of_measurable fmeas hν)
end

lemma integral_add_measure {f : α → E} (hμ : integrable f μ) (hν : integrable f ν) :
  ∫ x, f x ∂(μ + ν) = ∫ x, f x ∂μ + ∫ x, f x ∂ν :=
begin
  have h : ae_measurable f (μ + ν) := hμ.ae_measurable.add_measure hν.ae_measurable,
  let g := h.mk f,
  have A : f =ᵐ[μ + ν] g := h.ae_eq_mk,
  have B : f =ᵐ[μ] g := A.filter_mono (ae_mono (measure.le_add_right (le_refl μ))),
  have C : f =ᵐ[ν] g := A.filter_mono (ae_mono (measure.le_add_left (le_refl ν))),
  calc ∫ x, f x ∂(μ + ν) = ∫ x, g x ∂(μ + ν) : integral_congr_ae A
  ... = ∫ x, g x ∂μ + ∫ x, g x ∂ν :
    integral_add_measure_of_measurable h.measurable_mk ((integrable_congr B).1 hμ)
      ((integrable_congr C).1 hν)
  ... = ∫ x, f x ∂μ + ∫ x, f x ∂ν :
    by { congr' 1, { exact integral_congr_ae B.symm }, { exact integral_congr_ae C.symm } }
end

@[simp] lemma integral_zero_measure (f : α → E) : ∫ x, f x ∂0 = 0 :=
norm_le_zero_iff.1 $ le_trans (norm_integral_le_lintegral_norm f) $ by simp

private lemma integral_smul_measure_aux {f : α → E} {c : ℝ≥0∞}
  (h0 : 0 < c) (hc : c < ∞) (fmeas : measurable f) (hfi : integrable f μ) :
  ∫ x, f x ∂(c • μ) = c.to_real • ∫ x, f x ∂μ :=
begin
  refine tendsto_nhds_unique _
    (tendsto_const_nhds.smul (tendsto_integral_approx_on_univ_of_measurable fmeas hfi)),
  convert tendsto_integral_approx_on_univ_of_measurable fmeas (hfi.smul_measure hc),
  simp only [simple_func.integral, measure.smul_apply, finset.smul_sum, smul_smul,
    ennreal.to_real_mul]
end

@[simp] lemma integral_smul_measure (f : α → E) (c : ℝ≥0∞) :
  ∫ x, f x ∂(c • μ) = c.to_real • ∫ x, f x ∂μ :=
begin
  -- First we consider “degenerate” cases:
  -- `c = 0`
  rcases (zero_le c).eq_or_lt with rfl|h0, { simp },
  -- `f` is not almost everywhere measurable
  by_cases hfm : ae_measurable f μ, swap,
  { have : ¬ (ae_measurable f (c • μ)), by simpa [ne_of_gt h0] using hfm,
    simp [integral_non_ae_measurable, hfm, this] },
  -- `c = ∞`
  rcases (le_top : c ≤ ∞).eq_or_lt with rfl|hc,
  { rw [ennreal.top_to_real, zero_smul],
    by_cases hf : f =ᵐ[μ] 0,
    { have : f =ᵐ[∞ • μ] 0 := ae_smul_measure hf ∞,
      exact integral_eq_zero_of_ae this },
    { apply integral_undef,
      rw [integrable, has_finite_integral, iff_true_intro (hfm.smul_measure ∞), true_and,
          lintegral_smul_measure, top_mul, if_neg],
      { apply lt_irrefl },
      { rw [lintegral_eq_zero_iff' hfm.ennnorm],
        refine λ h, hf (h.mono $ λ x, _),
        simp } } },
  -- `f` is not integrable and `0 < c < ∞`
  by_cases hfi : integrable f μ, swap,
  { rw [integral_undef hfi, smul_zero],
    refine integral_undef (mt (λ h, _) hfi),
    convert h.smul_measure (ennreal.inv_lt_top.2 h0),
    rw [smul_smul, ennreal.inv_mul_cancel (ne_of_gt h0) (ne_of_lt hc), one_smul] },
  -- Main case: `0 < c < ∞`, `f` is almost everywhere measurable and integrable
  let g := hfm.mk f,
  calc ∫ x, f x ∂(c • μ) = ∫ x, g x ∂(c • μ) : integral_congr_ae $ ae_smul_measure hfm.ae_eq_mk c
  ... = c.to_real • ∫ x, g x ∂μ :
    integral_smul_measure_aux h0 hc hfm.measurable_mk $ hfi.congr hfm.ae_eq_mk
  ... = c.to_real • ∫ x, f x ∂μ :
    by { congr' 1, exact integral_congr_ae (hfm.ae_eq_mk.symm) }
end

lemma integral_map_of_measurable {β} [measurable_space β] {φ : α → β} (hφ : measurable φ)
  {f : β → E} (hfm : measurable f) :
  ∫ y, f y ∂(measure.map φ μ) = ∫ x, f (φ x) ∂μ :=
begin
  by_cases hfi : integrable f (measure.map φ μ), swap,
  { rw [integral_undef hfi, integral_undef],
    rwa [← integrable_map_measure hfm.ae_measurable hφ] },
  refine tendsto_nhds_unique (tendsto_integral_approx_on_univ_of_measurable hfm hfi) _,
  convert tendsto_integral_approx_on_univ_of_measurable (hfm.comp hφ)
    ((integrable_map_measure hfm.ae_measurable hφ).1 hfi),
  ext1 i,
  simp only [simple_func.approx_on_comp, simple_func.integral, measure.map_apply, hφ,
    simple_func.measurable_set_preimage, ← preimage_comp, simple_func.coe_comp],
  refine (finset.sum_subset (simple_func.range_comp_subset_range _ hφ) (λ y _ hy, _)).symm,
  rw [simple_func.mem_range, ← set.preimage_singleton_eq_empty, simple_func.coe_comp] at hy,
  simp [hy]
end

lemma integral_map {β} [measurable_space β] {φ : α → β} (hφ : measurable φ)
  {f : β → E} (hfm : ae_measurable f (measure.map φ μ)) :
  ∫ y, f y ∂(measure.map φ μ) = ∫ x, f (φ x) ∂μ :=
let g := hfm.mk f in calc
∫ y, f y ∂(measure.map φ μ) = ∫ y, g y ∂(measure.map φ μ) : integral_congr_ae hfm.ae_eq_mk
... = ∫ x, g (φ x) ∂μ : integral_map_of_measurable hφ hfm.measurable_mk
... = ∫ x, f (φ x) ∂μ : integral_congr_ae $ ae_eq_comp hφ (hfm.ae_eq_mk).symm

lemma integral_map_of_closed_embedding {β} [topological_space α] [borel_space α]
  [topological_space β] [measurable_space β] [borel_space β]
  {φ : α → β} (hφ : closed_embedding φ) (f : β → E) :
  ∫ y, f y ∂(measure.map φ μ) = ∫ x, f (φ x) ∂μ :=
begin
  by_cases hfm : ae_measurable f (measure.map φ μ),
  { exact integral_map hφ.continuous.measurable hfm },
  { rw [integral_non_ae_measurable hfm, integral_non_ae_measurable],
    rwa ae_measurable_comp_right_iff_of_closed_embedding hφ }
end

lemma integral_dirac' (f : α → E) (a : α) (hfm : measurable f) :
  ∫ x, f x ∂(measure.dirac a) = f a :=
calc ∫ x, f x ∂(measure.dirac a) = ∫ x, f a ∂(measure.dirac a) :
  integral_congr_ae $ ae_eq_dirac' hfm
... = f a : by simp [measure.dirac_apply_of_mem]

lemma integral_dirac [measurable_singleton_class α] (f : α → E) (a : α) :
  ∫ x, f x ∂(measure.dirac a) = f a :=
calc ∫ x, f x ∂(measure.dirac a) = ∫ x, f a ∂(measure.dirac a) :
  integral_congr_ae $ ae_eq_dirac f
... = f a : by simp [measure.dirac_apply_of_mem]

end properties

section group

variables {G : Type*} [measurable_space G] [topological_space G] [group G] [has_continuous_mul G]
  [borel_space G]
variables {μ : measure G}

open measure

/-- Translating a function by left-multiplication does not change its integral with respect to a
left-invariant measure. -/
@[to_additive]
lemma integral_mul_left_eq_self (hμ : is_mul_left_invariant μ) {f : G → E} (g : G) :
  ∫ x, f (g * x) ∂μ = ∫ x, f x ∂μ :=
begin
  have hgμ : measure.map (has_mul.mul g) μ = μ,
  { rw ← map_mul_left_eq_self at hμ,
    exact hμ g },
  have h_mul : closed_embedding (λ x, g * x) := (homeomorph.mul_left g).closed_embedding,
  rw [← integral_map_of_closed_embedding h_mul, hgμ]
end

/-- Translating a function by right-multiplication does not change its integral with respect to a
right-invariant measure. -/
@[to_additive]
lemma integral_mul_right_eq_self (hμ : is_mul_right_invariant μ) {f : G → E} (g : G) :
  ∫ x, f (x * g) ∂μ = ∫ x, f x ∂μ :=
begin
  have hgμ : measure.map (λ x, x * g) μ = μ,
  { rw ← map_mul_right_eq_self at hμ,
    exact hμ g },
  have h_mul : closed_embedding (λ x, x * g) := (homeomorph.mul_right g).closed_embedding,
  rw [← integral_map_of_closed_embedding h_mul, hgμ]
end

/-- If some left-translate of a function negates it, then the integral of the function with respect
to a left-invariant measure is 0. -/
@[to_additive]
lemma integral_zero_of_mul_left_eq_neg (hμ : is_mul_left_invariant μ) {f : G → E} {g : G}
  (hf' : ∀ x, f (g * x) = - f x) :
  ∫ x, f x ∂μ = 0 :=
begin
  refine eq_zero_of_eq_neg ℝ (eq.symm _),
  have : ∫ x, f (g * x) ∂μ = ∫ x, - f x ∂μ,
  { congr,
    ext x,
    exact hf' x },
  convert integral_mul_left_eq_self hμ g using 1,
  rw [this, integral_neg]
end

/-- If some right-translate of a function negates it, then the integral of the function with respect
to a right-invariant measure is 0. -/
@[to_additive]
lemma integral_zero_of_mul_right_eq_neg (hμ : is_mul_right_invariant μ) {f : G → E} {g : G}
  (hf' : ∀ x, f (x * g) = - f x) :
  ∫ x, f x ∂μ = 0 :=
begin
  refine eq_zero_of_eq_neg ℝ (eq.symm _),
  have : ∫ x, f (x * g) ∂μ = ∫ x, - f x ∂μ,
  { congr,
    ext x,
    exact hf' x },
  convert integral_mul_right_eq_self hμ g using 1,
  rw [this, integral_neg]
end

end group

mk_simp_attribute integral_simps "Simp set for integral rules."

attribute [integral_simps] integral_neg integral_smul L1.integral_add L1.integral_sub
  L1.integral_smul L1.integral_neg

attribute [irreducible] integral L1.integral

end measure_theory<|MERGE_RESOLUTION|>--- conflicted
+++ resolved
@@ -300,14 +300,6 @@
   integrable f μ → integrable g μ → integrable (pair f g) μ :=
 by simpa only [integrable_iff_fin_meas_supp] using fin_meas_supp.pair
 
-<<<<<<< HEAD
-variables [normed_space ℝ F] {G G' F' : Type*} [normed_group G] [normed_group G']
-  [normed_group F'] [normed_space ℝ F']
-
-def extend_op [normed_space ℝ G] (T : {s : set α // measurable_set s} → (F →L[ℝ] G))
-  (f : α →ₛ F) : G :=
-∑ x in f.range, T ⟨f ⁻¹' {x}, f.measurable_set_fiber x⟩ x
-=======
 lemma mem_ℒp_of_finite_measure (f : α →ₛ E) (p : ℝ≥0∞) (μ : measure α) [finite_measure μ] :
   mem_ℒp f p μ :=
 begin
@@ -323,8 +315,12 @@
   μ (f ⁻¹' {x}) < ∞ :=
 integrable_iff.mp hf x hx
 
-variables [normed_space ℝ F]
->>>>>>> 46cea434
+variables [normed_space ℝ F] {G G' F' : Type*} [normed_group G] [normed_group G']
+  [normed_group F'] [normed_space ℝ F']
+
+def extend_op [normed_space ℝ G] (T : {s : set α // measurable_set s} → (F →L[ℝ] G))
+  (f : α →ₛ F) : G :=
+∑ x in f.range, T ⟨f ⁻¹' {x}, f.measurable_set_fiber x⟩ x
 
 /-- Bochner integral of simple functions whose codomain is a real `normed_space`. -/
 def integral (μ : measure α) (f : α →ₛ F) : F :=
