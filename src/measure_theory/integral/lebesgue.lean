/-
Copyright (c) 2018 Mario Carneiro. All rights reserved.
Released under Apache 2.0 license as described in the file LICENSE.
Authors: Mario Carneiro, Johannes Hölzl
-/
import measure_theory.measure.measure_space
import measure_theory.constructions.borel_space
import algebra.indicator_function
import algebra.support

/-!
# Lebesgue integral for `ℝ≥0∞`-valued functions

We define simple functions and show that each Borel measurable function on `ℝ≥0∞` can be
approximated by a sequence of simple functions.

To prove something for an arbitrary measurable function into `ℝ≥0∞`, the theorem
`measurable.ennreal_induction` shows that is it sufficient to show that the property holds for
(multiples of) characteristic functions and is closed under addition and supremum of increasing
sequences of functions.

## Notation

We introduce the following notation for the lower Lebesgue integral of a function `f : α → ℝ≥0∞`.

* `∫⁻ x, f x ∂μ`: integral of a function `f : α → ℝ≥0∞` with respect to a measure `μ`;
* `∫⁻ x, f x`: integral of a function `f : α → ℝ≥0∞` with respect to the canonical measure
  `volume` on `α`;
* `∫⁻ x in s, f x ∂μ`: integral of a function `f : α → ℝ≥0∞` over a set `s` with respect
  to a measure `μ`, defined as `∫⁻ x, f x ∂(μ.restrict s)`;
* `∫⁻ x in s, f x`: integral of a function `f : α → ℝ≥0∞` over a set `s` with respect
  to the canonical measure `volume`, defined as `∫⁻ x, f x ∂(volume.restrict s)`.

-/

noncomputable theory
open set (hiding restrict restrict_apply) filter ennreal function (support)
open_locale classical topological_space big_operators nnreal ennreal measure_theory

namespace measure_theory

variables {α β γ δ : Type*}

/-- A function `f` from a measurable space to any type is called *simple*,
if every preimage `f ⁻¹' {x}` is measurable, and the range is finite. This structure bundles
a function with these properties. -/
structure {u v} simple_func (α : Type u) [measurable_space α] (β : Type v) :=
(to_fun : α → β)
(measurable_set_fiber' : ∀ x, measurable_set (to_fun ⁻¹' {x}))
(finite_range' : (set.range to_fun).finite)

local infixr ` →ₛ `:25 := simple_func

namespace simple_func

section measurable
variables [measurable_space α]
instance has_coe_to_fun : has_coe_to_fun (α →ₛ β) := ⟨_, to_fun⟩

lemma coe_injective ⦃f g : α →ₛ β⦄ (H : ⇑f = g) : f = g :=
by cases f; cases g; congr; exact H

@[ext] theorem ext {f g : α →ₛ β} (H : ∀ a, f a = g a) : f = g :=
coe_injective $ funext H

lemma finite_range (f : α →ₛ β) : (set.range f).finite := f.finite_range'

lemma measurable_set_fiber (f : α →ₛ β) (x : β) : measurable_set (f ⁻¹' {x}) :=
f.measurable_set_fiber' x

/-- Range of a simple function `α →ₛ β` as a `finset β`. -/
protected def range (f : α →ₛ β) : finset β := f.finite_range.to_finset

@[simp] theorem mem_range {f : α →ₛ β} {b} : b ∈ f.range ↔ b ∈ range f :=
finite.mem_to_finset _

theorem mem_range_self (f : α →ₛ β) (x : α) : f x ∈ f.range := mem_range.2 ⟨x, rfl⟩

@[simp] lemma coe_range (f : α →ₛ β) : (↑f.range : set β) = set.range f :=
f.finite_range.coe_to_finset

theorem mem_range_of_measure_ne_zero {f : α →ₛ β} {x : β} {μ : measure α} (H : μ (f ⁻¹' {x}) ≠ 0) :
  x ∈ f.range :=
let ⟨a, ha⟩ := nonempty_of_measure_ne_zero H in
mem_range.2 ⟨a, ha⟩

lemma forall_range_iff {f : α →ₛ β} {p : β → Prop} :
  (∀ y ∈ f.range, p y) ↔ ∀ x, p (f x) :=
by simp only [mem_range, set.forall_range_iff]

lemma exists_range_iff {f : α →ₛ β} {p : β → Prop} :
  (∃ y ∈ f.range, p y) ↔ ∃ x, p (f x) :=
by simpa only [mem_range, exists_prop] using set.exists_range_iff

lemma preimage_eq_empty_iff (f : α →ₛ β) (b : β) : f ⁻¹' {b} = ∅ ↔ b ∉ f.range :=
preimage_singleton_eq_empty.trans $ not_congr mem_range.symm

lemma exists_forall_le [nonempty β] [directed_order β] (f : α →ₛ β) :
  ∃ C, ∀ x, f x ≤ C :=
f.range.exists_le.imp $ λ C, forall_range_iff.1

/-- Constant function as a `simple_func`. -/
def const (α) {β} [measurable_space α] (b : β) : α →ₛ β :=
⟨λ a, b, λ x, measurable_set.const _, finite_range_const⟩

instance [inhabited β] : inhabited (α →ₛ β) := ⟨const _ (default _)⟩

theorem const_apply (a : α) (b : β) : (const α b) a = b := rfl

@[simp] theorem coe_const (b : β) : ⇑(const α b) = function.const α b := rfl

@[simp] lemma range_const (α) [measurable_space α] [nonempty α] (b : β) :
  (const α b).range = {b} :=
finset.coe_injective $ by simp

lemma measurable_set_cut (r : α → β → Prop) (f : α →ₛ β)
  (h : ∀b, measurable_set {a | r a b}) : measurable_set {a | r a (f a)} :=
begin
  have : {a | r a (f a)} = ⋃ b ∈ range f, {a | r a b} ∩ f ⁻¹' {b},
  { ext a,
    suffices : r a (f a) ↔ ∃ i, r a (f i) ∧ f a = f i, by simpa,
    exact ⟨λ h, ⟨a, ⟨h, rfl⟩⟩, λ ⟨a', ⟨h', e⟩⟩, e.symm ▸ h'⟩ },
  rw this,
  exact measurable_set.bUnion f.finite_range.countable
    (λ b _, measurable_set.inter (h b) (f.measurable_set_fiber _))
end

@[measurability]
theorem measurable_set_preimage (f : α →ₛ β) (s) : measurable_set (f ⁻¹' s) :=
measurable_set_cut (λ _ b, b ∈ s) f (λ b, measurable_set.const (b ∈ s))

/-- A simple function is measurable -/
@[measurability]
protected theorem measurable [measurable_space β] (f : α →ₛ β) : measurable f :=
λ s _, measurable_set_preimage f s

@[measurability]
protected theorem ae_measurable [measurable_space β] {μ : measure α} (f : α →ₛ β) :
  ae_measurable f μ :=
f.measurable.ae_measurable

protected lemma sum_measure_preimage_singleton (f : α →ₛ β) {μ : measure α} (s : finset β) :
  ∑ y in s, μ (f ⁻¹' {y}) = μ (f ⁻¹' ↑s) :=
sum_measure_preimage_singleton _ (λ _ _, f.measurable_set_fiber _)

lemma sum_range_measure_preimage_singleton (f : α →ₛ β) (μ : measure α) :
  ∑ y in f.range, μ (f ⁻¹' {y}) = μ univ :=
by rw [f.sum_measure_preimage_singleton, coe_range, preimage_range]

/-- If-then-else as a `simple_func`. -/
def piecewise (s : set α) (hs : measurable_set s) (f g : α →ₛ β) : α →ₛ β :=
⟨s.piecewise f g,
 λ x, by letI : measurable_space β := ⊤; exact
   f.measurable.piecewise hs g.measurable trivial,
 (f.finite_range.union g.finite_range).subset range_ite_subset⟩

@[simp] theorem coe_piecewise {s : set α} (hs : measurable_set s) (f g : α →ₛ β) :
  ⇑(piecewise s hs f g) = s.piecewise f g :=
rfl

theorem piecewise_apply {s : set α} (hs : measurable_set s) (f g : α →ₛ β) (a) :
  piecewise s hs f g a = if a ∈ s then f a else g a :=
rfl

@[simp] lemma piecewise_compl {s : set α} (hs : measurable_set sᶜ) (f g : α →ₛ β) :
  piecewise sᶜ hs f g = piecewise s hs.of_compl g f :=
coe_injective $ by simp [hs]

@[simp] lemma piecewise_univ (f g : α →ₛ β) : piecewise univ measurable_set.univ f g = f :=
coe_injective $ by simp

@[simp] lemma piecewise_empty (f g : α →ₛ β) : piecewise ∅ measurable_set.empty f g = g :=
coe_injective $ by simp

lemma support_indicator [has_zero β] {s : set α} (hs : measurable_set s) (f : α →ₛ β) :
  function.support (f.piecewise s hs (simple_func.const α 0)) = s ∩ function.support f :=
set.support_indicator

lemma measurable_bind [measurable_space γ] (f : α →ₛ β) (g : β → α → γ)
  (hg : ∀ b, measurable (g b)) : measurable (λ a, g (f a) a) :=
λ s hs, f.measurable_set_cut (λ a b, g b a ∈ s) $ λ b, hg b hs

/-- If `f : α →ₛ β` is a simple function and `g : β → α →ₛ γ` is a family of simple functions,
then `f.bind g` binds the first argument of `g` to `f`. In other words, `f.bind g a = g (f a) a`. -/
def bind (f : α →ₛ β) (g : β → α →ₛ γ) : α →ₛ γ :=
⟨λa, g (f a) a,
 λ c, f.measurable_set_cut (λ a b, g b a = c) $ λ b, (g b).measurable_set_preimage {c},
 (f.finite_range.bUnion (λ b _, (g b).finite_range)).subset $
 by rintro _ ⟨a, rfl⟩; simp; exact ⟨a, a, rfl⟩⟩

@[simp] theorem bind_apply (f : α →ₛ β) (g : β → α →ₛ γ) (a) :
  f.bind g a = g (f a) a := rfl

/-- Given a function `g : β → γ` and a simple function `f : α →ₛ β`, `f.map g` return the simple
    function `g ∘ f : α →ₛ γ` -/
def map (g : β → γ) (f : α →ₛ β) : α →ₛ γ := bind f (const α ∘ g)

theorem map_apply (g : β → γ) (f : α →ₛ β) (a) : f.map g a = g (f a) := rfl

theorem map_map (g : β → γ) (h: γ → δ) (f : α →ₛ β) : (f.map g).map h = f.map (h ∘ g) := rfl

@[simp] theorem coe_map (g : β → γ) (f : α →ₛ β) : (f.map g : α → γ) = g ∘ f := rfl

@[simp] theorem range_map [decidable_eq γ] (g : β → γ) (f : α →ₛ β) :
  (f.map g).range = f.range.image g :=
finset.coe_injective $ by simp [range_comp]

@[simp] theorem map_const (g : β → γ) (b : β) : (const α b).map g = const α (g b) := rfl

lemma map_preimage (f : α →ₛ β) (g : β → γ) (s : set γ) :
  (f.map g) ⁻¹' s = f ⁻¹' ↑(f.range.filter (λb, g b ∈ s)) :=
by { simp only [coe_range, sep_mem_eq, set.mem_range, function.comp_app, coe_map, finset.coe_filter,
  ← mem_preimage, inter_comm, preimage_inter_range], apply preimage_comp }

lemma map_preimage_singleton (f : α →ₛ β) (g : β → γ) (c : γ) :
  (f.map g) ⁻¹' {c} = f ⁻¹' ↑(f.range.filter (λ b, g b = c)) :=
map_preimage _ _ _

/-- Composition of a `simple_fun` and a measurable function is a `simple_func`. -/
def comp [measurable_space β] (f : β →ₛ γ) (g : α → β) (hgm : measurable g) : α →ₛ γ :=
{ to_fun := f ∘ g,
  finite_range' := f.finite_range.subset $ set.range_comp_subset_range _ _,
  measurable_set_fiber' := λ z, hgm (f.measurable_set_fiber z) }

@[simp] lemma coe_comp [measurable_space β] (f : β →ₛ γ) {g : α → β} (hgm : measurable g) :
  ⇑(f.comp g hgm) = f ∘ g :=
rfl

lemma range_comp_subset_range [measurable_space β] (f : β →ₛ γ) {g : α → β} (hgm : measurable g) :
  (f.comp g hgm).range ⊆ f.range :=
finset.coe_subset.1 $ by simp only [coe_range, coe_comp, set.range_comp_subset_range]

/-- If `f` is a simple function taking values in `β → γ` and `g` is another simple function
with the same domain and codomain `β`, then `f.seq g = f a (g a)`. -/
def seq (f : α →ₛ (β → γ)) (g : α →ₛ β) : α →ₛ γ := f.bind (λf, g.map f)

@[simp] lemma seq_apply (f : α →ₛ (β → γ)) (g : α →ₛ β) (a : α) : f.seq g a = f a (g a) := rfl

/-- Combine two simple functions `f : α →ₛ β` and `g : α →ₛ β`
into `λ a, (f a, g a)`. -/
def pair (f : α →ₛ β) (g : α →ₛ γ) : α →ₛ (β × γ) := (f.map prod.mk).seq g

@[simp] lemma pair_apply (f : α →ₛ β) (g : α →ₛ γ) (a) : pair f g a = (f a, g a) := rfl

lemma pair_preimage (f : α →ₛ β) (g : α →ₛ γ) (s : set β) (t : set γ) :
  (pair f g) ⁻¹' (set.prod s t) = (f ⁻¹' s) ∩ (g ⁻¹' t) := rfl

/- A special form of `pair_preimage` -/
lemma pair_preimage_singleton (f : α →ₛ β) (g : α →ₛ γ) (b : β) (c : γ) :
  (pair f g) ⁻¹' {(b, c)} = (f ⁻¹' {b}) ∩ (g ⁻¹' {c}) :=
by { rw ← singleton_prod_singleton, exact pair_preimage _ _ _ _ }

theorem bind_const (f : α →ₛ β) : f.bind (const α) = f := by ext; simp

instance [has_zero β] : has_zero (α →ₛ β) := ⟨const α 0⟩
instance [has_add β] : has_add (α →ₛ β) := ⟨λf g, (f.map (+)).seq g⟩
instance [has_mul β] : has_mul (α →ₛ β) := ⟨λf g, (f.map (*)).seq g⟩
instance [has_sup β] : has_sup (α →ₛ β) := ⟨λf g, (f.map (⊔)).seq g⟩
instance [has_inf β] : has_inf (α →ₛ β) := ⟨λf g, (f.map (⊓)).seq g⟩
instance [has_le β] : has_le (α →ₛ β) := ⟨λf g, ∀a, f a ≤ g a⟩

@[simp, norm_cast] lemma coe_zero [has_zero β] : ⇑(0 : α →ₛ β) = 0 := rfl
@[simp] lemma const_zero [has_zero β] : const α (0:β) = 0 := rfl
@[simp, norm_cast] lemma coe_add [has_add β] (f g : α →ₛ β) : ⇑(f + g) = f + g := rfl
@[simp, norm_cast] lemma coe_mul [has_mul β] (f g : α →ₛ β) : ⇑(f * g) = f * g := rfl
@[simp, norm_cast] lemma coe_le [preorder β] {f g : α →ₛ β} : (f : α → β) ≤ g ↔ f ≤ g := iff.rfl

@[simp] lemma range_zero [nonempty α] [has_zero β] : (0 : α →ₛ β).range = {0} :=
finset.ext $ λ x, by simp [eq_comm]

lemma eq_zero_of_mem_range_zero [has_zero β] : ∀ {y : β}, y ∈ (0 : α →ₛ β).range → y = 0 :=
forall_range_iff.2 $ λ x, rfl

lemma sup_apply [has_sup β] (f g : α →ₛ β) (a : α) : (f ⊔ g) a = f a ⊔ g a := rfl
lemma mul_apply [has_mul β] (f g : α →ₛ β) (a : α) : (f * g) a = f a * g a := rfl
lemma add_apply [has_add β] (f g : α →ₛ β) (a : α) : (f + g) a = f a + g a := rfl

lemma add_eq_map₂ [has_add β] (f g : α →ₛ β) : f + g = (pair f g).map (λp:β×β, p.1 + p.2) :=
rfl

lemma mul_eq_map₂ [has_mul β] (f g : α →ₛ β) : f * g = (pair f g).map (λp:β×β, p.1 * p.2) :=
rfl

lemma sup_eq_map₂ [has_sup β] (f g : α →ₛ β) : f ⊔ g = (pair f g).map (λp:β×β, p.1 ⊔ p.2) :=
rfl

lemma const_mul_eq_map [has_mul β] (f : α →ₛ β) (b : β) : const α b * f = f.map (λa, b * a) := rfl

theorem map_add [has_add β] [has_add γ] {g : β → γ}
  (hg : ∀ x y, g (x + y) = g x + g y) (f₁ f₂ : α →ₛ β) : (f₁ + f₂).map g = f₁.map g + f₂.map g :=
ext $ λ x, hg _ _

instance [add_monoid β] : add_monoid (α →ₛ β) :=
function.injective.add_monoid (λ f, show α → β, from f) coe_injective coe_zero coe_add

instance add_comm_monoid [add_comm_monoid β] : add_comm_monoid (α →ₛ β) :=
function.injective.add_comm_monoid (λ f, show α → β, from f) coe_injective coe_zero coe_add

instance [has_neg β] : has_neg (α →ₛ β) := ⟨λf, f.map (has_neg.neg)⟩

@[simp, norm_cast] lemma coe_neg [has_neg β] (f : α →ₛ β) : ⇑(-f) = -f := rfl

instance [has_sub β] : has_sub (α →ₛ β) := ⟨λf g, (f.map (has_sub.sub)).seq g⟩

@[simp, norm_cast] lemma coe_sub [has_sub β] (f g : α →ₛ β) : ⇑(f - g) = f - g :=
rfl

lemma sub_apply [has_sub β] (f g : α →ₛ β) (x : α) : (f - g) x = f x - g x := rfl

instance [add_group β] : add_group (α →ₛ β) :=
function.injective.add_group (λ f, show α → β, from f) coe_injective
  coe_zero coe_add coe_neg coe_sub

instance [add_comm_group β] : add_comm_group (α →ₛ β) :=
function.injective.add_comm_group (λ f, show α → β, from f) coe_injective
  coe_zero coe_add coe_neg coe_sub

variables {K : Type*}

instance [has_scalar K β] : has_scalar K (α →ₛ β) := ⟨λk f, f.map ((•) k)⟩

@[simp] lemma coe_smul [has_scalar K β] (c : K) (f : α →ₛ β) : ⇑(c • f) = c • f := rfl

lemma smul_apply [has_scalar K β] (k : K) (f : α →ₛ β) (a : α) : (k • f) a = k • f a := rfl

instance [semiring K] [add_comm_monoid β] [module K β] : module K (α →ₛ β) :=
function.injective.module K ⟨λ f, show α → β, from f, coe_zero, coe_add⟩
  coe_injective coe_smul

lemma smul_eq_map [has_scalar K β] (k : K) (f : α →ₛ β) : k • f = f.map ((•) k) := rfl

instance [preorder β] : preorder (α →ₛ β) :=
{ le_refl := λf a, le_refl _,
  le_trans := λf g h hfg hgh a, le_trans (hfg _) (hgh a),
  .. simple_func.has_le }

instance [partial_order β] : partial_order (α →ₛ β) :=
{ le_antisymm := assume f g hfg hgf, ext $ assume a, le_antisymm (hfg a) (hgf a),
  .. simple_func.preorder }

instance [order_bot β] : order_bot (α →ₛ β) :=
{ bot := const α ⊥, bot_le := λf a, bot_le, .. simple_func.partial_order }

instance [order_top β] : order_top (α →ₛ β) :=
{ top := const α ⊤, le_top := λf a, le_top, .. simple_func.partial_order }

instance [semilattice_inf β] : semilattice_inf (α →ₛ β) :=
{ inf := (⊓),
  inf_le_left := assume f g a, inf_le_left,
  inf_le_right := assume f g a, inf_le_right,
  le_inf := assume f g h hfh hgh a, le_inf (hfh a) (hgh a),
  .. simple_func.partial_order }

instance [semilattice_sup β] : semilattice_sup (α →ₛ β) :=
{ sup := (⊔),
  le_sup_left := assume f g a, le_sup_left,
  le_sup_right := assume f g a, le_sup_right,
  sup_le := assume f g h hfh hgh a, sup_le (hfh a) (hgh a),
  .. simple_func.partial_order }

instance [semilattice_sup_bot β] : semilattice_sup_bot (α →ₛ β) :=
{ .. simple_func.semilattice_sup,.. simple_func.order_bot }

instance [lattice β] : lattice (α →ₛ β) :=
{ .. simple_func.semilattice_sup,.. simple_func.semilattice_inf }

instance [bounded_lattice β] : bounded_lattice (α →ₛ β) :=
{ .. simple_func.lattice, .. simple_func.order_bot, .. simple_func.order_top }

lemma finset_sup_apply [semilattice_sup_bot β] {f : γ → α →ₛ β} (s : finset γ) (a : α) :
  s.sup f a = s.sup (λc, f c a) :=
begin
  refine finset.induction_on s rfl _,
  assume a s hs ih,
  rw [finset.sup_insert, finset.sup_insert, sup_apply, ih]
end

section restrict

variables [has_zero β]

/-- Restrict a simple function `f : α →ₛ β` to a set `s`. If `s` is measurable,
then `f.restrict s a = if a ∈ s then f a else 0`, otherwise `f.restrict s = const α 0`. -/
def restrict (f : α →ₛ β) (s : set α) : α →ₛ β :=
if hs : measurable_set s then piecewise s hs f 0 else 0

theorem restrict_of_not_measurable {f : α →ₛ β} {s : set α}
  (hs : ¬measurable_set s) :
  restrict f s = 0 :=
dif_neg hs

@[simp] theorem coe_restrict (f : α →ₛ β) {s : set α} (hs : measurable_set s) :
  ⇑(restrict f s) = indicator s f :=
by { rw [restrict, dif_pos hs], refl }

@[simp] theorem restrict_univ (f : α →ₛ β) : restrict f univ = f :=
by simp [restrict]

@[simp] theorem restrict_empty (f : α →ₛ β) : restrict f ∅ = 0 :=
by simp [restrict]

theorem map_restrict_of_zero [has_zero γ] {g : β → γ} (hg : g 0 = 0) (f : α →ₛ β) (s : set α) :
  (f.restrict s).map g = (f.map g).restrict s :=
ext $ λ x,
if hs : measurable_set s then by simp [hs, set.indicator_comp_of_zero hg]
else by simp [restrict_of_not_measurable hs, hg]

theorem map_coe_ennreal_restrict (f : α →ₛ ℝ≥0) (s : set α) :
  (f.restrict s).map (coe : ℝ≥0 → ℝ≥0∞) = (f.map coe).restrict s :=
map_restrict_of_zero ennreal.coe_zero _ _

theorem map_coe_nnreal_restrict (f : α →ₛ ℝ≥0) (s : set α) :
  (f.restrict s).map (coe : ℝ≥0 → ℝ) = (f.map coe).restrict s :=
map_restrict_of_zero nnreal.coe_zero _ _

theorem restrict_apply (f : α →ₛ β) {s : set α} (hs : measurable_set s) (a) :
  restrict f s a = indicator s f a :=
by simp only [f.coe_restrict hs]

theorem restrict_preimage (f : α →ₛ β) {s : set α} (hs : measurable_set s)
  {t : set β} (ht : (0:β) ∉ t) : restrict f s ⁻¹' t = s ∩ f ⁻¹' t :=
by simp [hs, indicator_preimage_of_not_mem _ _ ht, inter_comm]

theorem restrict_preimage_singleton (f : α →ₛ β) {s : set α} (hs : measurable_set s)
  {r : β} (hr : r ≠ 0) : restrict f s ⁻¹' {r} = s ∩ f ⁻¹' {r} :=
f.restrict_preimage hs hr.symm

lemma mem_restrict_range {r : β} {s : set α} {f : α →ₛ β} (hs : measurable_set s) :
  r ∈ (restrict f s).range ↔ (r = 0 ∧ s ≠ univ) ∨ (r ∈ f '' s) :=
by rw [← finset.mem_coe, coe_range, coe_restrict _ hs, mem_range_indicator]

lemma mem_image_of_mem_range_restrict {r : β} {s : set α} {f : α →ₛ β}
  (hr : r ∈ (restrict f s).range) (h0 : r ≠ 0) :
  r ∈ f '' s :=
if hs : measurable_set s then by simpa [mem_restrict_range hs, h0] using hr
else by { rw [restrict_of_not_measurable hs] at hr,
  exact (h0 $ eq_zero_of_mem_range_zero hr).elim }

@[mono] lemma restrict_mono [preorder β] (s : set α) {f g : α →ₛ β} (H : f ≤ g) :
  f.restrict s ≤ g.restrict s :=
if hs : measurable_set s then λ x, by simp only [coe_restrict _ hs, indicator_le_indicator (H x)]
else by simp only [restrict_of_not_measurable hs, le_refl]

end restrict

section approx

section
variables [semilattice_sup_bot β] [has_zero β]

/-- Fix a sequence `i : ℕ → β`. Given a function `α → β`, its `n`-th approximation
by simple functions is defined so that in case `β = ℝ≥0∞` it sends each `a` to the supremum
of the set `{i k | k ≤ n ∧ i k ≤ f a}`, see `approx_apply` and `supr_approx_apply` for details. -/
def approx (i : ℕ → β) (f : α → β) (n : ℕ) : α →ₛ β :=
(finset.range n).sup (λk, restrict (const α (i k)) {a:α | i k ≤ f a})

lemma approx_apply [topological_space β] [order_closed_topology β] [measurable_space β]
  [opens_measurable_space β] {i : ℕ → β} {f : α → β} {n : ℕ} (a : α) (hf : measurable f) :
  (approx i f n : α →ₛ β) a = (finset.range n).sup (λk, if i k ≤ f a then i k else 0) :=
begin
  dsimp only [approx],
  rw [finset_sup_apply],
  congr,
  funext k,
  rw [restrict_apply],
  refl,
  exact (hf measurable_set_Ici)
end

lemma monotone_approx (i : ℕ → β) (f : α → β) : monotone (approx i f) :=
assume n m h, finset.sup_mono $ finset.range_subset.2 h

lemma approx_comp [topological_space β] [order_closed_topology β] [measurable_space β]
  [opens_measurable_space β] [measurable_space γ]
  {i : ℕ → β} {f : γ → β} {g : α → γ} {n : ℕ} (a : α)
  (hf : measurable f) (hg : measurable g) :
  (approx i (f ∘ g) n : α →ₛ β) a = (approx i f n : γ →ₛ β) (g a) :=
by rw [approx_apply _ hf, approx_apply _ (hf.comp hg)]

end

lemma supr_approx_apply [topological_space β] [complete_lattice β] [order_closed_topology β]
  [has_zero β] [measurable_space β] [opens_measurable_space β]
  (i : ℕ → β) (f : α → β) (a : α) (hf : measurable f) (h_zero : (0 : β) = ⊥) :
  (⨆n, (approx i f n : α →ₛ β) a) = (⨆k (h : i k ≤ f a), i k) :=
begin
  refine le_antisymm (supr_le $ assume n, _) (supr_le $ assume k, supr_le $ assume hk, _),
  { rw [approx_apply a hf, h_zero],
    refine finset.sup_le (assume k hk, _),
    split_ifs,
    exact le_supr_of_le k (le_supr _ h),
    exact bot_le },
  { refine le_supr_of_le (k+1) _,
    rw [approx_apply a hf],
    have : k ∈ finset.range (k+1) := finset.mem_range.2 (nat.lt_succ_self _),
    refine le_trans (le_of_eq _) (finset.le_sup this),
    rw [if_pos hk] }
end

end approx

section eapprox

/-- A sequence of `ℝ≥0∞`s such that its range is the set of non-negative rational numbers. -/
def ennreal_rat_embed (n : ℕ) : ℝ≥0∞ :=
ennreal.of_real ((encodable.decode ℚ n).get_or_else (0 : ℚ))

lemma ennreal_rat_embed_encode (q : ℚ) :
  ennreal_rat_embed (encodable.encode q) = real.to_nnreal q :=
by rw [ennreal_rat_embed, encodable.encodek]; refl

/-- Approximate a function `α → ℝ≥0∞` by a sequence of simple functions. -/
def eapprox : (α → ℝ≥0∞) → ℕ → α →ₛ ℝ≥0∞ :=
approx ennreal_rat_embed

lemma eapprox_lt_top (f : α → ℝ≥0∞) (n : ℕ) (a : α) : eapprox f n a < ∞ :=
begin
  simp only [eapprox, approx, finset_sup_apply, finset.sup_lt_iff, with_top.zero_lt_top,
    finset.mem_range, ennreal.bot_eq_zero, restrict],
  assume b hb,
  split_ifs,
  { simp only [coe_zero, coe_piecewise, piecewise_eq_indicator, coe_const],
    calc {a : α | ennreal_rat_embed b ≤ f a}.indicator (λ x, ennreal_rat_embed b) a
        ≤ ennreal_rat_embed b : indicator_le_self _ _ a
    ... < ⊤ : ennreal.coe_lt_top },
  { exact with_top.zero_lt_top },
end

@[mono] lemma monotone_eapprox (f : α → ℝ≥0∞) : monotone (eapprox f) :=
monotone_approx _ f

lemma supr_eapprox_apply (f : α → ℝ≥0∞) (hf : measurable f) (a : α) :
  (⨆n, (eapprox f n : α →ₛ ℝ≥0∞) a) = f a :=
begin
  rw [eapprox, supr_approx_apply ennreal_rat_embed f a hf rfl],
  refine le_antisymm (supr_le $ assume i, supr_le $ assume hi, hi) (le_of_not_gt _),
  assume h,
  rcases ennreal.lt_iff_exists_rat_btwn.1 h with ⟨q, hq, lt_q, q_lt⟩,
  have : (real.to_nnreal q : ℝ≥0∞) ≤
      (⨆ (k : ℕ) (h : ennreal_rat_embed k ≤ f a), ennreal_rat_embed k),
  { refine le_supr_of_le (encodable.encode q) _,
    rw [ennreal_rat_embed_encode q],
    refine le_supr_of_le (le_of_lt q_lt) _,
    exact le_refl _ },
  exact lt_irrefl _ (lt_of_le_of_lt this lt_q)
end

lemma eapprox_comp [measurable_space γ] {f : γ → ℝ≥0∞} {g : α → γ} {n : ℕ}
  (hf : measurable f) (hg : measurable g) :
  (eapprox (f ∘ g) n : α → ℝ≥0∞) = (eapprox f n : γ →ₛ ℝ≥0∞) ∘ g :=
funext $ assume a, approx_comp a hf hg

/-- Approximate a function `α → ℝ≥0∞` by a series of simple functions taking their values
in `ℝ≥0`. -/
def eapprox_diff (f : α → ℝ≥0∞) : ∀ (n : ℕ), α →ₛ ℝ≥0
| 0 := (eapprox f 0).map ennreal.to_nnreal
| (n+1) := (eapprox f (n+1) - eapprox f n).map ennreal.to_nnreal

lemma sum_eapprox_diff (f : α → ℝ≥0∞) (n : ℕ) (a : α) :
  (∑ k in finset.range (n+1), (eapprox_diff f k a : ℝ≥0∞)) = eapprox f n a :=
begin
  induction n with n IH,
  { simp only [nat.nat_zero_eq_zero, finset.sum_singleton, finset.range_one], refl },
  { rw [finset.sum_range_succ, nat.succ_eq_add_one, IH, eapprox_diff, coe_map, function.comp_app,
        coe_sub, pi.sub_apply, ennreal.coe_to_nnreal,
        ennreal.add_sub_cancel_of_le (monotone_eapprox f (nat.le_succ _) _)],
    apply (lt_of_le_of_lt _ (eapprox_lt_top f (n+1) a)).ne,
    rw ennreal.sub_le_iff_le_add,
    exact le_self_add },
end

lemma tsum_eapprox_diff (f : α → ℝ≥0∞) (hf : measurable f) (a : α) :
  (∑' n, (eapprox_diff f n a : ℝ≥0∞)) = f a :=
by simp_rw [ennreal.tsum_eq_supr_nat' (tendsto_add_at_top_nat 1), sum_eapprox_diff,
  supr_eapprox_apply f hf a]

end eapprox

end measurable

section measure
variables {m : measurable_space α} {μ ν : measure α}

/-- Integral of a simple function whose codomain is `ℝ≥0∞`. -/
def lintegral {m : measurable_space α} (f : α →ₛ ℝ≥0∞) (μ : measure α) : ℝ≥0∞ :=
∑ x in f.range, x * μ (f ⁻¹' {x})

lemma lintegral_eq_of_subset (f : α →ₛ ℝ≥0∞) {s : finset ℝ≥0∞}
  (hs : ∀ x, f x ≠ 0 → μ (f ⁻¹' {f x}) ≠ 0 → f x ∈ s) :
  f.lintegral μ = ∑ x in s, x * μ (f ⁻¹' {x}) :=
begin
  refine finset.sum_bij_ne_zero (λr _ _, r) _ _ _ _,
  { simpa only [forall_range_iff, mul_ne_zero_iff, and_imp] },
  { intros, assumption },
  { intros b _ hb,
    refine ⟨b, _, hb, rfl⟩,
    rw [mem_range, ← preimage_singleton_nonempty],
    exact nonempty_of_measure_ne_zero (mul_ne_zero_iff.1 hb).2 },
  { intros, refl }
end

/-- Calculate the integral of `(g ∘ f)`, where `g : β → ℝ≥0∞` and `f : α →ₛ β`.  -/
lemma map_lintegral (g : β → ℝ≥0∞) (f : α →ₛ β) :
  (f.map g).lintegral μ = ∑ x in f.range, g x * μ (f ⁻¹' {x}) :=
begin
  simp only [lintegral, range_map],
  refine finset.sum_image' _ (assume b hb, _),
  rcases mem_range.1 hb with ⟨a, rfl⟩,
  rw [map_preimage_singleton, ← f.sum_measure_preimage_singleton, finset.mul_sum],
  refine finset.sum_congr _ _,
  { congr },
  { assume x, simp only [finset.mem_filter], rintro ⟨_, h⟩, rw h },
end

lemma add_lintegral (f g : α →ₛ ℝ≥0∞) : (f + g).lintegral μ = f.lintegral μ + g.lintegral μ :=
calc (f + g).lintegral μ =
      ∑ x in (pair f g).range, (x.1 * μ (pair f g ⁻¹' {x}) + x.2 * μ (pair f g ⁻¹' {x})) :
    by rw [add_eq_map₂, map_lintegral]; exact finset.sum_congr rfl (assume a ha, add_mul _ _ _)
  ... = ∑ x in (pair f g).range, x.1 * μ (pair f g ⁻¹' {x}) +
      ∑ x in (pair f g).range, x.2 * μ (pair f g ⁻¹' {x}) : by rw [finset.sum_add_distrib]
  ... = ((pair f g).map prod.fst).lintegral μ + ((pair f g).map prod.snd).lintegral μ :
    by rw [map_lintegral, map_lintegral]
  ... = lintegral f μ + lintegral g μ : rfl

lemma const_mul_lintegral (f : α →ₛ ℝ≥0∞) (x : ℝ≥0∞) :
  (const α x * f).lintegral μ = x * f.lintegral μ :=
calc (f.map (λa, x * a)).lintegral μ = ∑ r in f.range, x * r * μ (f ⁻¹' {r}) :
    map_lintegral _ _
  ... = ∑ r in f.range, x * (r * μ (f ⁻¹' {r})) :
    finset.sum_congr rfl (assume a ha, mul_assoc _ _ _)
  ... = x * f.lintegral μ :
    finset.mul_sum.symm

/-- Integral of a simple function `α →ₛ ℝ≥0∞` as a bilinear map. -/
def lintegralₗ {m : measurable_space α} : (α →ₛ ℝ≥0∞) →ₗ[ℝ≥0∞] measure α →ₗ[ℝ≥0∞] ℝ≥0∞ :=
{ to_fun := λ f,
  { to_fun := lintegral f,
    map_add' := by simp [lintegral, mul_add, finset.sum_add_distrib],
    map_smul' := λ c μ, by simp [lintegral, mul_left_comm _ c, finset.mul_sum] },
  map_add' := λ f g, linear_map.ext (λ μ, add_lintegral f g),
  map_smul' := λ c f, linear_map.ext (λ μ, const_mul_lintegral f c) }

@[simp] lemma zero_lintegral : (0 : α →ₛ ℝ≥0∞).lintegral μ = 0 :=
linear_map.ext_iff.1 lintegralₗ.map_zero μ

lemma lintegral_add {ν} (f : α →ₛ ℝ≥0∞) : f.lintegral (μ + ν) = f.lintegral μ + f.lintegral ν :=
(lintegralₗ f).map_add μ ν

lemma lintegral_smul (f : α →ₛ ℝ≥0∞) (c : ℝ≥0∞) :
  f.lintegral (c • μ) = c • f.lintegral μ :=
(lintegralₗ f).map_smul c μ

@[simp] lemma lintegral_zero [measurable_space α] (f : α →ₛ ℝ≥0∞) :
  f.lintegral 0 = 0 :=
(lintegralₗ f).map_zero

lemma lintegral_sum {m : measurable_space α} {ι} (f : α →ₛ ℝ≥0∞) (μ : ι → measure α) :
  f.lintegral (measure.sum μ) = ∑' i, f.lintegral (μ i) :=
begin
  simp only [lintegral, measure.sum_apply, f.measurable_set_preimage, ← finset.tsum_subtype,
    ← ennreal.tsum_mul_left],
  apply ennreal.tsum_comm
end

lemma restrict_lintegral (f : α →ₛ ℝ≥0∞) {s : set α} (hs : measurable_set s) :
  (restrict f s).lintegral μ = ∑ r in f.range, r * μ (f ⁻¹' {r} ∩ s) :=
calc (restrict f s).lintegral μ = ∑ r in f.range, r * μ (restrict f s ⁻¹' {r}) :
  lintegral_eq_of_subset _ $ λ x hx, if hxs : x ∈ s
    then λ _, by simp only [f.restrict_apply hs, indicator_of_mem hxs, mem_range_self]
    else false.elim $ hx $ by simp [*]
... = ∑ r in f.range, r * μ (f ⁻¹' {r} ∩ s) :
  finset.sum_congr rfl $ forall_range_iff.2 $ λ b, if hb : f b = 0 then by simp only [hb, zero_mul]
    else by rw [restrict_preimage_singleton _ hs hb, inter_comm]

lemma lintegral_restrict {m : measurable_space α} (f : α →ₛ ℝ≥0∞) (s : set α) (μ : measure α) :
  f.lintegral (μ.restrict s) = ∑ y in f.range, y * μ (f ⁻¹' {y} ∩ s) :=
by simp only [lintegral, measure.restrict_apply, f.measurable_set_preimage]

lemma restrict_lintegral_eq_lintegral_restrict (f : α →ₛ ℝ≥0∞) {s : set α}
  (hs : measurable_set s) :
  (restrict f s).lintegral μ = f.lintegral (μ.restrict s) :=
by rw [f.restrict_lintegral hs, lintegral_restrict]

lemma const_lintegral (c : ℝ≥0∞) : (const α c).lintegral μ = c * μ univ :=
begin
  rw [lintegral],
  casesI is_empty_or_nonempty α,
  { simp [μ.eq_zero_of_is_empty] },
  { simp [preimage_const_of_mem] },
end

lemma const_lintegral_restrict (c : ℝ≥0∞) (s : set α) :
  (const α c).lintegral (μ.restrict s) = c * μ s :=
by rw [const_lintegral, measure.restrict_apply measurable_set.univ, univ_inter]

lemma restrict_const_lintegral (c : ℝ≥0∞) {s : set α} (hs : measurable_set s) :
  ((const α c).restrict s).lintegral μ = c * μ s :=
by rw [restrict_lintegral_eq_lintegral_restrict _ hs, const_lintegral_restrict]

lemma le_sup_lintegral (f g : α →ₛ ℝ≥0∞) : f.lintegral μ ⊔ g.lintegral μ ≤ (f ⊔ g).lintegral μ :=
calc f.lintegral μ ⊔ g.lintegral μ =
      ((pair f g).map prod.fst).lintegral μ ⊔ ((pair f g).map prod.snd).lintegral μ : rfl
  ... ≤ ∑ x in (pair f g).range, (x.1 ⊔ x.2) * μ (pair f g ⁻¹' {x}) :
  begin
    rw [map_lintegral, map_lintegral],
    refine sup_le _ _;
      refine finset.sum_le_sum (λ a _, mul_le_mul_right' _ _),
    exact le_sup_left,
    exact le_sup_right
  end
  ... = (f ⊔ g).lintegral μ : by rw [sup_eq_map₂, map_lintegral]

/-- `simple_func.lintegral` is monotone both in function and in measure. -/
@[mono] lemma lintegral_mono {f g : α →ₛ ℝ≥0∞} (hfg : f ≤ g) (hμν : μ ≤ ν) :
  f.lintegral μ ≤ g.lintegral ν :=
calc f.lintegral μ ≤ f.lintegral μ ⊔ g.lintegral μ : le_sup_left
  ... ≤ (f ⊔ g).lintegral μ : le_sup_lintegral _ _
  ... = g.lintegral μ : by rw [sup_of_le_right hfg]
  ... ≤ g.lintegral ν : finset.sum_le_sum $ λ y hy, ennreal.mul_left_mono $
                          hμν _ (g.measurable_set_preimage _)

/-- `simple_func.lintegral` depends only on the measures of `f ⁻¹' {y}`. -/
lemma lintegral_eq_of_measure_preimage [measurable_space β] {f : α →ₛ ℝ≥0∞} {g : β →ₛ ℝ≥0∞}
  {ν : measure β} (H : ∀ y, μ (f ⁻¹' {y}) = ν (g ⁻¹' {y})) :
  f.lintegral μ = g.lintegral ν :=
begin
  simp only [lintegral, ← H],
  apply lintegral_eq_of_subset,
  simp only [H],
  intros,
  exact mem_range_of_measure_ne_zero ‹_›
end

/-- If two simple functions are equal a.e., then their `lintegral`s are equal. -/
lemma lintegral_congr {f g : α →ₛ ℝ≥0∞} (h : f =ᵐ[μ] g) :
  f.lintegral μ = g.lintegral μ :=
lintegral_eq_of_measure_preimage $ λ y, measure_congr $
  eventually.set_eq $ h.mono $ λ x hx, by simp [hx]

lemma lintegral_map {β} [measurable_space β] {μ' : measure β} (f : α →ₛ ℝ≥0∞) (g : β →ₛ ℝ≥0∞)
  (m' : α → β) (eq : ∀ a, f a = g (m' a)) (h : ∀s, measurable_set s → μ' s = μ (m' ⁻¹' s)) :
  f.lintegral μ = g.lintegral μ' :=
lintegral_eq_of_measure_preimage $ λ y,
by { simp only [preimage, eq], exact (h (g ⁻¹' {y}) (g.measurable_set_preimage _)).symm }

/-- The `lintegral` of simple functions transforms appropriately under a measurable equivalence.
(Compare `lintegral_map`, which applies to a broader class of transformations of the domain, but
requires measurability of the function being integrated.) -/
lemma lintegral_map_equiv {β} [measurable_space β] (g : β →ₛ ℝ≥0∞) (m' : α ≃ᵐ β) :
  (g.comp m' m'.measurable).lintegral μ = g.lintegral (measure.map m' μ) :=
begin
  simp [simple_func.lintegral],
  have : (g.comp m' m'.measurable).range = g.range,
  { refine le_antisymm _ _,
    { exact g.range_comp_subset_range m'.measurable },
    convert (g.comp m' m'.measurable).range_comp_subset_range m'.symm.measurable,
    apply simple_func.ext,
    intros a,
    exact congr_arg g (congr_fun m'.self_comp_symm.symm a) },
  rw this,
  congr' 1,
  funext,
  rw [m'.map_apply (g ⁻¹' {x})],
  refl,
end

end measure

section fin_meas_supp

open finset function

lemma support_eq [measurable_space α] [has_zero β] (f : α →ₛ β) :
  support f = ⋃ y ∈ f.range.filter (λ y, y ≠ 0), f ⁻¹' {y} :=
set.ext $ λ x, by simp only [finset.set_bUnion_preimage_singleton, mem_support, set.mem_preimage,
  finset.mem_coe, mem_filter, mem_range_self, true_and]

variables {m : measurable_space α} [has_zero β] [has_zero γ] {μ : measure α} {f : α →ₛ β}

lemma measurable_set_support [measurable_space α] (f : α →ₛ β) : measurable_set (support f) :=
by { rw f.support_eq, exact finset.measurable_set_bUnion _ (λ y hy, measurable_set_fiber _ _), }

/-- A `simple_func` has finite measure support if it is equal to `0` outside of a set of finite
measure. -/
protected def fin_meas_supp {m : measurable_space α} (f : α →ₛ β) (μ : measure α) : Prop :=
f =ᶠ[μ.cofinite] 0

lemma fin_meas_supp_iff_support : f.fin_meas_supp μ ↔ μ (support f) < ∞ := iff.rfl

lemma fin_meas_supp_iff : f.fin_meas_supp μ ↔ ∀ y ≠ 0, μ (f ⁻¹' {y}) < ∞ :=
begin
  split,
  { refine λ h y hy, lt_of_le_of_lt (measure_mono _) h,
    exact λ x hx (H : f x = 0), hy $ H ▸ eq.symm hx },
  { intro H,
    rw [fin_meas_supp_iff_support, support_eq],
    refine lt_of_le_of_lt (measure_bUnion_finset_le _ _) (sum_lt_top _),
    exact λ y hy, H y (finset.mem_filter.1 hy).2 }
end

namespace fin_meas_supp

lemma meas_preimage_singleton_ne_zero (h : f.fin_meas_supp μ) {y : β} (hy : y ≠ 0) :
  μ (f ⁻¹' {y}) < ∞ :=
fin_meas_supp_iff.1 h y hy

protected lemma map {g : β → γ} (hf : f.fin_meas_supp μ) (hg : g 0 = 0) :
  (f.map g).fin_meas_supp μ :=
flip lt_of_le_of_lt hf (measure_mono $ support_comp_subset hg f)

lemma of_map {g : β → γ} (h : (f.map g).fin_meas_supp μ) (hg : ∀b, g b = 0 → b = 0) :
  f.fin_meas_supp μ :=
flip lt_of_le_of_lt h $ measure_mono $ support_subset_comp hg _

lemma map_iff {g : β → γ} (hg : ∀ {b}, g b = 0 ↔ b = 0) :
  (f.map g).fin_meas_supp μ ↔ f.fin_meas_supp μ :=
⟨λ h, h.of_map $ λ b, hg.1, λ h, h.map $ hg.2 rfl⟩

protected lemma pair {g : α →ₛ γ} (hf : f.fin_meas_supp μ) (hg : g.fin_meas_supp μ) :
  (pair f g).fin_meas_supp μ :=
calc μ (support $ pair f g) = μ (support f ∪ support g) : congr_arg μ $ support_prod_mk f g
... ≤ μ (support f) + μ (support g) : measure_union_le _ _
... < _ : add_lt_top.2 ⟨hf, hg⟩

protected lemma map₂ [has_zero δ] (hf : f.fin_meas_supp μ)
  {g : α →ₛ γ} (hg : g.fin_meas_supp μ) {op : β → γ → δ} (H : op 0 0 = 0) :
  ((pair f g).map (function.uncurry op)).fin_meas_supp μ :=
(hf.pair hg).map H

protected lemma add {β} [add_monoid β] {f g : α →ₛ β} (hf : f.fin_meas_supp μ)
  (hg : g.fin_meas_supp μ) :
  (f + g).fin_meas_supp μ :=
by { rw [add_eq_map₂], exact hf.map₂ hg (zero_add 0) }

protected lemma mul {β} [monoid_with_zero β] {f g : α →ₛ β} (hf : f.fin_meas_supp μ)
  (hg : g.fin_meas_supp μ) :
  (f * g).fin_meas_supp μ :=
by { rw [mul_eq_map₂], exact hf.map₂ hg (zero_mul 0) }

lemma lintegral_lt_top {f : α →ₛ ℝ≥0∞} (hm : f.fin_meas_supp μ) (hf : ∀ᵐ a ∂μ, f a < ∞) :
  f.lintegral μ < ∞ :=
begin
  refine sum_lt_top (λ a ha, _),
  rcases eq_or_lt_of_le (le_top : a ≤ ∞) with rfl|ha,
  { simp only [ae_iff, lt_top_iff_ne_top, ne.def, not_not] at hf,
    simp [set.preimage, hf] },
  { by_cases ha0 : a = 0,
    { subst a, rwa [zero_mul] },
    { exact mul_lt_top ha (fin_meas_supp_iff.1 hm _ ha0) } }
end

lemma of_lintegral_lt_top {f : α →ₛ ℝ≥0∞} (h : f.lintegral μ < ∞) : f.fin_meas_supp μ :=
begin
  refine fin_meas_supp_iff.2 (λ b hb, _),
  rw [lintegral, sum_lt_top_iff] at h,
  by_cases b_mem : b ∈ f.range,
  { rw ennreal.lt_top_iff_ne_top,
    have h : ¬ _ = ∞ := ennreal.lt_top_iff_ne_top.1 (h b b_mem),
    simp only [mul_eq_top, not_or_distrib, not_and_distrib] at h,
    rcases h with ⟨h, h'⟩,
    refine or.elim h (λh, by contradiction) (λh, h) },
  { rw ← preimage_eq_empty_iff at b_mem,
    rw [b_mem, measure_empty],
    exact with_top.zero_lt_top }
end

lemma iff_lintegral_lt_top {f : α →ₛ ℝ≥0∞} (hf : ∀ᵐ a ∂μ, f a < ∞) :
  f.fin_meas_supp μ ↔ f.lintegral μ < ∞ :=
⟨λ h, h.lintegral_lt_top hf, λ h, of_lintegral_lt_top h⟩

end fin_meas_supp

end fin_meas_supp

/-- To prove something for an arbitrary simple function, it suffices to show
that the property holds for (multiples of) characteristic functions and is closed under
addition (of functions with disjoint support).

It is possible to make the hypotheses in `h_add` a bit stronger, and such conditions can be added
once we need them (for example it is only necessary to consider the case where `g` is a multiple
of a characteristic function, and that this multiple doesn't appear in the image of `f`) -/
@[elab_as_eliminator]
protected lemma induction {α γ} [measurable_space α] [add_monoid γ] {P : simple_func α γ → Prop}
  (h_ind : ∀ c {s} (hs : measurable_set s),
    P (simple_func.piecewise s hs (simple_func.const _ c) (simple_func.const _ 0)))
  (h_add : ∀ ⦃f g : simple_func α γ⦄, disjoint (support f) (support g) → P f → P g → P (f + g))
  (f : simple_func α γ) : P f :=
begin
  generalize' h : f.range \ {0} = s,
  rw [← finset.coe_inj, finset.coe_sdiff, finset.coe_singleton, simple_func.coe_range] at h,
  revert s f h, refine finset.induction _ _,
  { intros f hf, rw [finset.coe_empty, diff_eq_empty, range_subset_singleton] at hf,
    convert h_ind 0 measurable_set.univ, ext x, simp [hf] },
  { intros x s hxs ih f hf,
    have mx := f.measurable_set_preimage {x},
    let g := simple_func.piecewise (f ⁻¹' {x}) mx 0 f,
    have Pg : P g,
    { apply ih, simp only [g, simple_func.coe_piecewise, range_piecewise],
      rw [image_compl_preimage, union_diff_distrib, diff_diff_comm, hf, finset.coe_insert,
        insert_diff_self_of_not_mem, diff_eq_empty.mpr, set.empty_union],
      { rw [set.image_subset_iff], convert set.subset_univ _,
        exact preimage_const_of_mem (mem_singleton _) },
      { rwa [finset.mem_coe] }},
    convert h_add _ Pg (h_ind x mx),
    { ext1 y, by_cases hy : y ∈ f ⁻¹' {x}; [simpa [hy], simp [hy]] },
    rintro y, by_cases hy : y ∈ f ⁻¹' {x}; simp [hy] }
end

end simple_func

section lintegral
open simple_func
variables {m : measurable_space α} {μ ν : measure α}

/-- The **lower Lebesgue integral** of a function `f` with respect to a measure `μ`. -/
def lintegral {m : measurable_space α} (μ : measure α) (f : α → ℝ≥0∞) : ℝ≥0∞ :=
⨆ (g : α →ₛ ℝ≥0∞) (hf : ⇑g ≤ f), g.lintegral μ

/-! In the notation for integrals, an expression like `∫⁻ x, g ∥x∥ ∂μ` will not be parsed correctly,
  and needs parentheses. We do not set the binding power of `r` to `0`, because then
  `∫⁻ x, f x = 0` will be parsed incorrectly. -/
notation `∫⁻` binders `, ` r:(scoped:60 f, f) ` ∂` μ:70 := lintegral μ r
notation `∫⁻` binders `, ` r:(scoped:60 f, lintegral volume f) := r
notation `∫⁻` binders ` in ` s `, ` r:(scoped:60 f, f) ` ∂` μ:70 :=
  lintegral (measure.restrict μ s) r
notation `∫⁻` binders ` in ` s `, ` r:(scoped:60 f, lintegral (measure.restrict volume s) f) := r

theorem simple_func.lintegral_eq_lintegral {m : measurable_space α} (f : α →ₛ ℝ≥0∞)
  (μ : measure α) :
  ∫⁻ a, f a ∂ μ = f.lintegral μ :=
le_antisymm
  (bsupr_le $ λ g hg, lintegral_mono hg $ le_refl _)
  (le_supr_of_le f $ le_supr_of_le (le_refl _) (le_refl _))

@[mono] lemma lintegral_mono' {m : measurable_space α} ⦃μ ν : measure α⦄ (hμν : μ ≤ ν)
  ⦃f g : α → ℝ≥0∞⦄ (hfg : f ≤ g) :
  ∫⁻ a, f a ∂μ ≤ ∫⁻ a, g a ∂ν :=
supr_le_supr $ λ φ, supr_le_supr2 $ λ hφ, ⟨le_trans hφ hfg, lintegral_mono (le_refl φ) hμν⟩

lemma lintegral_mono ⦃f g : α → ℝ≥0∞⦄ (hfg : f ≤ g) :
  ∫⁻ a, f a ∂μ ≤ ∫⁻ a, g a ∂μ :=
lintegral_mono' (le_refl μ) hfg

lemma lintegral_mono_nnreal {f g : α → ℝ≥0} (h : f ≤ g) :
  ∫⁻ a, f a ∂μ ≤ ∫⁻ a, g a ∂μ :=
begin
  refine lintegral_mono _,
  intro a,
  rw ennreal.coe_le_coe,
  exact h a,
end

lemma lintegral_mono_set {m : measurable_space α} ⦃μ : measure α⦄
  {s t : set α} {f : α → ℝ≥0∞} (hst : s ⊆ t) :
  ∫⁻ x in s, f x ∂μ ≤ ∫⁻ x in t, f x ∂μ :=
lintegral_mono' (measure.restrict_mono hst (le_refl μ)) (le_refl f)

lemma lintegral_mono_set' {m : measurable_space α} ⦃μ : measure α⦄
  {s t : set α} {f : α → ℝ≥0∞} (hst : s ≤ᵐ[μ] t) :
  ∫⁻ x in s, f x ∂μ ≤ ∫⁻ x in t, f x ∂μ :=
lintegral_mono' (measure.restrict_mono' hst (le_refl μ)) (le_refl f)

lemma monotone_lintegral {m : measurable_space α} (μ : measure α) : monotone (lintegral μ) :=
lintegral_mono

@[simp] lemma lintegral_const (c : ℝ≥0∞) : ∫⁻ a, c ∂μ = c * μ univ :=
by rw [← simple_func.const_lintegral, ← simple_func.lintegral_eq_lintegral, simple_func.coe_const]

@[simp] lemma lintegral_one : ∫⁻ a, (1 : ℝ≥0∞) ∂μ = μ univ :=
by rw [lintegral_const, one_mul]

lemma set_lintegral_const (s : set α) (c : ℝ≥0∞) : ∫⁻ a in s, c ∂μ = c * μ s :=
by rw [lintegral_const, measure.restrict_apply_univ]

lemma set_lintegral_one (s) : ∫⁻ a in s, 1 ∂μ = μ s :=
by rw [set_lintegral_const, one_mul]

/-- `∫⁻ a in s, f a ∂μ` is defined as the supremum of integrals of simple functions
`φ : α →ₛ ℝ≥0∞` such that `φ ≤ f`. This lemma says that it suffices to take
functions `φ : α →ₛ ℝ≥0`. -/
lemma lintegral_eq_nnreal {m : measurable_space α} (f : α → ℝ≥0∞) (μ : measure α) :
  (∫⁻ a, f a ∂μ) = (⨆ (φ : α →ₛ ℝ≥0) (hf : ∀ x, ↑(φ x) ≤ f x),
      (φ.map (coe : ℝ≥0 → ℝ≥0∞)).lintegral μ) :=
begin
  refine le_antisymm
    (bsupr_le $ assume φ hφ, _)
    (supr_le_supr2 $ λ φ, ⟨φ.map (coe : ℝ≥0 → ℝ≥0∞), le_refl _⟩),
  by_cases h : ∀ᵐ a ∂μ, φ a ≠ ∞,
  { let ψ := φ.map ennreal.to_nnreal,
    replace h : ψ.map (coe : ℝ≥0 → ℝ≥0∞) =ᵐ[μ] φ :=
      h.mono (λ a, ennreal.coe_to_nnreal),
    have : ∀ x, ↑(ψ x) ≤ f x := λ x, le_trans ennreal.coe_to_nnreal_le_self (hφ x),
    exact le_supr_of_le (φ.map ennreal.to_nnreal)
      (le_supr_of_le this (ge_of_eq $ lintegral_congr h)) },
  { have h_meas : μ (φ ⁻¹' {∞}) ≠ 0, from mt measure_zero_iff_ae_nmem.1 h,
    refine le_trans le_top (ge_of_eq $ (supr_eq_top _).2 $ λ b hb, _),
    obtain ⟨n, hn⟩ : ∃ n : ℕ, b < n * μ (φ ⁻¹' {∞}), from exists_nat_mul_gt h_meas (ne_of_lt hb),
    use (const α (n : ℝ≥0)).restrict (φ ⁻¹' {∞}),
    simp only [lt_supr_iff, exists_prop, coe_restrict, φ.measurable_set_preimage, coe_const,
      ennreal.coe_indicator, map_coe_ennreal_restrict, map_const, ennreal.coe_nat,
      restrict_const_lintegral],
    refine ⟨indicator_le (λ x hx, le_trans _ (hφ _)), hn⟩,
    simp only [mem_preimage, mem_singleton_iff] at hx,
    simp only [hx, le_top] }
end

lemma exists_simple_func_forall_lintegral_sub_lt_of_pos {f : α → ℝ≥0∞} (h : ∫⁻ x, f x ∂μ < ∞)
  {ε : ℝ≥0∞} (hε : 0 < ε) :
  ∃ φ : α →ₛ ℝ≥0, (∀ x, ↑(φ x) ≤ f x) ∧ ∀ ψ : α →ₛ ℝ≥0, (∀ x, ↑(ψ x) ≤ f x) →
    (map coe (ψ - φ)).lintegral μ < ε :=
begin
  rw lintegral_eq_nnreal at h,
  have := ennreal.lt_add_right h hε,
  erw ennreal.bsupr_add at this; [skip, exact ⟨0, λ x, by simp⟩],
  simp_rw [lt_supr_iff, supr_lt_iff, supr_le_iff] at this,
  rcases this with ⟨φ, hle : ∀ x, ↑(φ x) ≤ f x, b, hbφ, hb⟩,
  refine ⟨φ, hle, λ ψ hψ, _⟩,
  have : (map coe φ).lintegral μ < ∞, from (le_bsupr φ hle).trans_lt h,
  rw [← add_lt_add_iff_left this, ← add_lintegral, ← map_add @ennreal.coe_add],
  refine (hb _ (λ x, le_trans _ (max_le (hle x) (hψ x)))).trans_lt hbφ,
  norm_cast,
  simp only [add_apply, sub_apply, nnreal.add_sub_eq_max]
end

theorem supr_lintegral_le {ι : Sort*} (f : ι → α → ℝ≥0∞) :
  (⨆i, ∫⁻ a, f i a ∂μ) ≤ (∫⁻ a, ⨆i, f i a ∂μ) :=
begin
  simp only [← supr_apply],
  exact (monotone_lintegral μ).le_map_supr
end

theorem supr2_lintegral_le {ι : Sort*} {ι' : ι → Sort*} (f : Π i, ι' i → α → ℝ≥0∞) :
  (⨆i (h : ι' i), ∫⁻ a, f i h a ∂μ) ≤ (∫⁻ a, ⨆i (h : ι' i), f i h a ∂μ) :=
by { convert (monotone_lintegral μ).le_map_supr2 f, ext1 a, simp only [supr_apply] }

theorem le_infi_lintegral {ι : Sort*} (f : ι → α → ℝ≥0∞) :
  (∫⁻ a, ⨅i, f i a ∂μ) ≤ (⨅i, ∫⁻ a, f i a ∂μ) :=
by { simp only [← infi_apply], exact (monotone_lintegral μ).map_infi_le }

theorem le_infi2_lintegral {ι : Sort*} {ι' : ι → Sort*} (f : Π i, ι' i → α → ℝ≥0∞) :
  (∫⁻ a, ⨅ i (h : ι' i), f i h a ∂μ) ≤ (⨅ i (h : ι' i), ∫⁻ a, f i h a ∂μ) :=
by { convert (monotone_lintegral μ).map_infi2_le f, ext1 a, simp only [infi_apply] }

lemma lintegral_mono_ae {f g : α → ℝ≥0∞} (h : ∀ᵐ a ∂μ, f a ≤ g a) :
  (∫⁻ a, f a ∂μ) ≤ (∫⁻ a, g a ∂μ) :=
begin
  rcases exists_measurable_superset_of_null h with ⟨t, hts, ht, ht0⟩,
  have : ∀ᵐ x ∂μ, x ∉ t := measure_zero_iff_ae_nmem.1 ht0,
  refine (supr_le $ assume s, supr_le $ assume hfs,
    le_supr_of_le (s.restrict tᶜ) $ le_supr_of_le _ _),
  { assume a,
    by_cases a ∈ t;
      simp [h, restrict_apply, ht.compl],
    exact le_trans (hfs a) (by_contradiction $ assume hnfg, h (hts hnfg)) },
  { refine le_of_eq (simple_func.lintegral_congr $ this.mono $ λ a hnt, _),
    by_cases hat : a ∈ t; simp [hat, ht.compl],
    exact (hnt hat).elim }
end

lemma lintegral_congr_ae {f g : α → ℝ≥0∞} (h : f =ᵐ[μ] g) :
  (∫⁻ a, f a ∂μ) = (∫⁻ a, g a ∂μ) :=
le_antisymm (lintegral_mono_ae $ h.le) (lintegral_mono_ae $ h.symm.le)

lemma lintegral_congr {f g : α → ℝ≥0∞} (h : ∀ a, f a = g a) :
  (∫⁻ a, f a ∂μ) = (∫⁻ a, g a ∂μ) :=
by simp only [h]

lemma set_lintegral_congr {f : α → ℝ≥0∞} {s t : set α} (h : s =ᵐ[μ] t) :
  ∫⁻ x in s, f x ∂μ = ∫⁻ x in t, f x ∂μ :=
by rw [restrict_congr_set h]

lemma set_lintegral_congr_fun {f g : α → ℝ≥0∞} {s : set α} (hs : measurable_set s)
  (hfg : ∀ᵐ x ∂μ, x ∈ s → f x = g x) :
  ∫⁻ x in s, f x ∂μ = ∫⁻ x in s, g x ∂μ :=
by { rw lintegral_congr_ae, rw eventually_eq, rwa ae_restrict_iff' hs, }

/-- Monotone convergence theorem -- sometimes called Beppo-Levi convergence.

See `lintegral_supr_directed` for a more general form. -/
theorem lintegral_supr
  {f : ℕ → α → ℝ≥0∞} (hf : ∀n, measurable (f n)) (h_mono : monotone f) :
  (∫⁻ a, ⨆n, f n a ∂μ) = (⨆n, ∫⁻ a, f n a ∂μ) :=
begin
  set c : ℝ≥0 → ℝ≥0∞ := coe,
  set F := λ a:α, ⨆n, f n a,
  have hF : measurable F := measurable_supr hf,
  refine le_antisymm _ (supr_lintegral_le _),
  rw [lintegral_eq_nnreal],
  refine supr_le (assume s, supr_le (assume hsf, _)),
  refine ennreal.le_of_forall_lt_one_mul_le (assume a ha, _),
  rcases ennreal.lt_iff_exists_coe.1 ha with ⟨r, rfl, ha⟩,
  have ha : r < 1 := ennreal.coe_lt_coe.1 ha,
  let rs := s.map (λa, r * a),
  have eq_rs : (const α r : α →ₛ ℝ≥0∞) * map c s = rs.map c,
  { ext1 a, exact ennreal.coe_mul.symm },
  have eq : ∀p, (rs.map c) ⁻¹' {p} = (⋃n, (rs.map c) ⁻¹' {p} ∩ {a | p ≤ f n a}),
  { assume p,
    rw [← inter_Union, ← inter_univ ((map c rs) ⁻¹' {p})] {occs := occurrences.pos [1]},
    refine set.ext (assume x, and_congr_right $ assume hx, (true_iff _).2 _),
    by_cases p_eq : p = 0, { simp [p_eq] },
    simp at hx, subst hx,
    have : r * s x ≠ 0, { rwa [(≠), ← ennreal.coe_eq_zero] },
    have : s x ≠ 0, { refine mt _ this, assume h, rw [h, mul_zero] },
    have : (rs.map c) x < ⨆ (n : ℕ), f n x,
    { refine lt_of_lt_of_le (ennreal.coe_lt_coe.2 (_)) (hsf x),
      suffices : r * s x < 1 * s x, simpa [rs],
      exact mul_lt_mul_of_pos_right ha (pos_iff_ne_zero.2 this) },
    rcases lt_supr_iff.1 this with ⟨i, hi⟩,
    exact mem_Union.2 ⟨i, le_of_lt hi⟩ },
  have mono : ∀r:ℝ≥0∞, monotone (λn, (rs.map c) ⁻¹' {r} ∩ {a | r ≤ f n a}),
  { assume r i j h,
    refine inter_subset_inter (subset.refl _) _,
    assume x hx, exact le_trans hx (h_mono h x) },
  have h_meas : ∀n, measurable_set {a : α | ⇑(map c rs) a ≤ f n a} :=
    assume n, measurable_set_le (simple_func.measurable _) (hf n),
  calc (r:ℝ≥0∞) * (s.map c).lintegral μ = ∑ r in (rs.map c).range, r * μ ((rs.map c) ⁻¹' {r}) :
      by rw [← const_mul_lintegral, eq_rs, simple_func.lintegral]
    ... ≤ ∑ r in (rs.map c).range, r * μ (⋃n, (rs.map c) ⁻¹' {r} ∩ {a | r ≤ f n a}) :
      le_of_eq (finset.sum_congr rfl $ assume x hx, by rw ← eq)
    ... ≤ ∑ r in (rs.map c).range, (⨆n, r * μ ((rs.map c) ⁻¹' {r} ∩ {a | r ≤ f n a})) :
      le_of_eq (finset.sum_congr rfl $ assume x hx,
        begin
          rw [measure_Union_eq_supr _ (directed_of_sup $ mono x), ennreal.mul_supr],
          { assume i,
            refine ((rs.map c).measurable_set_preimage _).inter _,
            exact hf i measurable_set_Ici }
        end)
    ... ≤ ⨆n, ∑ r in (rs.map c).range, r * μ ((rs.map c) ⁻¹' {r} ∩ {a | r ≤ f n a}) :
      begin
        refine le_of_eq _,
        rw [ennreal.finset_sum_supr_nat],
        assume p i j h,
        exact mul_le_mul_left' (measure_mono $ mono p h) _
      end
    ... ≤ (⨆n:ℕ, ((rs.map c).restrict {a | (rs.map c) a ≤ f n a}).lintegral μ) :
    begin
      refine supr_le_supr (assume n, _),
      rw [restrict_lintegral _ (h_meas n)],
      { refine le_of_eq (finset.sum_congr rfl $ assume r hr, _),
        congr' 2 with a,
        refine and_congr_right _,
        simp {contextual := tt} }
    end
    ... ≤ (⨆n, ∫⁻ a, f n a ∂μ) :
    begin
      refine supr_le_supr (assume n, _),
      rw [← simple_func.lintegral_eq_lintegral],
      refine lintegral_mono (assume a, _),
      simp only [map_apply] at h_meas,
      simp only [coe_map, restrict_apply _ (h_meas _), (∘)],
      exact indicator_apply_le id,
    end
end

/-- Monotone convergence theorem -- sometimes called Beppo-Levi convergence. Version with
ae_measurable functions. -/
theorem lintegral_supr' {f : ℕ → α → ℝ≥0∞} (hf : ∀n, ae_measurable (f n) μ)
  (h_mono : ∀ᵐ x ∂μ, monotone (λ n, f n x)) :
  (∫⁻ a, ⨆n, f n a ∂μ) = (⨆n, ∫⁻ a, f n a ∂μ) :=
begin
  simp_rw ←supr_apply,
  let p : α → (ℕ → ℝ≥0∞) → Prop := λ x f', monotone f',
  have hp : ∀ᵐ x ∂μ, p x (λ i, f i x), from h_mono,
  have h_ae_seq_mono : monotone (ae_seq hf p),
  { intros n m hnm x,
    by_cases hx : x ∈ ae_seq_set hf p,
    { exact ae_seq.prop_of_mem_ae_seq_set hf hx hnm, },
    { simp only [ae_seq, hx, if_false],
      exact le_refl _, }, },
  rw lintegral_congr_ae (ae_seq.supr hf hp).symm,
  simp_rw supr_apply,
  rw @lintegral_supr _ _ μ _ (ae_seq.measurable hf p) h_ae_seq_mono,
  congr,
  exact funext (λ n, lintegral_congr_ae (ae_seq.ae_seq_n_eq_fun_n_ae hf hp n)),
end

/-- Monotone convergence theorem expressed with limits -/
theorem lintegral_tendsto_of_tendsto_of_monotone {f : ℕ → α → ℝ≥0∞} {F : α → ℝ≥0∞}
  (hf : ∀n, ae_measurable (f n) μ) (h_mono : ∀ᵐ x ∂μ, monotone (λ n, f n x))
  (h_tendsto : ∀ᵐ x ∂μ, tendsto (λ n, f n x) at_top (𝓝 $ F x)) :
  tendsto (λ n, ∫⁻ x, f n x ∂μ) at_top (𝓝 $ ∫⁻ x, F x ∂μ) :=
begin
  have : monotone (λ n, ∫⁻ x, f n x ∂μ) :=
    λ i j hij, lintegral_mono_ae (h_mono.mono $ λ x hx, hx hij),
  suffices key : ∫⁻ x, F x ∂μ = ⨆n, ∫⁻ x, f n x ∂μ,
  { rw key,
    exact tendsto_at_top_supr this },
  rw ← lintegral_supr' hf h_mono,
  refine lintegral_congr_ae _,
  filter_upwards [h_mono, h_tendsto],
  exact λ x hx_mono hx_tendsto, tendsto_nhds_unique hx_tendsto (tendsto_at_top_supr hx_mono),
end

lemma lintegral_eq_supr_eapprox_lintegral {f : α → ℝ≥0∞} (hf : measurable f) :
  (∫⁻ a, f a ∂μ) = (⨆n, (eapprox f n).lintegral μ) :=
calc (∫⁻ a, f a ∂μ) = (∫⁻ a, ⨆n, (eapprox f n : α → ℝ≥0∞) a ∂μ) :
  by congr; ext a; rw [supr_eapprox_apply f hf]
... = (⨆n, ∫⁻ a, (eapprox f n : α → ℝ≥0∞) a ∂μ) :
begin
  rw [lintegral_supr],
  { measurability, },
  { assume i j h, exact (monotone_eapprox f h) }
end
... = (⨆n, (eapprox f n).lintegral μ) : by congr; ext n; rw [(eapprox f n).lintegral_eq_lintegral]

/-- If `f` has finite integral, then `∫⁻ x in s, f x ∂μ` is absolutely continuous in `s`: it tends
to zero as `μ s` tends to zero. This lemma states states this fact in terms of `ε` and `δ`. -/
lemma exists_pos_set_lintegral_lt_of_measure_lt {f : α → ℝ≥0∞} (h : ∫⁻ x, f x ∂μ < ∞)
  {ε : ℝ≥0∞} (hε : 0 < ε) :
  ∃ δ > 0, ∀ s, μ s < δ → ∫⁻ x in s, f x ∂μ < ε :=
begin
  rcases exists_between hε with ⟨ε₂, hε₂0, hε₂ε⟩, rcases exists_between hε₂0 with ⟨ε₁, hε₁0, hε₁₂⟩,
  rcases exists_simple_func_forall_lintegral_sub_lt_of_pos h hε₁0 with ⟨φ, hle, hφ⟩,
  rcases φ.exists_forall_le with ⟨C, hC⟩,
  use [(ε₂ - ε₁) / C, ennreal.div_pos_iff.2 ⟨(zero_lt_sub_iff_lt.2 hε₁₂).ne', ennreal.coe_ne_top⟩],
  intros s hs,
  simp only [lintegral_eq_nnreal, supr_lt_iff, supr_le_iff],
  refine ⟨ε₂, hε₂ε, λ ψ hψ, _⟩,
  calc (map coe ψ).lintegral (μ.restrict s)
      ≤ (map coe φ).lintegral (μ.restrict s) + (map coe (ψ - φ)).lintegral (μ.restrict s) :
    begin
      rw [← simple_func.add_lintegral, ← simple_func.map_add @ennreal.coe_add],
      refine simple_func.lintegral_mono (λ x, _) le_rfl,
      simp [-ennreal.coe_add, nnreal.add_sub_eq_max, le_max_right]
    end
  ... ≤ (map coe φ).lintegral (μ.restrict s) + ε₁ :
    begin
      refine add_le_add le_rfl (le_trans _ (hφ _ hψ).le),
      exact simple_func.lintegral_mono le_rfl measure.restrict_le_self
    end
  ... ≤ (simple_func.const α (C : ℝ≥0∞)).lintegral (μ.restrict s) + ε₁ :
    by { mono*, exacts [λ x, coe_le_coe.2 (hC x), le_rfl, le_rfl] }
  ... = C * μ s + ε₁ : by simp [← simple_func.lintegral_eq_lintegral]
  ... ≤ C * ((ε₂ - ε₁) / C) + ε₁ : by { mono*, exacts [le_rfl, hs.le, le_rfl] }
  ... ≤ (ε₂ - ε₁) + ε₁ : add_le_add mul_div_le le_rfl
  ... = ε₂ : sub_add_cancel_of_le hε₁₂.le,
end

/-- If `f` has finite integral, then `∫⁻ x in s, f x ∂μ` is absolutely continuous in `s`: it tends
to zero as `μ s` tends to zero. -/
lemma tendsto_set_lintegral_zero {ι} {f : α → ℝ≥0∞} (h : ∫⁻ x, f x ∂μ < ∞)
  {l : filter ι} {s : ι → set α} (hl : tendsto (μ ∘ s) l (𝓝 0)) :
  tendsto (λ i, ∫⁻ x in s i, f x ∂μ) l (𝓝 0) :=
begin
  simp only [ennreal.nhds_zero, tendsto_infi, tendsto_principal, mem_Iio, ← pos_iff_ne_zero]
    at hl ⊢,
  intros ε ε0,
  rcases exists_pos_set_lintegral_lt_of_measure_lt h ε0 with ⟨δ, δ0, hδ⟩,
  exact (hl δ δ0).mono (λ i, hδ _)
end

@[simp] lemma lintegral_add {f g : α → ℝ≥0∞} (hf : measurable f) (hg : measurable g) :
  (∫⁻ a, f a + g a ∂μ) = (∫⁻ a, f a ∂μ) + (∫⁻ a, g a ∂μ) :=
calc (∫⁻ a, f a + g a ∂μ) =
    (∫⁻ a, (⨆n, (eapprox f n : α → ℝ≥0∞) a) + (⨆n, (eapprox g n : α → ℝ≥0∞) a) ∂μ) :
    by simp only [supr_eapprox_apply, hf, hg]
  ... = (∫⁻ a, (⨆n, (eapprox f n + eapprox g n : α → ℝ≥0∞) a) ∂μ) :
  begin
    congr, funext a,
    rw [ennreal.supr_add_supr_of_monotone], { refl },
    { assume i j h, exact monotone_eapprox _ h a },
    { assume i j h, exact monotone_eapprox _ h a },
  end
  ... = (⨆n, (eapprox f n).lintegral μ + (eapprox g n).lintegral μ) :
  begin
    rw [lintegral_supr],
    { congr,
      funext n, rw [← simple_func.add_lintegral, ← simple_func.lintegral_eq_lintegral],
      refl },
    { measurability, },
    { assume i j h a, exact add_le_add (monotone_eapprox _ h _) (monotone_eapprox _ h _) }
  end
  ... = (⨆n, (eapprox f n).lintegral μ) + (⨆n, (eapprox g n).lintegral μ) :
  by refine (ennreal.supr_add_supr_of_monotone _ _).symm;
     { assume i j h, exact simple_func.lintegral_mono (monotone_eapprox _ h) (le_refl μ) }
  ... = (∫⁻ a, f a ∂μ) + (∫⁻ a, g a ∂μ) :
    by rw [lintegral_eq_supr_eapprox_lintegral hf, lintegral_eq_supr_eapprox_lintegral hg]

lemma lintegral_add' {f g : α → ℝ≥0∞} (hf : ae_measurable f μ) (hg : ae_measurable g μ) :
  (∫⁻ a, f a + g a ∂μ) = (∫⁻ a, f a ∂μ) + (∫⁻ a, g a ∂μ) :=
calc (∫⁻ a, f a + g a ∂μ) = (∫⁻ a, hf.mk f a + hg.mk g a ∂μ) :
  lintegral_congr_ae (eventually_eq.add hf.ae_eq_mk hg.ae_eq_mk)
... = (∫⁻ a, hf.mk f a ∂μ) + (∫⁻ a, hg.mk g a ∂μ) : lintegral_add hf.measurable_mk hg.measurable_mk
... = (∫⁻ a, f a ∂μ) + (∫⁻ a, g a ∂μ) : begin
  congr' 1,
  { exact lintegral_congr_ae hf.ae_eq_mk.symm },
  { exact lintegral_congr_ae hg.ae_eq_mk.symm },
end

lemma lintegral_zero : (∫⁻ a:α, 0 ∂μ) = 0 := by simp

lemma lintegral_zero_fun : (∫⁻ a:α, (0 : α → ℝ≥0∞) a ∂μ) = 0 := by simp

@[simp] lemma lintegral_smul_measure (c : ℝ≥0∞) (f : α → ℝ≥0∞) :
  ∫⁻ a, f a ∂ (c • μ) = c * ∫⁻ a, f a ∂μ :=
by simp only [lintegral, supr_subtype', simple_func.lintegral_smul, ennreal.mul_supr, smul_eq_mul]

@[simp] lemma lintegral_sum_measure {m : measurable_space α} {ι} (f : α → ℝ≥0∞)
  (μ : ι → measure α) :
  ∫⁻ a, f a ∂(measure.sum μ) = ∑' i, ∫⁻ a, f a ∂(μ i) :=
begin
  simp only [lintegral, supr_subtype', simple_func.lintegral_sum, ennreal.tsum_eq_supr_sum],
  rw [supr_comm],
  congr, funext s,
  induction s using finset.induction_on with i s hi hs, { apply bot_unique, simp },
  simp only [finset.sum_insert hi, ← hs],
  refine (ennreal.supr_add_supr _).symm,
  intros φ ψ,
  exact ⟨⟨φ ⊔ ψ, λ x, sup_le (φ.2 x) (ψ.2 x)⟩,
    add_le_add (simple_func.lintegral_mono le_sup_left (le_refl _))
      (finset.sum_le_sum $ λ j hj, simple_func.lintegral_mono le_sup_right (le_refl _))⟩
end

@[simp] lemma lintegral_add_measure {m : measurable_space α} (f : α → ℝ≥0∞) (μ ν : measure α) :
  ∫⁻ a, f a ∂ (μ + ν) = ∫⁻ a, f a ∂μ + ∫⁻ a, f a ∂ν :=
by simpa [tsum_fintype] using lintegral_sum_measure f (λ b, cond b μ ν)

@[simp] lemma lintegral_zero_measure {m : measurable_space α} (f : α → ℝ≥0∞) :
  ∫⁻ a, f a ∂(0 : measure α) = 0 :=
bot_unique $ by simp [lintegral]

lemma lintegral_in_measure_zero (s : set α) (f : α → ℝ≥0∞) (hs' : μ s = 0) :
  ∫⁻ x in s, f x ∂μ = 0 :=
begin
  convert lintegral_zero_measure _,
  exact measure.restrict_eq_zero.2 hs',
end

lemma lintegral_finset_sum (s : finset β) {f : β → α → ℝ≥0∞} (hf : ∀ b ∈ s, measurable (f b)) :
  (∫⁻ a, ∑ b in s, f b a ∂μ) = ∑ b in s, ∫⁻ a, f b a ∂μ :=
begin
  induction s using finset.induction_on with a s has ih,
  { simp },
  { simp only [finset.sum_insert has],
    rw [finset.forall_mem_insert] at hf,
    rw [lintegral_add hf.1 (s.measurable_sum hf.2), ih hf.2] }
end

@[simp] lemma lintegral_const_mul (r : ℝ≥0∞) {f : α → ℝ≥0∞} (hf : measurable f) :
  (∫⁻ a, r * f a ∂μ) = r * (∫⁻ a, f a ∂μ) :=
calc (∫⁻ a, r * f a ∂μ) = (∫⁻ a, (⨆n, (const α r * eapprox f n) a) ∂μ) :
    by { congr, funext a, rw [← supr_eapprox_apply f hf, ennreal.mul_supr], refl }
  ... = (⨆n, r * (eapprox f n).lintegral μ) :
  begin
    rw [lintegral_supr],
    { congr, funext n,
      rw [← simple_func.const_mul_lintegral, ← simple_func.lintegral_eq_lintegral] },
    { assume n, exact simple_func.measurable _ },
    { assume i j h a, exact mul_le_mul_left' (monotone_eapprox _ h _) _ }
  end
  ... = r * (∫⁻ a, f a ∂μ) : by rw [← ennreal.mul_supr, lintegral_eq_supr_eapprox_lintegral hf]

lemma lintegral_const_mul'' (r : ℝ≥0∞) {f : α → ℝ≥0∞} (hf : ae_measurable f μ) :
  (∫⁻ a, r * f a ∂μ) = r * (∫⁻ a, f a ∂μ) :=
begin
  have A : ∫⁻ a, f a ∂μ = ∫⁻ a, hf.mk f a ∂μ := lintegral_congr_ae hf.ae_eq_mk,
  have B : ∫⁻ a, r * f a ∂μ = ∫⁻ a, r * hf.mk f a ∂μ :=
    lintegral_congr_ae (eventually_eq.fun_comp hf.ae_eq_mk _),
  rw [A, B, lintegral_const_mul _ hf.measurable_mk],
end

lemma lintegral_const_mul_le (r : ℝ≥0∞) (f : α → ℝ≥0∞) :
  r * (∫⁻ a, f a ∂μ) ≤ (∫⁻ a, r * f a ∂μ) :=
begin
  rw [lintegral, ennreal.mul_supr],
  refine supr_le (λs, _),
  rw [ennreal.mul_supr],
  simp only [supr_le_iff, ge_iff_le],
  assume hs,
  rw ← simple_func.const_mul_lintegral,
  refine le_supr_of_le (const α r * s) (le_supr_of_le (λx, _) (le_refl _)),
  exact mul_le_mul_left' (hs x) _
end

lemma lintegral_const_mul' (r : ℝ≥0∞) (f : α → ℝ≥0∞) (hr : r ≠ ∞) :
  (∫⁻ a, r * f a ∂μ) = r * (∫⁻ a, f a ∂μ) :=
begin
  by_cases h : r = 0,
  { simp [h] },
  apply le_antisymm _ (lintegral_const_mul_le r f),
  have rinv : r * r⁻¹  = 1 := ennreal.mul_inv_cancel h hr,
  have rinv' : r ⁻¹ * r = 1, by { rw mul_comm, exact rinv },
  have := lintegral_const_mul_le (r⁻¹) (λx, r * f x),
  simp [(mul_assoc _ _ _).symm, rinv'] at this,
  simpa [(mul_assoc _ _ _).symm, rinv]
    using mul_le_mul_left' this r
end

lemma lintegral_mul_const (r : ℝ≥0∞) {f : α → ℝ≥0∞} (hf : measurable f) :
  ∫⁻ a, f a * r ∂μ = ∫⁻ a, f a ∂μ * r :=
by simp_rw [mul_comm, lintegral_const_mul r hf]

lemma lintegral_mul_const'' (r : ℝ≥0∞) {f : α → ℝ≥0∞} (hf : ae_measurable f μ) :
  ∫⁻ a, f a * r ∂μ = ∫⁻ a, f a ∂μ * r :=
by simp_rw [mul_comm, lintegral_const_mul'' r hf]

lemma lintegral_mul_const_le (r : ℝ≥0∞) (f : α → ℝ≥0∞) :
  ∫⁻ a, f a ∂μ * r ≤ ∫⁻ a, f a * r ∂μ :=
by simp_rw [mul_comm, lintegral_const_mul_le r f]

lemma lintegral_mul_const' (r : ℝ≥0∞) (f : α → ℝ≥0∞) (hr : r ≠ ∞):
  ∫⁻ a, f a * r ∂μ = ∫⁻ a, f a ∂μ * r :=
by simp_rw [mul_comm, lintegral_const_mul' r f hr]

/- A double integral of a product where each factor contains only one variable
  is a product of integrals -/
lemma lintegral_lintegral_mul {β} [measurable_space β] {ν : measure β}
  {f : α → ℝ≥0∞} {g : β → ℝ≥0∞} (hf : ae_measurable f μ) (hg : ae_measurable g ν) :
  ∫⁻ x, ∫⁻ y, f x * g y ∂ν ∂μ = ∫⁻ x, f x ∂μ * ∫⁻ y, g y ∂ν :=
by simp [lintegral_const_mul'' _ hg, lintegral_mul_const'' _ hf]

-- TODO: Need a better way of rewriting inside of a integral
lemma lintegral_rw₁ {f f' : α → β} (h : f =ᵐ[μ] f') (g : β → ℝ≥0∞) :
  (∫⁻ a, g (f a) ∂μ) = (∫⁻ a, g (f' a) ∂μ) :=
lintegral_congr_ae $ h.mono $ λ a h, by rw h

-- TODO: Need a better way of rewriting inside of a integral
lemma lintegral_rw₂ {f₁ f₁' : α → β} {f₂ f₂' : α → γ} (h₁ : f₁ =ᵐ[μ] f₁')
  (h₂ : f₂ =ᵐ[μ] f₂') (g : β → γ → ℝ≥0∞) :
  (∫⁻ a, g (f₁ a) (f₂ a) ∂μ) = (∫⁻ a, g (f₁' a) (f₂' a) ∂μ) :=
lintegral_congr_ae $ h₁.mp $ h₂.mono $ λ _ h₂ h₁, by rw [h₁, h₂]

@[simp] lemma lintegral_indicator (f : α → ℝ≥0∞) {s : set α} (hs : measurable_set s) :
  ∫⁻ a, s.indicator f a ∂μ = ∫⁻ a in s, f a ∂μ :=
begin
  simp only [lintegral, ← restrict_lintegral_eq_lintegral_restrict _ hs, supr_subtype'],
  apply le_antisymm; refine supr_le_supr2 (subtype.forall.2 $ λ φ hφ, _),
  { refine ⟨⟨φ, le_trans hφ (indicator_le_self _ _)⟩, _⟩,
    refine simple_func.lintegral_mono (λ x, _) (le_refl _),
    by_cases hx : x ∈ s,
    { simp [hx, hs, le_refl] },
    { apply le_trans (hφ x),
      simp [hx, hs, le_refl] } },
  { refine ⟨⟨φ.restrict s, λ x, _⟩, le_refl _⟩,
    simp [hφ x, hs, indicator_le_indicator] }
end

/-- **Chebyshev's inequality** -/
lemma mul_meas_ge_le_lintegral {f : α → ℝ≥0∞} (hf : measurable f) (ε : ℝ≥0∞) :
  ε * μ {x | ε ≤ f x} ≤ ∫⁻ a, f a ∂μ :=
begin
  have : measurable_set {a : α | ε ≤ f a }, from hf measurable_set_Ici,
  rw [← simple_func.restrict_const_lintegral _ this, ← simple_func.lintegral_eq_lintegral],
  refine lintegral_mono (λ a, _),
  simp only [restrict_apply _ this],
  exact indicator_apply_le id
end

lemma meas_ge_le_lintegral_div {f : α → ℝ≥0∞} (hf : measurable f) {ε : ℝ≥0∞}
  (hε : ε ≠ 0) (hε' : ε ≠ ∞) :
  μ {x | ε ≤ f x} ≤ (∫⁻ a, f a ∂μ) / ε :=
(ennreal.le_div_iff_mul_le (or.inl hε) (or.inl hε')).2 $
by { rw [mul_comm], exact mul_meas_ge_le_lintegral hf ε }

@[simp] lemma lintegral_eq_zero_iff {f : α → ℝ≥0∞} (hf : measurable f) :
  ∫⁻ a, f a ∂μ = 0 ↔ (f =ᵐ[μ] 0) :=
begin
  refine iff.intro (assume h, _) (assume h, _),
  { have : ∀n:ℕ, ∀ᵐ a ∂μ, f a < n⁻¹,
    { assume n,
      rw [ae_iff, ← nonpos_iff_eq_zero, ← @ennreal.zero_div n⁻¹,
        ennreal.le_div_iff_mul_le, mul_comm],
      simp only [not_lt],
      -- TODO: why `rw ← h` fails with "not an equality or an iff"?
      exacts [h ▸ mul_meas_ge_le_lintegral hf n⁻¹,
        or.inl (ennreal.inv_ne_zero.2 ennreal.coe_nat_ne_top),
        or.inr ennreal.zero_ne_top] },
    refine (ae_all_iff.2 this).mono (λ a ha, _),
    by_contradiction h,
    rcases ennreal.exists_inv_nat_lt h with ⟨n, hn⟩,
    exact (lt_irrefl _ $ lt_trans hn $ ha n).elim },
  { calc ∫⁻ a, f a ∂μ = ∫⁻ a, 0 ∂μ : lintegral_congr_ae h
      ... = 0 : lintegral_zero }
end

@[simp] lemma lintegral_eq_zero_iff' {f : α → ℝ≥0∞} (hf : ae_measurable f μ) :
  ∫⁻ a, f a ∂μ = 0 ↔ (f =ᵐ[μ] 0) :=
begin
  have : ∫⁻ a, f a ∂μ = ∫⁻ a, hf.mk f a ∂μ := lintegral_congr_ae hf.ae_eq_mk,
  rw [this, lintegral_eq_zero_iff hf.measurable_mk],
  exact ⟨λ H, hf.ae_eq_mk.trans H, λ H, hf.ae_eq_mk.symm.trans H⟩
end

lemma lintegral_pos_iff_support {f : α → ℝ≥0∞} (hf : measurable f) :
  0 < ∫⁻ a, f a ∂μ ↔ 0 < μ (function.support f) :=
by simp [pos_iff_ne_zero, hf, filter.eventually_eq, ae_iff, function.support]

/-- Weaker version of the monotone convergence theorem-/
lemma lintegral_supr_ae {f : ℕ → α → ℝ≥0∞} (hf : ∀n, measurable (f n))
  (h_mono : ∀n, ∀ᵐ a ∂μ, f n a ≤ f n.succ a) :
  (∫⁻ a, ⨆n, f n a ∂μ) = (⨆n, ∫⁻ a, f n a ∂μ) :=
let ⟨s, hs⟩ := exists_measurable_superset_of_null
                       (ae_iff.1 (ae_all_iff.2 h_mono)) in
let g := λ n a, if a ∈ s then 0 else f n a in
have g_eq_f : ∀ᵐ a ∂μ, ∀n, g n a = f n a,
  from (measure_zero_iff_ae_nmem.1 hs.2.2).mono (assume a ha n, if_neg ha),
calc
  ∫⁻ a, ⨆n, f n a ∂μ = ∫⁻ a, ⨆n, g n a ∂μ :
  lintegral_congr_ae $ g_eq_f.mono $ λ a ha, by simp only [ha]
  ... = ⨆n, (∫⁻ a, g n a ∂μ) :
  lintegral_supr
    (assume n, measurable_const.piecewise hs.2.1 (hf n))
    (monotone_nat_of_le_succ $ assume n a, classical.by_cases
      (assume h : a ∈ s, by simp [g, if_pos h])
      (assume h : a ∉ s,
      begin
        simp only [g, if_neg h], have := hs.1, rw subset_def at this, have := mt (this a) h,
        simp only [not_not, mem_set_of_eq] at this, exact this n
      end))
  ... = ⨆n, (∫⁻ a, f n a ∂μ) :
    by simp only [lintegral_congr_ae (g_eq_f.mono $ λ a ha, ha _)]

lemma lintegral_sub {f g : α → ℝ≥0∞} (hf : measurable f) (hg : measurable g)
  (hg_fin : ∫⁻ a, g a ∂μ < ∞) (h_le : g ≤ᵐ[μ] f) :
  ∫⁻ a, f a - g a ∂μ = ∫⁻ a, f a ∂μ - ∫⁻ a, g a ∂μ :=
begin
  rw [← ennreal.add_left_inj hg_fin,
        ennreal.sub_add_cancel_of_le (lintegral_mono_ae h_le),
      ← lintegral_add (hf.sub hg) hg],
  refine lintegral_congr_ae (h_le.mono $ λ x hx, _),
  exact ennreal.sub_add_cancel_of_le hx
end

/-- Monotone convergence theorem for nonincreasing sequences of functions -/
lemma lintegral_infi_ae
  {f : ℕ → α → ℝ≥0∞} (h_meas : ∀n, measurable (f n))
  (h_mono : ∀n:ℕ, f n.succ ≤ᵐ[μ] f n) (h_fin : ∫⁻ a, f 0 a ∂μ < ∞) :
  ∫⁻ a, ⨅n, f n a ∂μ = ⨅n, ∫⁻ a, f n a ∂μ :=
have fn_le_f0 : ∫⁻ a, ⨅n, f n a ∂μ ≤ ∫⁻ a, f 0 a ∂μ, from
  lintegral_mono (assume a, infi_le_of_le 0 (le_refl _)),
have fn_le_f0' : (⨅n, ∫⁻ a, f n a ∂μ) ≤ ∫⁻ a, f 0 a ∂μ, from infi_le_of_le 0 (le_refl _),
(ennreal.sub_right_inj h_fin fn_le_f0 fn_le_f0').1 $
show ∫⁻ a, f 0 a ∂μ - ∫⁻ a, ⨅n, f n a ∂μ = ∫⁻ a, f 0 a ∂μ - (⨅n, ∫⁻ a, f n a ∂μ), from
calc
  ∫⁻ a, f 0 a ∂μ - (∫⁻ a, ⨅n, f n a ∂μ) = ∫⁻ a, f 0 a - ⨅n, f n a ∂μ:
    (lintegral_sub (h_meas 0) (measurable_infi h_meas)
    (calc
      (∫⁻ a, ⨅n, f n a ∂μ)  ≤ ∫⁻ a, f 0 a ∂μ : lintegral_mono (assume a, infi_le _ _)
          ... < ∞ : h_fin  )
    (ae_of_all _ $ assume a, infi_le _ _)).symm
  ... = ∫⁻ a, ⨆n, f 0 a - f n a ∂μ : congr rfl (funext (assume a, ennreal.sub_infi))
  ... = ⨆n, ∫⁻ a, f 0 a - f n a ∂μ :
    lintegral_supr_ae
      (assume n, (h_meas 0).sub (h_meas n))
      (assume n, (h_mono n).mono $ assume a ha, ennreal.sub_le_sub (le_refl _) ha)
  ... = ⨆n, ∫⁻ a, f 0 a ∂μ - ∫⁻ a, f n a ∂μ :
    have h_mono : ∀ᵐ a ∂μ, ∀n:ℕ, f n.succ a ≤ f n a := ae_all_iff.2 h_mono,
    have h_mono : ∀n, ∀ᵐ a ∂μ, f n a ≤ f 0 a := assume n, h_mono.mono $ assume a h,
    begin
      induction n with n ih,
      {exact le_refl _}, {exact le_trans (h n) ih}
    end,
    congr rfl (funext $ assume n, lintegral_sub (h_meas _) (h_meas _)
      (calc
        ∫⁻ a, f n a ∂μ ≤ ∫⁻ a, f 0 a ∂μ : lintegral_mono_ae $ h_mono n
        ... < ∞ : h_fin)
        (h_mono n))
  ... = ∫⁻ a, f 0 a ∂μ - ⨅n, ∫⁻ a, f n a ∂μ : ennreal.sub_infi.symm

/-- Monotone convergence theorem for nonincreasing sequences of functions -/
lemma lintegral_infi
  {f : ℕ → α → ℝ≥0∞} (h_meas : ∀n, measurable (f n))
  (h_mono : ∀ ⦃m n⦄, m ≤ n → f n ≤ f m) (h_fin : ∫⁻ a, f 0 a ∂μ < ∞) :
  ∫⁻ a, ⨅n, f n a ∂μ = ⨅n, ∫⁻ a, f n a ∂μ :=
lintegral_infi_ae h_meas (λ n, ae_of_all _ $ h_mono $ le_of_lt n.lt_succ_self) h_fin

/-- Known as Fatou's lemma, version with `ae_measurable` functions -/
lemma lintegral_liminf_le' {f : ℕ → α → ℝ≥0∞} (h_meas : ∀n, ae_measurable (f n) μ) :
  ∫⁻ a, liminf at_top (λ n, f n a) ∂μ ≤ liminf at_top (λ n, ∫⁻ a, f n a ∂μ) :=
calc
  ∫⁻ a, liminf at_top (λ n, f n a) ∂μ = ∫⁻ a, ⨆n:ℕ, ⨅i≥n, f i a ∂μ :
     by simp only [liminf_eq_supr_infi_of_nat]
  ... = ⨆n:ℕ, ∫⁻ a, ⨅i≥n, f i a ∂μ :
    lintegral_supr'
      (assume n, ae_measurable_binfi _ (countable_encodable _) h_meas)
      (ae_of_all μ (assume a n m hnm, infi_le_infi_of_subset $ λ i hi, le_trans hnm hi))
  ... ≤ ⨆n:ℕ, ⨅i≥n, ∫⁻ a, f i a ∂μ :
    supr_le_supr $ λ n, le_infi2_lintegral _
  ... = at_top.liminf (λ n, ∫⁻ a, f n a ∂μ) : filter.liminf_eq_supr_infi_of_nat.symm

/-- Known as Fatou's lemma -/
lemma lintegral_liminf_le {f : ℕ → α → ℝ≥0∞} (h_meas : ∀n, measurable (f n)) :
  ∫⁻ a, liminf at_top (λ n, f n a) ∂μ ≤ liminf at_top (λ n, ∫⁻ a, f n a ∂μ) :=
lintegral_liminf_le' (λ n, (h_meas n).ae_measurable)

lemma limsup_lintegral_le {f : ℕ → α → ℝ≥0∞} {g : α → ℝ≥0∞}
  (hf_meas : ∀ n, measurable (f n)) (h_bound : ∀n, f n ≤ᵐ[μ] g) (h_fin : ∫⁻ a, g a ∂μ < ∞) :
  limsup at_top (λn, ∫⁻ a, f n a ∂μ) ≤ ∫⁻ a, limsup at_top (λn, f n a) ∂μ :=
calc
  limsup at_top (λn, ∫⁻ a, f n a ∂μ) = ⨅n:ℕ, ⨆i≥n, ∫⁻ a, f i a ∂μ :
    limsup_eq_infi_supr_of_nat
  ... ≤ ⨅n:ℕ, ∫⁻ a, ⨆i≥n, f i a ∂μ :
    infi_le_infi $ assume n, supr2_lintegral_le _
  ... = ∫⁻ a, ⨅n:ℕ, ⨆i≥n, f i a ∂μ :
    begin
      refine (lintegral_infi _ _ _).symm,
      { assume n, exact measurable_bsupr _ (countable_encodable _) hf_meas },
      { assume n m hnm a, exact (supr_le_supr_of_subset $ λ i hi, le_trans hnm hi) },
      { refine lt_of_le_of_lt (lintegral_mono_ae _) h_fin,
        refine (ae_all_iff.2 h_bound).mono (λ n hn, _),
        exact supr_le (λ i, supr_le $ λ hi, hn i) }
    end
  ... = ∫⁻ a, limsup at_top (λn, f n a) ∂μ :
    by simp only [limsup_eq_infi_supr_of_nat]

/-- Dominated convergence theorem for nonnegative functions -/
lemma tendsto_lintegral_of_dominated_convergence
  {F : ℕ → α → ℝ≥0∞} {f : α → ℝ≥0∞} (bound : α → ℝ≥0∞)
  (hF_meas : ∀n, measurable (F n)) (h_bound : ∀n, F n ≤ᵐ[μ] bound)
  (h_fin : ∫⁻ a, bound a ∂μ < ∞)
  (h_lim : ∀ᵐ a ∂μ, tendsto (λ n, F n a) at_top (𝓝 (f a))) :
  tendsto (λn, ∫⁻ a, F n a ∂μ) at_top (𝓝 (∫⁻ a, f a ∂μ)) :=
tendsto_of_le_liminf_of_limsup_le
(calc ∫⁻ a, f a ∂μ = ∫⁻ a, liminf at_top (λ (n : ℕ), F n a) ∂μ :
      lintegral_congr_ae $ h_lim.mono $ assume a h, h.liminf_eq.symm
 ... ≤ liminf at_top (λ n, ∫⁻ a, F n a ∂μ) : lintegral_liminf_le hF_meas)
(calc limsup at_top (λ (n : ℕ), ∫⁻ a, F n a ∂μ) ≤ ∫⁻ a, limsup at_top (λn, F n a) ∂μ :
      limsup_lintegral_le hF_meas h_bound h_fin
 ... = ∫⁻ a, f a ∂μ : lintegral_congr_ae $ h_lim.mono $ λ a h, h.limsup_eq)

/-- Dominated convergence theorem for nonnegative functions which are just almost everywhere
measurable. -/
lemma tendsto_lintegral_of_dominated_convergence'
  {F : ℕ → α → ℝ≥0∞} {f : α → ℝ≥0∞} (bound : α → ℝ≥0∞)
  (hF_meas : ∀n, ae_measurable (F n) μ) (h_bound : ∀n, F n ≤ᵐ[μ] bound)
  (h_fin : ∫⁻ a, bound a ∂μ < ∞)
  (h_lim : ∀ᵐ a ∂μ, tendsto (λ n, F n a) at_top (𝓝 (f a))) :
  tendsto (λn, ∫⁻ a, F n a ∂μ) at_top (𝓝 (∫⁻ a, f a ∂μ)) :=
begin
  have : ∀ n, ∫⁻ a, F n a ∂μ = ∫⁻ a, (hF_meas n).mk (F n) a ∂μ :=
    λ n, lintegral_congr_ae (hF_meas n).ae_eq_mk,
  simp_rw this,
  apply tendsto_lintegral_of_dominated_convergence bound (λ n, (hF_meas n).measurable_mk) _ h_fin,
  { have : ∀ n, ∀ᵐ a ∂μ, (hF_meas n).mk (F n) a = F n a :=
      λ n, (hF_meas n).ae_eq_mk.symm,
    have : ∀ᵐ a ∂μ, ∀ n, (hF_meas n).mk (F n) a = F n a := ae_all_iff.mpr this,
    filter_upwards [this, h_lim],
    assume a H H',
    simp_rw H,
    exact H' },
  { assume n,
    filter_upwards [h_bound n, (hF_meas n).ae_eq_mk],
    assume a H H',
    rwa H' at H }
end

/-- Dominated convergence theorem for filters with a countable basis -/
lemma tendsto_lintegral_filter_of_dominated_convergence {ι} {l : filter ι}
  {F : ι → α → ℝ≥0∞} {f : α → ℝ≥0∞} (bound : α → ℝ≥0∞)
  (hl_cb : l.is_countably_generated)
  (hF_meas : ∀ᶠ n in l, measurable (F n))
  (h_bound : ∀ᶠ n in l, ∀ᵐ a ∂μ, F n a ≤ bound a)
  (h_fin : ∫⁻ a, bound a ∂μ < ∞)
  (h_lim : ∀ᵐ a ∂μ, tendsto (λ n, F n a) l (𝓝 (f a))) :
  tendsto (λn, ∫⁻ a, F n a ∂μ) l (𝓝 $ ∫⁻ a, f a ∂μ) :=
begin
  rw hl_cb.tendsto_iff_seq_tendsto,
  { intros x xl,
    have hxl, { rw tendsto_at_top' at xl, exact xl },
    have h := inter_mem hF_meas h_bound,
    replace h := hxl _ h,
    rcases h with ⟨k, h⟩,
    rw ← tendsto_add_at_top_iff_nat k,
    refine tendsto_lintegral_of_dominated_convergence _ _ _ _ _,
    { exact bound },
    { intro, refine (h _ _).1, exact nat.le_add_left _ _ },
    { intro, refine (h _ _).2, exact nat.le_add_left _ _ },
    { assumption },
    { refine h_lim.mono (λ a h_lim, _),
      apply @tendsto.comp _ _ _ (λn, x (n + k)) (λn, F n a),
      { assumption },
      rw tendsto_add_at_top_iff_nat,
      assumption } },
end

section
open encodable

/-- Monotone convergence for a suprema over a directed family and indexed by an encodable type -/
theorem lintegral_supr_directed [encodable β] {f : β → α → ℝ≥0∞}
  (hf : ∀b, measurable (f b)) (h_directed : directed (≤) f) :
  ∫⁻ a, ⨆b, f b a ∂μ = ⨆b, ∫⁻ a, f b a ∂μ :=
begin
  casesI is_empty_or_nonempty β, { simp [supr_of_empty] },
  inhabit β,
  have : ∀a, (⨆ b, f b a) = (⨆ n, f (h_directed.sequence f n) a),
  { assume a,
    refine le_antisymm (supr_le $ assume b, _) (supr_le $ assume n, le_supr (λn, f n a) _),
    exact le_supr_of_le (encode b + 1) (h_directed.le_sequence b a) },
  calc ∫⁻ a, ⨆ b, f b a ∂μ = ∫⁻ a, ⨆ n, f (h_directed.sequence f n) a ∂μ :
      by simp only [this]
    ... = ⨆ n, ∫⁻ a, f (h_directed.sequence f n) a ∂μ :
      lintegral_supr (assume n, hf _) h_directed.sequence_mono
    ... = ⨆ b, ∫⁻ a, f b a ∂μ :
    begin
      refine le_antisymm (supr_le $ assume n, _) (supr_le $ assume b, _),
      { exact le_supr (λb, ∫⁻ a, f b a ∂μ) _ },
      { exact le_supr_of_le (encode b + 1)
          (lintegral_mono $ h_directed.le_sequence b) }
    end
end

end

lemma lintegral_tsum [encodable β] {f : β → α → ℝ≥0∞} (hf : ∀i, measurable (f i)) :
  ∫⁻ a, ∑' i, f i a ∂μ = ∑' i, ∫⁻ a, f i a ∂μ :=
begin
  simp only [ennreal.tsum_eq_supr_sum],
  rw [lintegral_supr_directed],
  { simp [lintegral_finset_sum _ (λ i _, hf i)] },
  { assume b, exact finset.measurable_sum _ (λ i _, hf i) },
  { assume s t,
    use [s ∪ t],
    split,
    exact assume a, finset.sum_le_sum_of_subset (finset.subset_union_left _ _),
    exact assume a, finset.sum_le_sum_of_subset (finset.subset_union_right _ _) }
end

open measure

lemma lintegral_Union [encodable β] {s : β → set α} (hm : ∀ i, measurable_set (s i))
  (hd : pairwise (disjoint on s)) (f : α → ℝ≥0∞) :
  ∫⁻ a in ⋃ i, s i, f a ∂μ = ∑' i, ∫⁻ a in s i, f a ∂μ :=
by simp only [measure.restrict_Union hd hm, lintegral_sum_measure]

lemma lintegral_Union_le [encodable β] (s : β → set α) (f : α → ℝ≥0∞) :
  ∫⁻ a in ⋃ i, s i, f a ∂μ ≤ ∑' i, ∫⁻ a in s i, f a ∂μ :=
begin
  rw [← lintegral_sum_measure],
  exact lintegral_mono' restrict_Union_le (le_refl _)
end

lemma lintegral_union {f : α → ℝ≥0∞} {A B : set α}
  (hA : measurable_set A) (hB : measurable_set B) (hAB : disjoint A B) :
  ∫⁻ a in A ∪ B, f a ∂μ = ∫⁻ a in A, f a ∂μ + ∫⁻ a in B, f a ∂μ :=
begin
  rw [set.union_eq_Union, lintegral_Union, tsum_bool, add_comm],
  { simp only [to_bool_false_eq_ff, to_bool_true_eq_tt, cond] },
  { intros i, exact measurable_set.cond hA hB },
  { rwa pairwise_disjoint_on_bool }
end

<<<<<<< HEAD
lemma lintegral_add_compl {f : α → ℝ≥0∞} {A : set α} (hA : measurable_set A) :
=======
lemma lintegral_add_compl (f : α → ℝ≥0∞) {A : set α} (hA : measurable_set A) :
>>>>>>> 73f50ac6
  ∫⁻ x in A, f x ∂μ + ∫⁻ x in Aᶜ, f x ∂μ = ∫⁻ x, f x ∂μ :=
by rw [← lintegral_add_measure, measure.restrict_add_restrict_compl hA]

lemma lintegral_map [measurable_space β] {f : β → ℝ≥0∞} {g : α → β}
  (hf : measurable f) (hg : measurable g) : ∫⁻ a, f a ∂(map g μ) = ∫⁻ a, f (g a) ∂μ :=
begin
  simp only [lintegral_eq_supr_eapprox_lintegral, hf, hf.comp hg],
  { congr, funext n, symmetry,
    apply simple_func.lintegral_map,
    { assume a, exact congr_fun (simple_func.eapprox_comp hf hg) a },
    { assume s hs, exact map_apply hg hs } },
end

lemma lintegral_map' [measurable_space β] {f : β → ℝ≥0∞} {g : α → β}
  (hf : ae_measurable f (measure.map g μ)) (hg : measurable g) :
  ∫⁻ a, f a ∂(measure.map g μ) = ∫⁻ a, f (g a) ∂μ :=
calc ∫⁻ a, f a ∂(measure.map g μ) = ∫⁻ a, hf.mk f a ∂(measure.map g μ) :
  lintegral_congr_ae hf.ae_eq_mk
... = ∫⁻ a, hf.mk f (g a) ∂μ : lintegral_map hf.measurable_mk hg
... = ∫⁻ a, f (g a) ∂μ : lintegral_congr_ae (ae_eq_comp hg hf.ae_eq_mk.symm)

lemma lintegral_comp [measurable_space β] {f : β → ℝ≥0∞} {g : α → β}
  (hf : measurable f) (hg : measurable g) : lintegral μ (f ∘ g) = ∫⁻ a, f a ∂(map g μ) :=
(lintegral_map hf hg).symm

lemma set_lintegral_map [measurable_space β] {f : β → ℝ≥0∞} {g : α → β}
  {s : set β} (hs : measurable_set s) (hf : measurable f) (hg : measurable g) :
  ∫⁻ y in s, f y ∂(map g μ) = ∫⁻ x in g ⁻¹' s, f (g x) ∂μ :=
by rw [restrict_map hg hs, lintegral_map hf hg]

/-- The `lintegral` transforms appropriately under a measurable equivalence `g : α ≃ᵐ β`.
(Compare `lintegral_map`, which applies to a wider class of functions `g : α → β`, but requires
measurability of the function being integrated.) -/
lemma lintegral_map_equiv [measurable_space β] (f : β → ℝ≥0∞) (g : α ≃ᵐ β) :
  ∫⁻ a, f a ∂(map g μ) = ∫⁻ a, f (g a) ∂μ :=
begin
  refine le_antisymm _ _,
  { refine supr_le_supr2 _,
    intros f₀,
    use f₀.comp g g.measurable,
    refine supr_le_supr2 _,
    intros hf₀,
    use λ x, hf₀ (g x),
    exact (lintegral_map_equiv f₀ g).symm.le },
  { refine supr_le_supr2 _,
    intros f₀,
    use f₀.comp g.symm g.symm.measurable,
    refine supr_le_supr2 _,
    intros hf₀,
    have : (λ a, (f₀.comp (g.symm) g.symm.measurable) a) ≤ λ (a : β), f a,
    { convert λ x, hf₀ (g.symm x),
      funext,
      simp [congr_arg f (congr_fun g.self_comp_symm a)] },
    use this,
    convert (lintegral_map_equiv (f₀.comp g.symm g.symm.measurable) g).le,
    apply simple_func.ext,
    intros a,
    convert congr_arg f₀ (congr_fun g.symm_comp_self a).symm using 1 }
end

section dirac_and_count
variable [measurable_space α]

lemma lintegral_dirac' (a : α) {f : α → ℝ≥0∞} (hf : measurable f) :
  ∫⁻ a, f a ∂(dirac a) = f a :=
by simp [lintegral_congr_ae (ae_eq_dirac' hf)]

lemma lintegral_dirac [measurable_singleton_class α] (a : α) (f : α → ℝ≥0∞) :
  ∫⁻ a, f a ∂(dirac a) = f a :=
by simp [lintegral_congr_ae (ae_eq_dirac f)]

lemma lintegral_count' {f : α → ℝ≥0∞} (hf : measurable f) :
  ∫⁻ a, f a ∂count = ∑' a, f a :=
begin
  rw [count, lintegral_sum_measure],
  congr,
  exact funext (λ a, lintegral_dirac' a hf),
end

lemma lintegral_count [measurable_singleton_class α] (f : α → ℝ≥0∞) :
  ∫⁻ a, f a ∂count = ∑' a, f a :=
begin
  rw [count, lintegral_sum_measure],
  congr,
  exact funext (λ a, lintegral_dirac a f),
end

end dirac_and_count

lemma ae_lt_top {f : α → ℝ≥0∞} (hf : measurable f) (h2f : ∫⁻ x, f x ∂μ < ∞) :
  ∀ᵐ x ∂μ, f x < ∞ :=
begin
  simp_rw [ae_iff, ennreal.not_lt_top], by_contra h, rw [← not_le] at h2f, apply h2f,
  have : (f ⁻¹' {∞}).indicator ⊤ ≤ f,
  { intro x, by_cases hx : x ∈ f ⁻¹' {∞}; [simpa [hx], simp [hx]] },
  convert lintegral_mono this,
  rw [lintegral_indicator _ (hf (measurable_set_singleton ∞))], simp [ennreal.top_mul, preimage, h]
end

lemma ae_lt_top' {f : α → ℝ≥0∞} (hf : ae_measurable f μ) (h2f : ∫⁻ x, f x ∂μ < ∞) :
  ∀ᵐ x ∂μ, f x < ∞ :=
begin
  have h2f_meas : ∫⁻ x, hf.mk f x ∂μ < ∞, by rwa ←lintegral_congr_ae hf.ae_eq_mk,
  exact (ae_lt_top hf.measurable_mk h2f_meas).mp (hf.ae_eq_mk.mono (λ x hx h, by rwa hx)),
end

/-- Given a measure `μ : measure α` and a function `f : α → ℝ≥0∞`, `μ.with_density f` is the
measure such that for a measurable set `s` we have `μ.with_density f s = ∫⁻ a in s, f a ∂μ`. -/
def measure.with_density {m : measurable_space α} (μ : measure α) (f : α → ℝ≥0∞) : measure α :=
measure.of_measurable (λs hs, ∫⁻ a in s, f a ∂μ) (by simp) (λ s hs hd, lintegral_Union hs hd _)

@[simp] lemma with_density_apply (f : α → ℝ≥0∞) {s : set α} (hs : measurable_set s) :
  μ.with_density f s = ∫⁻ a in s, f a ∂μ :=
measure.of_measurable_apply s hs

lemma with_density_add {f g : α → ℝ≥0∞} (hf : measurable f) (hg : measurable g) :
  μ.with_density (f + g) = μ.with_density f + μ.with_density g :=
begin
  refine measure.ext (λ s hs, _),
  rw [with_density_apply _ hs, measure.coe_add, pi.add_apply,
      with_density_apply _ hs, with_density_apply _ hs, ← lintegral_add hf hg],
  refl,
end

lemma with_density_smul (r : ℝ≥0∞) {f : α → ℝ≥0∞} (hf : measurable f) :
  μ.with_density (r • f) = r • μ.with_density f :=
begin
  refine measure.ext (λ s hs, _),
  rw [with_density_apply _ hs, measure.coe_smul, pi.smul_apply,
      with_density_apply _ hs, smul_eq_mul, ← lintegral_const_mul r hf],
  refl,
end

lemma with_density_smul' (r : ℝ≥0∞) (f : α → ℝ≥0∞) (hr : r ≠ ∞) :
  μ.with_density (r • f) = r • μ.with_density f :=
begin
  refine measure.ext (λ s hs, _),
  rw [with_density_apply _ hs, measure.coe_smul, pi.smul_apply,
      with_density_apply _ hs, smul_eq_mul, ← lintegral_const_mul' r f hr],
  refl,
end

lemma is_finite_measure_with_density {f : α → ℝ≥0∞}
  (hf : ∫⁻ a, f a ∂μ < ∞) : is_finite_measure (μ.with_density f) :=
{ measure_univ_lt_top :=
    by rwa [with_density_apply _ measurable_set.univ, measure.restrict_univ] }

lemma with_density_absolutely_continuous
  {m : measurable_space α} (μ : measure α) (f : α → ℝ≥0∞) : μ.with_density f ≪ μ :=
begin
  refine absolutely_continuous.mk (λ s hs₁ hs₂, _),
  rw with_density_apply _ hs₁,
  exact lintegral_in_measure_zero _ _ hs₂
end

@[simp]
lemma with_density_zero : μ.with_density 0 = 0 :=
begin
  ext1 s hs,
  simp [with_density_apply _ hs],
end

lemma with_density_tsum {f : ℕ → α → ℝ≥0∞} (h : ∀ i, measurable (f i)) :
  μ.with_density (∑' n, f n) = sum (λ n, μ.with_density (f n)) :=
begin
  ext1 s hs,
  simp_rw [sum_apply _ hs, with_density_apply _ hs],
  change ∫⁻ x in s, (∑' n, f n) x ∂μ = ∑' (i : ℕ), ∫⁻ x, f i x ∂(μ.restrict s),
  rw ← lintegral_tsum h,
  refine lintegral_congr (λ x, tsum_apply (pi.summable.2 (λ _, ennreal.summable))),
end

lemma with_density_indicator {s : set α} (hs : measurable_set s) (f : α → ℝ≥0∞) :
  μ.with_density (s.indicator f) = (μ.restrict s).with_density f :=
begin
  ext1 t ht,
  rw [with_density_apply _ ht, lintegral_indicator _ hs,
      restrict_comm hs ht, ← with_density_apply _ ht]
end

end lintegral

end measure_theory

open measure_theory measure_theory.simple_func
/-- To prove something for an arbitrary measurable function into `ℝ≥0∞`, it suffices to show
that the property holds for (multiples of) characteristic functions and is closed under addition
and supremum of increasing sequences of functions.

It is possible to make the hypotheses in the induction steps a bit stronger, and such conditions
can be added once we need them (for example in `h_add` it is only necessary to consider the sum of
a simple function with a multiple of a characteristic function and that the intersection
of their images is a subset of `{0}`. -/
@[elab_as_eliminator]
theorem measurable.ennreal_induction {α} [measurable_space α] {P : (α → ℝ≥0∞) → Prop}
  (h_ind : ∀ (c : ℝ≥0∞) ⦃s⦄, measurable_set s → P (indicator s (λ _, c)))
  (h_add : ∀ ⦃f g : α → ℝ≥0∞⦄, disjoint (support f) (support g) → measurable f → measurable g →
    P f → P g → P (f + g))
  (h_supr : ∀ ⦃f : ℕ → α → ℝ≥0∞⦄ (hf : ∀n, measurable (f n)) (h_mono : monotone f)
    (hP : ∀ n, P (f n)), P (λ x, ⨆ n, f n x))
  ⦃f : α → ℝ≥0∞⦄ (hf : measurable f) : P f :=
begin
  convert h_supr (λ n, (eapprox f n).measurable) (monotone_eapprox f) _,
  { ext1 x, rw [supr_eapprox_apply f hf] },
  { exact λ n, simple_func.induction (λ c s hs, h_ind c hs)
      (λ f g hfg hf hg, h_add hfg f.measurable g.measurable hf hg) (eapprox f n) }
end

namespace measure_theory

/-- This is Exercise 1.2.1 from [tao2010]. It allows you to express integration of a measurable
function with respect to `(μ.with_density f)` as an integral with respect to `μ`, called the base
measure. `μ` is often the Lebesgue measure, and in this circumstance `f` is the probability density
function, and `(μ.with_density f)` represents any continuous random variable as a
probability measure, such as the uniform distribution between 0 and 1, the Gaussian distribution,
the exponential distribution, the Beta distribution, or the Cauchy distribution (see Section 2.4
of [wasserman2004]). Thus, this method shows how to one can calculate expectations, variances,
and other moments as a function of the probability density function.
 -/
lemma lintegral_with_density_eq_lintegral_mul {α} [measurable_space α] (μ : measure α)
  {f : α → ℝ≥0∞} (h_mf : measurable f) : ∀ {g : α → ℝ≥0∞}, measurable g →
  ∫⁻ a, g a ∂(μ.with_density f) = ∫⁻ a, (f * g) a ∂μ :=
begin
  apply measurable.ennreal_induction,
  { intros c s h_ms,
    simp [*, mul_comm _ c, ← indicator_mul_right], },
  { intros g h h_univ h_mea_g h_mea_h h_ind_g h_ind_h,
    simp [mul_add, *, measurable.mul] },
  { intros g h_mea_g h_mono_g h_ind,
    have : monotone (λ n a, f a * g n a) := λ m n hmn x, ennreal.mul_le_mul le_rfl (h_mono_g hmn x),
    simp [lintegral_supr, ennreal.mul_supr, h_mf.mul (h_mea_g _), *] }
end

/-- In a sigma-finite measure space, there exists an integrable function which is
positive everywhere (and with an arbitrarily small integral). -/
lemma exists_integrable_pos_of_sigma_finite
  {α} [measurable_space α] (μ : measure α) [sigma_finite μ] {ε : ℝ≥0} (εpos : 0 < ε) :
  ∃ g : α → ℝ≥0, (∀ x, 0 < g x) ∧ measurable g ∧ (∫⁻ x, g x ∂μ < ε) :=
begin
  /- The desired function is almost `∑' n, indicator (s n) * δ n / μ (s n)` where `s n` is any
    sequence of finite measure sets covering the whole space, which exists by sigma-finiteness,
    and `δ n` is any summable sequence with sum at most `ε`.
    The only problem with this definition is that `μ (s n)` might be small, so it is not guaranteed
    that this series converges everywhere (although it does almost everywhere, as its integral is
    `∑ n, δ n`). We solve this by using instead `∑' n, indicator (s n) * δ n / max (1, μ (s n))` -/
  obtain ⟨δ, δpos, ⟨cδ, δsum, c_lt⟩⟩ :
    ∃ δ : ℕ → ℝ≥0, (∀ i, 0 < δ i) ∧ ∃ (c : ℝ≥0), has_sum δ c ∧ c < ε :=
    nnreal.exists_pos_sum_of_encodable εpos ℕ,
  set s := spanning_sets μ with hs,
  have I : ∀ n, 0 < max 1 (μ (s n)).to_nnreal := λ n, zero_lt_one.trans_le (le_max_left _ _),
  let ρ := λ n, δ n / max 1 (μ (s n)).to_nnreal,
  let g := λ x, ∑' n, ((s n).indicator (λ x, ρ n) x),
  have A : summable ρ,
  { apply nnreal.summable_of_le (λ n, _) δsum.summable,
    rw nnreal.div_le_iff (I n).ne',
    conv_lhs { rw ← mul_one (δ n) },
    exact mul_le_mul (le_refl _) (le_max_left _ _) bot_le bot_le },
  have B : ∀ x, summable (λ n, (s n).indicator (λ x, ρ n) x),
  { assume x,
    apply nnreal.summable_of_le (λ n, _) A,
    simp only [set.indicator],
    split_ifs,
    { exact le_refl _ },
    { exact bot_le } },
  have M : ∀ n, measurable ((s n).indicator (λ x, ρ n)) :=
    λ n, measurable_const.indicator (measurable_spanning_sets μ n),
  refine ⟨g, λ x, _, measurable.nnreal_tsum M, _⟩,
  { have : x ∈ (⋃ n, s n), by { rw [hs, Union_spanning_sets], exact set.mem_univ _ },
    rcases set.mem_Union.1 this with ⟨n, hn⟩,
    simp only [nnreal.tsum_pos (B x) n, hn, set.indicator_of_mem, nnreal.div_pos (δpos n) (I n)] },
  { calc ∫⁻ (x : α), (g x) ∂μ
        = ∫⁻ x, ∑' n, (((s n).indicator (λ x, ρ n) x : ℝ≥0) : ℝ≥0∞) ∂μ :
      by { apply lintegral_congr (λ x, _), simp_rw [g, ennreal.coe_tsum (B x)] }
    ... = ∑' n, ∫⁻ x, (((s n).indicator (λ x, ρ n) x : ℝ≥0) : ℝ≥0∞) ∂μ :
      lintegral_tsum (λ n, (M n).coe_nnreal_ennreal)
    ... = ∑' n, μ (s n) * ρ n :
      by simp only [measurable_spanning_sets μ, lintegral_const, measurable_set.univ, mul_comm,
                    lintegral_indicator, univ_inter, coe_indicator, measure.restrict_apply]
    ... ≤ ∑' n, δ n :
      begin
        apply ennreal.tsum_le_tsum (λ n, _),
        rw [ennreal.coe_div (I n).ne', ← mul_div_assoc, mul_comm, ennreal.coe_max],
        apply ennreal.div_le_of_le_mul (ennreal.mul_le_mul (le_refl _) _),
        convert le_max_right _ _,
        exact ennreal.coe_to_nnreal (measure_spanning_sets_lt_top μ n).ne
      end
    ... < ε : by rwa [← ennreal.coe_tsum δsum.summable, ennreal.coe_lt_coe, δsum.tsum_eq] }
end

lemma lintegral_trim {α : Type*} {m m0 : measurable_space α} {μ : measure α} (hm : m ≤ m0)
  {f : α → ℝ≥0∞} (hf : @measurable _ _ m _ f) :
  ∫⁻ a, f a ∂(μ.trim hm) = ∫⁻ a, f a ∂μ :=
begin
  refine @measurable.ennreal_induction α m (λ f, ∫⁻ a, f a ∂(μ.trim hm) = ∫⁻ a, f a ∂μ) _ _ _ f hf,
  { intros c s hs,
    rw [lintegral_indicator _ hs, lintegral_indicator _ (hm s hs),
      set_lintegral_const, set_lintegral_const],
    suffices h_trim_s : μ.trim hm s = μ s, by rw h_trim_s,
    exact trim_measurable_set_eq hm hs, },
  { intros f g hfg hf hg hf_prop hg_prop,
    have h_m := lintegral_add hf hg,
    have h_m0 := lintegral_add (measurable.mono hf hm le_rfl) (measurable.mono hg hm le_rfl),
    rwa [hf_prop, hg_prop, ← h_m0] at h_m, },
  { intros f hf hf_mono hf_prop,
    rw lintegral_supr hf hf_mono,
    rw lintegral_supr (λ n, measurable.mono (hf n) hm le_rfl) hf_mono,
    congr,
    exact funext (λ n, hf_prop n), },
end

lemma lintegral_trim_ae {α : Type*} {m m0 : measurable_space α} {μ : measure α} (hm : m ≤ m0)
  {f : α → ℝ≥0∞} (hf : ae_measurable f (μ.trim hm)) :
  ∫⁻ a, f a ∂(μ.trim hm) = ∫⁻ a, f a ∂μ :=
by rw [lintegral_congr_ae (ae_eq_of_ae_eq_trim hf.ae_eq_mk),
  lintegral_congr_ae hf.ae_eq_mk, lintegral_trim hm hf.measurable_mk]

section sigma_finite

variables {α E : Type*} {m m0 : measurable_space α} [normed_group E] [measurable_space E]
  [opens_measurable_space E]

lemma univ_le_of_forall_fin_meas_le {μ : measure α} (hm : m ≤ m0) [@sigma_finite _ m (μ.trim hm)]
  (C : ℝ≥0∞) {f : set α → ℝ≥0∞} (hf : ∀ s, measurable_set[m] s → μ s ≠ ∞ → f s ≤ C)
  (h_F_lim : ∀ S : ℕ → set α,
    (∀ n, measurable_set[m] (S n)) → monotone S → f (⋃ n, S n) ≤ ⨆ n, f (S n)) :
  f univ ≤ C :=
begin
  let S := @spanning_sets _ m (μ.trim hm) _,
  have hS_mono : monotone S, from @monotone_spanning_sets _ m (μ.trim hm) _,
  have hS_meas : ∀ n, measurable_set[m] (S n), from @measurable_spanning_sets _ m (μ.trim hm) _,
  rw ← @Union_spanning_sets _ m (μ.trim hm),
  refine (h_F_lim S hS_meas hS_mono).trans _,
  refine supr_le (λ n, hf (S n) (hS_meas n) _),
  exact ((le_trim hm).trans_lt (@measure_spanning_sets_lt_top _ m (μ.trim hm) _ n)).ne,
end

/-- If the Lebesgue integral of a function is bounded by some constant on all sets with finite
measure in a sub-σ-algebra and the measure is σ-finite on that sub-σ-algebra, then the integral
over the whole space is bounded by that same constant. Version for a measurable function.
See `lintegral_le_of_forall_fin_meas_le'` for the more general `ae_measurable` version. -/
lemma lintegral_le_of_forall_fin_meas_le_of_measurable {μ : measure α} (hm : m ≤ m0)
  [@sigma_finite _ m (μ.trim hm)] (C : ℝ≥0∞) {f : α → ℝ≥0∞} (hf_meas : measurable f)
  (hf : ∀ s, measurable_set[m] s → μ s ≠ ∞ → ∫⁻ x in s, f x ∂μ ≤ C) :
  ∫⁻ x, f x ∂μ ≤ C :=
begin
  have : ∫⁻ x in univ, f x ∂μ = ∫⁻ x, f x ∂μ, by simp only [measure.restrict_univ],
  rw ← this,
  refine univ_le_of_forall_fin_meas_le hm C hf (λ S hS_meas hS_mono, _),
  rw ← lintegral_indicator,
  swap, { exact hm (⋃ n, S n) (@measurable_set.Union _ _ m _ _ hS_meas), },
  have h_integral_indicator : (⨆ n, ∫⁻ x in S n, f x ∂μ) = ⨆ n, ∫⁻ x, (S n).indicator f x ∂μ,
  { congr,
    ext1 n,
    rw lintegral_indicator _ (hm _ (hS_meas n)), },
  rw [h_integral_indicator,  ← lintegral_supr],
  { refine le_of_eq (lintegral_congr (λ x, _)),
    simp_rw indicator_apply,
    by_cases hx_mem : x ∈ Union S,
    { simp only [hx_mem, if_true],
      obtain ⟨n, hxn⟩ := mem_Union.mp hx_mem,
      refine le_antisymm (trans _ (le_supr _ n)) (supr_le (λ i, _)),
      { simp only [hxn, le_refl, if_true], },
      { by_cases hxi : x ∈ S i; simp [hxi], }, },
    { simp only [hx_mem, if_false],
      rw mem_Union at hx_mem,
      push_neg at hx_mem,
      refine le_antisymm (zero_le _) (supr_le (λ n, _)),
      simp only [hx_mem n, if_false, nonpos_iff_eq_zero], }, },
  { exact λ n, hf_meas.indicator (hm _ (hS_meas n)), },
  { intros n₁ n₂ hn₁₂ a,
    simp_rw indicator_apply,
    split_ifs,
    { exact le_rfl, },
    { exact absurd (mem_of_mem_of_subset h (hS_mono hn₁₂)) h_1, },
    { exact zero_le _, },
    { exact le_rfl, }, },
end

/-- If the Lebesgue integral of a function is bounded by some constant on all sets with finite
measure in a sub-σ-algebra and the measure is σ-finite on that sub-σ-algebra, then the integral
over the whole space is bounded by that same constant. -/
lemma lintegral_le_of_forall_fin_meas_le' {μ : measure α} (hm : m ≤ m0)
  [@sigma_finite _ m (μ.trim hm)] (C : ℝ≥0∞) {f : _ → ℝ≥0∞} (hf_meas : ae_measurable f μ)
  (hf : ∀ s, measurable_set[m] s → μ s ≠ ∞ → ∫⁻ x in s, f x ∂μ ≤ C) :
  ∫⁻ x, f x ∂μ ≤ C :=
begin
  let f' := hf_meas.mk f,
  have hf' : ∀ s, measurable_set[m] s → μ s ≠ ∞ → ∫⁻ x in s, f' x ∂μ ≤ C,
  { refine λ s hs hμs, (le_of_eq _).trans (hf s hs hμs),
    refine lintegral_congr_ae (ae_restrict_of_ae (hf_meas.ae_eq_mk.mono (λ x hx, _))),
    rw hx, },
  rw lintegral_congr_ae hf_meas.ae_eq_mk,
  exact lintegral_le_of_forall_fin_meas_le_of_measurable hm C hf_meas.measurable_mk hf',
end

/-- If the Lebesgue integral of a function is bounded by some constant on all sets with finite
measure and the measure is σ-finite, then the integral over the whole space is bounded by that same
constant. -/
lemma lintegral_le_of_forall_fin_meas_le [measurable_space α] {μ : measure α} [sigma_finite μ]
  (C : ℝ≥0∞) {f : α → ℝ≥0∞} (hf_meas : ae_measurable f μ)
  (hf : ∀ s, measurable_set s → μ s ≠ ∞ → ∫⁻ x in s, f x ∂μ ≤ C) :
  ∫⁻ x, f x ∂μ ≤ C :=
@lintegral_le_of_forall_fin_meas_le' _ _ _ _ le_rfl (by rwa trim_eq_self) C _ hf_meas hf

end sigma_finite

end measure_theory<|MERGE_RESOLUTION|>--- conflicted
+++ resolved
@@ -1740,11 +1740,7 @@
   { rwa pairwise_disjoint_on_bool }
 end
 
-<<<<<<< HEAD
-lemma lintegral_add_compl {f : α → ℝ≥0∞} {A : set α} (hA : measurable_set A) :
-=======
 lemma lintegral_add_compl (f : α → ℝ≥0∞) {A : set α} (hA : measurable_set A) :
->>>>>>> 73f50ac6
   ∫⁻ x in A, f x ∂μ + ∫⁻ x in Aᶜ, f x ∂μ = ∫⁻ x, f x ∂μ :=
 by rw [← lintegral_add_measure, measure.restrict_add_restrict_compl hA]
 
