/-
Copyright (c) 2020 Zhouhang Zhou. All rights reserved.
Released under Apache 2.0 license as described in the file LICENSE.
Authors: Zhouhang Zhou, Yury Kudryashov
-/
import measure_theory.integral.integrable_on
import measure_theory.integral.bochner
import order.filter.indicator_function

/-!
# Set integral

In this file we prove some properties of `∫ x in s, f x ∂μ`. Recall that this notation
is defined as `∫ x, f x ∂(μ.restrict s)`. In `integral_indicator` we prove that for a measurable
function `f` and a measurable set `s` this definition coincides with another natural definition:
`∫ x, indicator s f x ∂μ = ∫ x in s, f x ∂μ`, where `indicator s f x` is equal to `f x` for `x ∈ s`
and is zero otherwise.

Since `∫ x in s, f x ∂μ` is a notation, one can rewrite or apply any theorem about `∫ x, f x ∂μ`
directly. In this file we prove some theorems about dependence of `∫ x in s, f x ∂μ` on `s`, e.g.
`integral_union`, `integral_empty`, `integral_univ`.

We use the property `integrable_on f s μ := integrable f (μ.restrict s)`, defined in
`measure_theory.integrable_on`. We also defined in that same file a predicate
`integrable_at_filter (f : α → E) (l : filter α) (μ : measure α)` saying that `f` is integrable at
some set `s ∈ l`.

Finally, we prove a version of the
[Fundamental theorem of calculus](https://en.wikipedia.org/wiki/Fundamental_theorem_of_calculus)
for set integral, see `filter.tendsto.integral_sub_linear_is_o_ae` and its corollaries.
Namely, consider a measurably generated filter `l`, a measure `μ` finite at this filter, and
a function `f` that has a finite limit `c` at `l ⊓ μ.ae`. Then `∫ x in s, f x ∂μ = μ s • c + o(μ s)`
as `s` tends to `l.lift' powerset`, i.e. for any `ε>0` there exists `t ∈ l` such that
`∥∫ x in s, f x ∂μ - μ s • c∥ ≤ ε * μ s` whenever `s ⊆ t`. We also formulate a version of this
theorem for a locally finite measure `μ` and a function `f` continuous at a point `a`.

## Notation

We provide the following notations for expressing the integral of a function on a set :
* `∫ a in s, f a ∂μ` is `measure_theory.integral (μ.restrict s) f`
* `∫ a in s, f a` is `∫ a in s, f a ∂volume`

Note that the set notations are defined in the file `measure_theory/integral/bochner`,
but we reference them here because all theorems about set integrals are in this file.

-/

noncomputable theory
open set filter topological_space measure_theory function
open_locale classical topological_space interval big_operators filter ennreal measure_theory

variables {α β E F : Type*} [measurable_space α]

namespace measure_theory

section normed_group

variables [normed_group E] [measurable_space E] {f g : α → E} {s t : set α} {μ ν : measure α}
  {l l' : filter α} [borel_space E] [second_countable_topology E]

variables [complete_space E] [normed_space ℝ E]

lemma set_integral_congr_ae (hs : measurable_set s) (h : ∀ᵐ x ∂μ, x ∈ s → f x = g x) :
  ∫ x in s, f x ∂μ = ∫ x in s, g x ∂μ :=
integral_congr_ae ((ae_restrict_iff' hs).2 h)

lemma set_integral_congr (hs : measurable_set s) (h : eq_on f g s) :
  ∫ x in s, f x ∂μ = ∫ x in s, g x ∂μ :=
set_integral_congr_ae hs $ eventually_of_forall h

lemma set_integral_congr_set_ae (hst : s =ᵐ[μ] t) :
  ∫ x in s, f x ∂μ = ∫ x in t, f x ∂μ :=
by rw restrict_congr_set hst

lemma integral_union (hst : disjoint s t) (hs : measurable_set s) (ht : measurable_set t)
  (hfs : integrable_on f s μ) (hft : integrable_on f t μ) :
  ∫ x in s ∪ t, f x ∂μ = ∫ x in s, f x ∂μ + ∫ x in t, f x ∂μ :=
by simp only [integrable_on, measure.restrict_union hst hs ht, integral_add_measure hfs hft]

<<<<<<< HEAD
lemma integral_union_ae (hst : (s ∩ t : set α) =ᵐ[μ] (∅ : set α)) (hs : measurable_set s)
  (ht : measurable_set t) (hfs : integrable_on f s μ) (hft : integrable_on f t μ) :
  ∫ x in s ∪ t, f x ∂μ = ∫ x in s, f x ∂μ + ∫ x in t, f x ∂μ :=
begin
  let s' := s \ (s ∩ t),
  have hs' : measurable_set s', from hs.diff (hs.inter ht),
  have hss' : s =ᵐ[μ] s',
    by { rw ← @diff_empty _ s, exact eventually_eq.diff eventually_eq.rfl hst.symm, },
  have hfs' : integrable_on f s' μ, from integrable_on.congr_set_ae hfs hss'.symm,
  let t' := t \ (s ∩ t),
  have ht' : measurable_set t', from ht.diff (hs.inter ht),
  have htt' : t =ᵐ[μ] t',
    by { rw ← @diff_empty _ t, exact eventually_eq.diff eventually_eq.rfl hst.symm, },
  have hft' : integrable_on f t' μ, from integrable_on.congr_set_ae hft htt'.symm,
  have hst' : disjoint s' t',
  { rw set.disjoint_iff,
    intro x,
    simp only [s', t', and_imp, mem_empty_eq, mem_inter_eq, diff_inter_self_eq_diff, mem_diff,
      diff_self_inter],
    exact λ hx_in_s _ _ hx_notin_s, hx_notin_s hx_in_s, },
  have hst_union : (s ∪ t : set α) =ᵐ[μ] (s' ∪ t' : set α), from hss'.union htt',
  rw [set_integral_congr_set_ae hss', set_integral_congr_set_ae htt',
    ← integral_union hst' hs' ht' hfs' hft'],
  exact set_integral_congr_set_ae hst_union,
end

=======
>>>>>>> 6823886c
lemma integral_finset_bUnion {ι : Type*} {t : finset ι} {s : ι → set α}
  (hs : ∀ i ∈ t, measurable_set (s i)) (h's : pairwise_on ↑t (disjoint on s))
  (hf : integrable f μ) :
  ∫ x in (⋃ i ∈ t, s i), f x ∂ μ = ∑ i in t, ∫ x in s i, f x ∂ μ :=
begin
  induction t using finset.induction_on with a t hat IH hs h's,
  { simp },
  { have : (⋃ i ∈ insert a t, s i) = s a ∪ (⋃ i ∈ t, s i), by simp,
    rw [this, integral_union _ _ _ hf.integrable_on hf.integrable_on],
    { simp only [hat, finset.sum_insert, not_false_iff, add_right_inj],
      exact IH (λ i hi, hs i (finset.mem_insert_of_mem hi)) (h's.mono (finset.subset_insert _ _)) },
    { simp only [disjoint_Union_right],
      exact λ i hi, h's _ (finset.mem_insert_self _ _) _ (finset.mem_insert_of_mem hi)
        (ne_of_mem_of_not_mem hi hat).symm },
    { exact hs _ (finset.mem_insert_self _ _) },
    { exact finset.measurable_set_bUnion _ (λ i hi, hs i (finset.mem_insert_of_mem hi)) }, }
end

lemma integral_fintype_Union {ι : Type*} [fintype ι] {s : ι → set α}
  (hs : ∀ i, measurable_set (s i)) (h's : pairwise (disjoint on s))
  (hf : integrable f μ) :
  ∫ x in (⋃ i, s i), f x ∂ μ = ∑ i, ∫ x in s i, f x ∂ μ :=
begin
  convert integral_finset_bUnion (λ i hi, hs i) _ hf,
  { simp },
  { simp [pairwise_on_univ, h's] }
end

lemma integral_empty : ∫ x in ∅, f x ∂μ = 0 := by rw [measure.restrict_empty, integral_zero_measure]

lemma integral_univ : ∫ x in univ, f x ∂μ = ∫ x, f x ∂μ := by rw [measure.restrict_univ]

lemma integral_add_compl (hs : measurable_set s) (hfi : integrable f μ) :
  ∫ x in s, f x ∂μ + ∫ x in sᶜ, f x ∂μ = ∫ x, f x ∂μ :=
by rw [← integral_union (@disjoint_compl_right (set α) _ _) hs hs.compl
    hfi.integrable_on hfi.integrable_on, union_compl_self, integral_univ]

/-- For a function `f` and a measurable set `s`, the integral of `indicator s f`
over the whole space is equal to `∫ x in s, f x ∂μ` defined as `∫ x, f x ∂(μ.restrict s)`. -/
lemma integral_indicator (hs : measurable_set s) :
  ∫ x, indicator s f x ∂μ = ∫ x in s, f x ∂μ :=
begin
  by_cases hf : ae_measurable f (μ.restrict s), swap,
  { rw integral_non_ae_measurable hf,
    rw [← ae_measurable_indicator_iff hs] at hf,
    exact integral_non_ae_measurable hf },
  by_cases hfi : integrable_on f s μ, swap,
  { rwa [integral_undef, integral_undef],
    rwa integrable_indicator_iff hs },
  calc ∫ x, indicator s f x ∂μ = ∫ x in s, indicator s f x ∂μ + ∫ x in sᶜ, indicator s f x ∂μ :
    (integral_add_compl hs (hfi.indicator hs)).symm
  ... = ∫ x in s, f x ∂μ + ∫ x in sᶜ, 0 ∂μ :
    congr_arg2 (+) (integral_congr_ae (indicator_ae_eq_restrict hs))
      (integral_congr_ae (indicator_ae_eq_restrict_compl hs))
  ... = ∫ x in s, f x ∂μ : by simp
end

lemma has_sum_integral_Union {ι : Type*} [encodable ι] {s : ι → set α} {f : α → E}
  (hm : ∀ i, measurable_set (s i)) (hd : pairwise (disjoint on s)) (hfi : integrable f μ ) :
  has_sum (λ n, ∫ a in s n, f a ∂ μ) (∫ a in ⋃ n, s n, f a ∂μ) :=
begin
  have : (λ n : finset ι, ∑ i in n, ∫ a in s i, f a ∂μ) =
           λ (n : finset ι), ∫ a, set.indicator (⋃ i ∈ n, s i) f a ∂μ,
  { funext,
    rw [← integral_finset_bUnion (λ i hi, hm i) (hd.pairwise_on _) hfi, integral_indicator],
    exact finset.measurable_set_bUnion _ (λ i hi, hm i) },
  rw [has_sum, this, ← integral_indicator (measurable_set.Union hm)],
  refine tendsto_integral_filter_of_dominated_convergence (λ x, ∥f x∥)
    is_countably_generated_at_top _ _ _ _ _,
  { apply eventually_of_forall (λ n, _),
    exact hfi.ae_measurable.indicator (finset.measurable_set_bUnion _ (λ i hi, hm i)) },
  { exact hfi.ae_measurable.indicator (measurable_set.Union hm) },
  { refine eventually_of_forall (λ n, eventually_of_forall (λ x, _)),
    exact norm_indicator_le_norm_self _ _ },
  { exact hfi.norm },
  { filter_upwards [] λa, le_trans (tendsto_indicator_bUnion_finset _ _ _) (pure_le_nhds _) },
end

lemma integral_Union {ι : Type*} [encodable ι] {s : ι → set α} {f : α → E}
  (hm : ∀ i, measurable_set (s i)) (hd : pairwise (disjoint on s)) (hfi : integrable f μ ) :
  (∫ a in (⋃ n, s n), f a ∂μ) = ∑' n, ∫ a in s n, f a ∂ μ :=
(has_sum.tsum_eq (has_sum_integral_Union hm hd hfi)).symm

lemma set_integral_eq_zero_of_forall_eq_zero {f : α → E} (hf : measurable f)
  (ht_eq : ∀ x ∈ t, f x = 0) :
  ∫ x in t, f x ∂μ = 0 :=
begin
  refine integral_eq_zero_of_ae _,
  rw [eventually_eq, ae_restrict_iff (measurable_set_eq_fun hf measurable_zero)],
  refine eventually_of_forall (λ x hx, _),
  rw pi.zero_apply,
  exact ht_eq x hx,
end

private lemma set_integral_union_eq_left_of_disjoint {f : α → E} (hf : measurable f)
  (hfi : integrable f μ) (hs : measurable_set s) (ht : measurable_set t) (ht_eq : ∀ x ∈ t, f x = 0)
  (hs_disj : disjoint s t) :
  ∫ x in (s ∪ t), f x ∂μ = ∫ x in s, f x ∂μ :=
by rw [integral_union hs_disj hs ht hfi.integrable_on hfi.integrable_on,
  set_integral_eq_zero_of_forall_eq_zero hf ht_eq, add_zero]

lemma set_integral_union_eq_left {f : α → E} (hf : measurable f) (hfi : integrable f μ)
  (hs : measurable_set s) (ht : measurable_set t) (ht_eq : ∀ x ∈ t, f x = 0) :
  ∫ x in (s ∪ t), f x ∂μ = ∫ x in s, f x ∂μ :=
begin
  let s_ := s \ {x | f x = 0},
  have hs_ : measurable_set s_, from hs.diff (measurable_set_eq_fun hf measurable_const),
  let s0 := s ∩ {x | f x = 0},
  have hs0 : measurable_set s0, from hs.inter (measurable_set_eq_fun hf measurable_const),
  have hs0_eq : ∀ x ∈ s0, f x = 0,
    by { intros x hx, simp_rw [s0, set.mem_inter_iff] at hx, exact hx.2, },
  have h_s_union : s = s_ ∪ s0, from (set.diff_union_inter s _).symm,
  have h_s_disj : disjoint s_ s0,
    from (@disjoint_sdiff_self_left (set α) {x | f x = 0} s _).mono_right
      (set.inter_subset_right _ _),
  rw [h_s_union, set_integral_union_eq_left_of_disjoint hf hfi hs_ hs0 hs0_eq h_s_disj],
  have hst0_eq : ∀ x ∈ s0 ∪ t, f x = 0,
  { intros x hx,
    rw set.mem_union at hx,
    cases hx,
    { exact hs0_eq x hx, },
    { exact ht_eq x hx, }, },
  have hst_disj : disjoint s_ (s0 ∪ t),
  { rw [← set.sup_eq_union, disjoint_sup_right],
    exact ⟨h_s_disj, (@disjoint_sdiff_self_left (set α) {x | f x = 0} s _).mono_right ht_eq⟩, },
  rw set.union_assoc,
  exact set_integral_union_eq_left_of_disjoint hf hfi hs_ (hs0.union ht) hst0_eq hst_disj,
end

lemma set_integral_neg_eq_set_integral_nonpos [linear_order E] [order_closed_topology E]
  {f : α → E} (hf : measurable f) (hfi : integrable f μ) :
  ∫ x in {x | f x < 0}, f x ∂μ = ∫ x in {x | f x ≤ 0}, f x ∂μ :=
begin
  have h_union : {x | f x ≤ 0} = {x | f x < 0} ∪ {x | f x = 0},
    by { ext, simp_rw [set.mem_union_eq, set.mem_set_of_eq], exact le_iff_lt_or_eq, },
  rw h_union,
  exact (set_integral_union_eq_left hf hfi (measurable_set_lt hf measurable_const)
    (measurable_set_eq_fun hf measurable_const) (λ x hx, hx)).symm,
end

lemma integral_norm_eq_pos_sub_neg {f : α → ℝ} (hf : measurable f) (hfi : integrable f μ) :
  ∫ x, ∥f x∥ ∂μ = ∫ x in {x | 0 ≤ f x}, f x ∂μ - ∫ x in {x | f x ≤ 0}, f x ∂μ :=
have h_meas : measurable_set {x | 0 ≤ f x}, from measurable_set_le measurable_const hf,
calc ∫ x, ∥f x∥ ∂μ = ∫ x in {x | 0 ≤ f x}, ∥f x∥ ∂μ + ∫ x in {x | 0 ≤ f x}ᶜ, ∥f x∥ ∂μ :
  by rw ← integral_add_compl h_meas hfi.norm
... = ∫ x in {x | 0 ≤ f x}, f x ∂μ + ∫ x in {x | 0 ≤ f x}ᶜ, ∥f x∥ ∂μ :
begin
  congr' 1,
  refine set_integral_congr h_meas (λ x hx, _),
  dsimp only,
  rw [real.norm_eq_abs, abs_eq_self.mpr _],
  exact hx,
end
... = ∫ x in {x | 0 ≤ f x}, f x ∂μ - ∫ x in {x | 0 ≤ f x}ᶜ, f x ∂μ :
begin
  congr' 1,
  rw ← integral_neg,
  refine set_integral_congr h_meas.compl (λ x hx, _),
  dsimp only,
  rw [real.norm_eq_abs, abs_eq_neg_self.mpr _],
  rw [set.mem_compl_iff, set.nmem_set_of_eq] at hx,
  linarith,
end
... = ∫ x in {x | 0 ≤ f x}, f x ∂μ - ∫ x in {x | f x ≤ 0}, f x ∂μ :
by { rw ← set_integral_neg_eq_set_integral_nonpos hf hfi, congr, ext1 x, simp, }

<<<<<<< HEAD
=======
lemma set_integral_congr_set_ae (hst : s =ᵐ[μ] t) :
  ∫ x in s, f x ∂μ = ∫ x in t, f x ∂μ :=
by rw restrict_congr_set hst

>>>>>>> 6823886c
lemma set_integral_const (c : E) : ∫ x in s, c ∂μ = (μ s).to_real • c :=
by rw [integral_const, measure.restrict_apply_univ]

@[simp]
lemma integral_indicator_const (e : E) ⦃s : set α⦄ (s_meas : measurable_set s) :
  ∫ (a : α), s.indicator (λ (x : α), e) a ∂μ = (μ s).to_real • e :=
by rw [integral_indicator s_meas, ← set_integral_const]

lemma set_integral_map {β} [measurable_space β] {g : α → β} {f : β → E} {s : set β}
  (hs : measurable_set s) (hf : ae_measurable f (measure.map g μ)) (hg : measurable g) :
  ∫ y in s, f y ∂(measure.map g μ) = ∫ x in g ⁻¹' s, f (g x) ∂μ :=
begin
  rw [measure.restrict_map hg hs, integral_map hg (hf.mono_measure _)],
  exact measure.map_mono g measure.restrict_le_self
end

lemma set_integral_map_of_closed_embedding [topological_space α] [borel_space α]
  {β} [measurable_space β] [topological_space β] [borel_space β]
  {g : α → β} {f : β → E} {s : set β} (hs : measurable_set s) (hg : closed_embedding g) :
  ∫ y in s, f y ∂(measure.map g μ) = ∫ x in g ⁻¹' s, f (g x) ∂μ :=
begin
  rw [measure.restrict_map hg.measurable hs, integral_map_of_closed_embedding hg],
  apply_instance,
end

lemma norm_set_integral_le_of_norm_le_const_ae {C : ℝ} (hs : μ s < ∞)
  (hC : ∀ᵐ x ∂μ.restrict s, ∥f x∥ ≤ C) :
  ∥∫ x in s, f x ∂μ∥ ≤ C * (μ s).to_real :=
begin
  rw ← measure.restrict_apply_univ at *,
  haveI : is_finite_measure (μ.restrict s) := ⟨‹_›⟩,
  exact norm_integral_le_of_norm_le_const hC
end

lemma norm_set_integral_le_of_norm_le_const_ae' {C : ℝ} (hs : μ s < ∞)
  (hC : ∀ᵐ x ∂μ, x ∈ s → ∥f x∥ ≤ C) (hfm : ae_measurable f (μ.restrict s)) :
  ∥∫ x in s, f x ∂μ∥ ≤ C * (μ s).to_real :=
begin
  apply norm_set_integral_le_of_norm_le_const_ae hs,
  have A : ∀ᵐ (x : α) ∂μ, x ∈ s → ∥ae_measurable.mk f hfm x∥ ≤ C,
  { filter_upwards [hC, hfm.ae_mem_imp_eq_mk],
    assume a h1 h2 h3,
    rw [← h2 h3],
    exact h1 h3 },
  have B : measurable_set {x | ∥(hfm.mk f) x∥ ≤ C} := hfm.measurable_mk.norm measurable_set_Iic,
  filter_upwards [hfm.ae_eq_mk, (ae_restrict_iff B).2 A],
  assume a h1 h2,
  rwa h1
end

lemma norm_set_integral_le_of_norm_le_const_ae'' {C : ℝ} (hs : μ s < ∞) (hsm : measurable_set s)
  (hC : ∀ᵐ x ∂μ, x ∈ s → ∥f x∥ ≤ C) :
  ∥∫ x in s, f x ∂μ∥ ≤ C * (μ s).to_real :=
norm_set_integral_le_of_norm_le_const_ae hs $ by rwa [ae_restrict_eq hsm, eventually_inf_principal]

lemma norm_set_integral_le_of_norm_le_const {C : ℝ} (hs : μ s < ∞)
  (hC : ∀ x ∈ s, ∥f x∥ ≤ C) (hfm : ae_measurable f (μ.restrict s)) :
  ∥∫ x in s, f x ∂μ∥ ≤ C * (μ s).to_real :=
norm_set_integral_le_of_norm_le_const_ae' hs (eventually_of_forall hC) hfm

lemma norm_set_integral_le_of_norm_le_const' {C : ℝ} (hs : μ s < ∞) (hsm : measurable_set s)
  (hC : ∀ x ∈ s, ∥f x∥ ≤ C) :
  ∥∫ x in s, f x ∂μ∥ ≤ C * (μ s).to_real :=
norm_set_integral_le_of_norm_le_const_ae'' hs hsm $ eventually_of_forall hC

lemma set_integral_eq_zero_iff_of_nonneg_ae {f : α → ℝ} (hf : 0 ≤ᵐ[μ.restrict s] f)
  (hfi : integrable_on f s μ) :
  ∫ x in s, f x ∂μ = 0 ↔ f =ᵐ[μ.restrict s] 0 :=
integral_eq_zero_iff_of_nonneg_ae hf hfi

lemma set_integral_pos_iff_support_of_nonneg_ae {f : α → ℝ} (hf : 0 ≤ᵐ[μ.restrict s] f)
  (hfi : integrable_on f s μ) :
  0 < ∫ x in s, f x ∂μ ↔ 0 < μ (support f ∩ s) :=
begin
  rw [integral_pos_iff_support_of_nonneg_ae hf hfi, restrict_apply_of_null_measurable_set],
  exact hfi.ae_measurable.null_measurable_set (measurable_set_singleton 0).compl
end

lemma set_integral_trim {α} {m m0 : measurable_space α} {μ : measure α} (hm : m ≤ m0) {f : α → E}
  (hf_meas : @measurable _ _ m _ f) {s : set α} (hs : measurable_set[m] s) :
  ∫ x in s, f x ∂μ = ∫ x in s, f x ∂(μ.trim hm) :=
by rwa [integral_trim hm hf_meas, restrict_trim hm μ]

end normed_group

section mono

variables {μ : measure α} {f g : α → ℝ} {s t : set α}
  (hf : integrable_on f s μ) (hg : integrable_on g s μ)

lemma set_integral_mono_ae_restrict (h : f ≤ᵐ[μ.restrict s] g) :
  ∫ a in s, f a ∂μ ≤ ∫ a in s, g a ∂μ :=
integral_mono_ae hf hg h

lemma set_integral_mono_ae (h : f ≤ᵐ[μ] g) :
  ∫ a in s, f a ∂μ ≤ ∫ a in s, g a ∂μ :=
set_integral_mono_ae_restrict hf hg (ae_restrict_of_ae h)

lemma set_integral_mono_on (hs : measurable_set s) (h : ∀ x ∈ s, f x ≤ g x) :
  ∫ a in s, f a ∂μ ≤ ∫ a in s, g a ∂μ :=
set_integral_mono_ae_restrict hf hg
  (by simp [hs, eventually_le, eventually_inf_principal, ae_of_all _ h])

include hf hg  -- why do I need this include, but we don't need it in other lemmas?
lemma set_integral_mono_on_ae (hs : measurable_set s) (h : ∀ᵐ x ∂μ, x ∈ s → f x ≤ g x) :
  ∫ a in s, f a ∂μ ≤ ∫ a in s, g a ∂μ :=
by { refine set_integral_mono_ae_restrict hf hg _, rwa [eventually_le, ae_restrict_iff' hs], }
omit hf hg

lemma set_integral_mono (h : f ≤ g) :
  ∫ a in s, f a ∂μ ≤ ∫ a in s, g a ∂μ :=
integral_mono hf hg h

lemma set_integral_mono_set (hfi : integrable f μ) (hf : 0 ≤ᵐ[μ] f) (hst : s ≤ᵐ[μ] t) :
  ∫ x in s, f x ∂μ ≤ ∫ x in t, f x ∂μ :=
begin
  repeat { rw integral_eq_lintegral_of_nonneg_ae (ae_restrict_of_ae hf)
            (hfi.1.mono_measure measure.restrict_le_self) },
  rw ennreal.to_real_le_to_real
    (ne_of_lt $ (has_finite_integral_iff_of_real (ae_restrict_of_ae hf)).mp hfi.integrable_on.2)
    (ne_of_lt $ (has_finite_integral_iff_of_real (ae_restrict_of_ae hf)).mp hfi.integrable_on.2),
  exact (lintegral_mono_set' hst),
end

end mono

section nonneg

variables {μ : measure α} {f : α → ℝ} {s : set α}

lemma set_integral_nonneg_of_ae_restrict (hf : 0 ≤ᵐ[μ.restrict s] f) :
  0 ≤ ∫ a in s, f a ∂μ :=
integral_nonneg_of_ae hf

lemma set_integral_nonneg_of_ae (hf : 0 ≤ᵐ[μ] f) : 0 ≤ ∫ a in s, f a ∂μ :=
set_integral_nonneg_of_ae_restrict (ae_restrict_of_ae hf)

lemma set_integral_nonneg (hs : measurable_set s) (hf : ∀ a, a ∈ s → 0 ≤ f a) :
  0 ≤ ∫ a in s, f a ∂μ :=
set_integral_nonneg_of_ae_restrict ((ae_restrict_iff' hs).mpr (ae_of_all μ hf))

lemma set_integral_nonneg_ae (hs : measurable_set s) (hf : ∀ᵐ a ∂μ, a ∈ s → 0 ≤ f a) :
  0 ≤ ∫ a in s, f a ∂μ :=
set_integral_nonneg_of_ae_restrict $ by rwa [eventually_le, ae_restrict_iff' hs]

lemma set_integral_le_nonneg {s : set α} (hs : measurable_set s) (hf : measurable f)
  (hfi : integrable f μ) :
  ∫ x in s, f x ∂μ ≤ ∫ x in {y | 0 ≤ f y}, f x ∂μ :=
begin
  rw [← integral_indicator hs, ← integral_indicator (measurable_set_le measurable_const hf)],
  exact integral_mono (hfi.indicator hs) (hfi.indicator (measurable_set_le measurable_const hf))
    (indicator_le_indicator_nonneg s f),
end

lemma set_integral_nonpos_of_ae_restrict (hf : f ≤ᵐ[μ.restrict s] 0) :
  ∫ a in s, f a ∂μ ≤ 0 :=
integral_nonpos_of_ae hf

lemma set_integral_nonpos_of_ae (hf : f ≤ᵐ[μ] 0) : ∫ a in s, f a ∂μ ≤ 0 :=
set_integral_nonpos_of_ae_restrict (ae_restrict_of_ae hf)

lemma set_integral_nonpos (hs : measurable_set s) (hf : ∀ a, a ∈ s → f a ≤ 0) :
  ∫ a in s, f a ∂μ ≤ 0 :=
set_integral_nonpos_of_ae_restrict ((ae_restrict_iff' hs).mpr (ae_of_all μ hf))

lemma set_integral_nonpos_ae (hs : measurable_set s) (hf : ∀ᵐ a ∂μ, a ∈ s → f a ≤ 0) :
  ∫ a in s, f a ∂μ ≤ 0 :=
set_integral_nonpos_of_ae_restrict $ by rwa [eventually_le, ae_restrict_iff' hs]

lemma set_integral_nonpos_le {s : set α} (hs : measurable_set s) {f : α → ℝ} (hf : measurable f)
  (hfi : integrable f μ) :
  ∫ x in {y | f y ≤ 0}, f x ∂μ ≤ ∫ x in s, f x ∂μ :=
begin
  rw [← integral_indicator hs, ← integral_indicator (measurable_set_le hf measurable_const)],
  exact integral_mono (hfi.indicator (measurable_set_le hf measurable_const)) (hfi.indicator hs)
    (indicator_nonpos_le_indicator s f),
end

end nonneg

section tendsto_mono

variables {μ : measure α}
  [measurable_space E] [normed_group E] [borel_space E] [complete_space E] [normed_space ℝ E]
  [second_countable_topology E] {s : ℕ → set α} {f : α → E}

lemma tendsto_set_integral_of_monotone (hsm : ∀ i, measurable_set (s i))
  (h_mono : monotone s) (hfi : integrable_on f (⋃ n, s n) μ) :
  tendsto (λ i, ∫ a in s i, f a ∂μ) at_top (𝓝 (∫ a in (⋃ n, s n), f a ∂μ)) :=
let bound : α → ℝ := indicator (⋃ n, s n) (λ a, ∥f a∥) in
begin
  have h_int_eq : (λ i, ∫ a in s i, f a ∂μ) = (λ i, ∫ a, (s i).indicator f a ∂μ),
    from funext (λ i, (integral_indicator (hsm i)).symm),
  rw h_int_eq,
  rw ← integral_indicator (measurable_set.Union hsm),
  refine tendsto_integral_of_dominated_convergence bound _ _ _ _ _,
  { intro n,
    rw ae_measurable_indicator_iff (hsm n),
    exact (integrable_on.mono_set hfi (set.subset_Union s n)).1, },
  { rw ae_measurable_indicator_iff (measurable_set.Union hsm),
    exact hfi.1, },
  { rw integrable_indicator_iff (measurable_set.Union hsm),
    exact hfi.norm, },
  { simp_rw norm_indicator_eq_indicator_norm,
    refine λ n, eventually_of_forall (λ x, _),
    exact indicator_le_indicator_of_subset (subset_Union _ _) (λ a, norm_nonneg _) _, },
  { filter_upwards [] λ a,
      le_trans (tendsto_indicator_of_monotone _ h_mono _ _) (pure_le_nhds _), },
end

lemma tendsto_set_integral_of_antimono (hsm : ∀ i, measurable_set (s i))
  (h_mono : ∀ i j, i ≤ j → s j ⊆ s i) (hfi : integrable_on f (s 0) μ) :
  tendsto (λi, ∫ a in s i, f a ∂μ) at_top (𝓝 (∫ a in (⋂ n, s n), f a ∂μ)) :=
let bound : α → ℝ := indicator (s 0) (λ a, ∥f a∥) in
begin
  have h_int_eq : (λ i, ∫ a in s i, f a ∂μ) = (λ i, ∫ a, (s i).indicator f a ∂μ),
    from funext (λ i, (integral_indicator (hsm i)).symm),
  rw h_int_eq,
  rw ← integral_indicator (measurable_set.Inter hsm),
  refine tendsto_integral_of_dominated_convergence bound _ _ _ _ _,
  { intro n,
    rw ae_measurable_indicator_iff (hsm n),
    exact (integrable_on.mono_set hfi (h_mono 0 n (zero_le n))).1, },
  { rw ae_measurable_indicator_iff (measurable_set.Inter hsm),
    exact (integrable_on.mono_set hfi (set.Inter_subset s 0)).1, },
  { rw integrable_indicator_iff (hsm 0),
    exact hfi.norm, },
  { simp_rw norm_indicator_eq_indicator_norm,
    refine λ n, eventually_of_forall (λ x, _),
    exact indicator_le_indicator_of_subset (h_mono 0 n (zero_le n)) (λ a, norm_nonneg _) _, },
  { filter_upwards [] λa, le_trans (tendsto_indicator_of_antimono _ h_mono _ _) (pure_le_nhds _), },
end

end tendsto_mono

section continuous_set_integral
/-! ### Continuity of the set integral

We prove that for any set `s`, the function `λ f : α →₁[μ] E, ∫ x in s, f x ∂μ` is continuous. -/

variables [normed_group E] [measurable_space E] [second_countable_topology E] [borel_space E]
  {𝕜 : Type*} [is_R_or_C 𝕜] [measurable_space 𝕜]
  [normed_group F] [measurable_space F] [second_countable_topology F] [borel_space F]
  [normed_space 𝕜 F]
  {p : ℝ≥0∞} {μ : measure α}

/-- For `f : Lp E p μ`, we can define an element of `Lp E p (μ.restrict s)` by
`(Lp.mem_ℒp f).restrict s).to_Lp f`. This map is additive. -/
lemma Lp_to_Lp_restrict_add (f g : Lp E p μ) (s : set α) :
  ((Lp.mem_ℒp (f + g)).restrict s).to_Lp ⇑(f + g)
    = ((Lp.mem_ℒp f).restrict s).to_Lp f + ((Lp.mem_ℒp g).restrict s).to_Lp g :=
begin
  ext1,
  refine (ae_restrict_of_ae (Lp.coe_fn_add f g)).mp _,
  refine (Lp.coe_fn_add (mem_ℒp.to_Lp f ((Lp.mem_ℒp f).restrict s))
    (mem_ℒp.to_Lp g ((Lp.mem_ℒp g).restrict s))).mp _,
  refine (mem_ℒp.coe_fn_to_Lp ((Lp.mem_ℒp f).restrict s)).mp _,
  refine (mem_ℒp.coe_fn_to_Lp ((Lp.mem_ℒp g).restrict s)).mp _,
  refine (mem_ℒp.coe_fn_to_Lp ((Lp.mem_ℒp (f+g)).restrict s)).mono (λ x hx1 hx2 hx3 hx4 hx5, _),
  rw [hx4, hx1, pi.add_apply, hx2, hx3, hx5, pi.add_apply],
end

/-- For `f : Lp E p μ`, we can define an element of `Lp E p (μ.restrict s)` by
`(Lp.mem_ℒp f).restrict s).to_Lp f`. This map commutes with scalar multiplication. -/
lemma Lp_to_Lp_restrict_smul [opens_measurable_space 𝕜] (c : 𝕜) (f : Lp F p μ) (s : set α) :
  ((Lp.mem_ℒp (c • f)).restrict s).to_Lp ⇑(c • f) = c • (((Lp.mem_ℒp f).restrict s).to_Lp f) :=
begin
  ext1,
  refine (ae_restrict_of_ae (Lp.coe_fn_smul c f)).mp _,
  refine (mem_ℒp.coe_fn_to_Lp ((Lp.mem_ℒp f).restrict s)).mp _,
  refine (mem_ℒp.coe_fn_to_Lp ((Lp.mem_ℒp (c • f)).restrict s)).mp _,
  refine (Lp.coe_fn_smul c (mem_ℒp.to_Lp f ((Lp.mem_ℒp f).restrict s))).mono
    (λ x hx1 hx2 hx3 hx4, _),
  rw [hx2, hx1, pi.smul_apply, hx3, hx4, pi.smul_apply],
end

/-- For `f : Lp E p μ`, we can define an element of `Lp E p (μ.restrict s)` by
`(Lp.mem_ℒp f).restrict s).to_Lp f`. This map is non-expansive. -/
lemma norm_Lp_to_Lp_restrict_le (s : set α) (f : Lp E p μ) :
  ∥((Lp.mem_ℒp f).restrict s).to_Lp f∥ ≤ ∥f∥ :=
begin
  rw [Lp.norm_def, Lp.norm_def, ennreal.to_real_le_to_real (Lp.snorm_ne_top _) (Lp.snorm_ne_top _)],
  refine (le_of_eq _).trans (snorm_mono_measure _ measure.restrict_le_self),
  { exact s, },
  exact snorm_congr_ae (mem_ℒp.coe_fn_to_Lp _),
end

variables (α F 𝕜)
/-- Continuous linear map sending a function of `Lp F p μ` to the same function in
`Lp F p (μ.restrict s)`. -/
def Lp_to_Lp_restrict_clm [borel_space 𝕜] (μ : measure α) (p : ℝ≥0∞) [hp : fact (1 ≤ p)]
  (s : set α) :
  Lp F p μ →L[𝕜] Lp F p (μ.restrict s) :=
@linear_map.mk_continuous 𝕜 (Lp F p μ) (Lp F p (μ.restrict s)) _ _ _ _ _
  ⟨λ f, mem_ℒp.to_Lp f ((Lp.mem_ℒp f).restrict s), λ f g, Lp_to_Lp_restrict_add f g s,
    λ c f, Lp_to_Lp_restrict_smul c f s⟩
  1 (by { intro f, rw one_mul, exact norm_Lp_to_Lp_restrict_le s f, })

variables {α F 𝕜}

variables (𝕜)
lemma Lp_to_Lp_restrict_clm_coe_fn [borel_space 𝕜] [hp : fact (1 ≤ p)] (s : set α) (f : Lp F p μ) :
  Lp_to_Lp_restrict_clm α F 𝕜 μ p s f =ᵐ[μ.restrict s] f :=
mem_ℒp.coe_fn_to_Lp ((Lp.mem_ℒp f).restrict s)
variables {𝕜}

@[continuity]
lemma continuous_set_integral [normed_space ℝ E] [complete_space E] (s : set α) :
  continuous (λ f : α →₁[μ] E, ∫ x in s, f x ∂μ) :=
begin
  haveI : fact ((1 : ℝ≥0∞) ≤ 1) := ⟨le_rfl⟩,
  have h_comp : (λ f : α →₁[μ] E, ∫ x in s, f x ∂μ)
    = (integral (μ.restrict s)) ∘ (λ f, Lp_to_Lp_restrict_clm α E ℝ μ 1 s f),
  { ext1 f,
    rw [function.comp_apply, integral_congr_ae (Lp_to_Lp_restrict_clm_coe_fn ℝ s f)], },
  rw h_comp,
  exact continuous_integral.comp (Lp_to_Lp_restrict_clm α E ℝ μ 1 s).continuous,
end

end continuous_set_integral


end measure_theory

open measure_theory asymptotics metric

variables {ι : Type*} [measurable_space E] [normed_group E]

/-- Fundamental theorem of calculus for set integrals: if `μ` is a measure that is finite at a
filter `l` and `f` is a measurable function that has a finite limit `b` at `l ⊓ μ.ae`, then `∫ x in
s i, f x ∂μ = μ (s i) • b + o(μ (s i))` at a filter `li` provided that `s i` tends to `l.lift'
powerset` along `li`. Since `μ (s i)` is an `ℝ≥0∞` number, we use `(μ (s i)).to_real` in the
actual statement.

Often there is a good formula for `(μ (s i)).to_real`, so the formalization can take an optional
argument `m` with this formula and a proof `of `(λ i, (μ (s i)).to_real) =ᶠ[li] m`. Without these
arguments, `m i = (μ (s i)).to_real` is used in the output. -/
lemma filter.tendsto.integral_sub_linear_is_o_ae
  [normed_space ℝ E] [second_countable_topology E] [complete_space E] [borel_space E]
  {μ : measure α} {l : filter α} [l.is_measurably_generated]
  {f : α → E} {b : E} (h : tendsto f (l ⊓ μ.ae) (𝓝 b))
  (hfm : measurable_at_filter f l μ) (hμ : μ.finite_at_filter l)
  {s : ι → set α} {li : filter ι} (hs : tendsto s li (l.lift' powerset))
  (m : ι → ℝ := λ i, (μ (s i)).to_real)
  (hsμ : (λ i, (μ (s i)).to_real) =ᶠ[li] m . tactic.interactive.refl) :
  is_o (λ i, ∫ x in s i, f x ∂μ - m i • b) m li :=
begin
  suffices : is_o (λ s, ∫ x in s, f x ∂μ - (μ s).to_real • b) (λ s, (μ s).to_real)
    (l.lift' powerset),
    from (this.comp_tendsto hs).congr' (hsμ.mono $ λ a ha, ha ▸ rfl) hsμ,
  refine is_o_iff.2 (λ ε ε₀, _),
  have : ∀ᶠ s in l.lift' powerset, ∀ᶠ x in μ.ae, x ∈ s → f x ∈ closed_ball b ε :=
    eventually_lift'_powerset_eventually.2 (h.eventually $ closed_ball_mem_nhds _ ε₀),
  filter_upwards [hμ.eventually, (hμ.integrable_at_filter_of_tendsto_ae hfm h).eventually,
    hfm.eventually, this],
  simp only [mem_closed_ball, dist_eq_norm],
  intros s hμs h_integrable hfm h_norm,
  rw [← set_integral_const, ← integral_sub h_integrable (integrable_on_const.2 $ or.inr hμs),
    real.norm_eq_abs, abs_of_nonneg ennreal.to_real_nonneg],
  exact norm_set_integral_le_of_norm_le_const_ae' hμs h_norm (hfm.sub ae_measurable_const)
end

/-- Fundamental theorem of calculus for set integrals, `nhds_within` version: if `μ` is a locally
finite measure and `f` is an almost everywhere measurable function that is continuous at a point `a`
within a measurable set `t`, then `∫ x in s i, f x ∂μ = μ (s i) • f a + o(μ (s i))` at a filter `li`
provided that `s i` tends to `(𝓝[t] a).lift' powerset` along `li`.  Since `μ (s i)` is an `ℝ≥0∞`
number, we use `(μ (s i)).to_real` in the actual statement.

Often there is a good formula for `(μ (s i)).to_real`, so the formalization can take an optional
argument `m` with this formula and a proof `of `(λ i, (μ (s i)).to_real) =ᶠ[li] m`. Without these
arguments, `m i = (μ (s i)).to_real` is used in the output. -/
lemma continuous_within_at.integral_sub_linear_is_o_ae
  [topological_space α] [opens_measurable_space α]
  [normed_space ℝ E] [second_countable_topology E] [complete_space E] [borel_space E]
  {μ : measure α} [is_locally_finite_measure μ] {a : α} {t : set α}
  {f : α → E} (ha : continuous_within_at f t a) (ht : measurable_set t)
  (hfm : measurable_at_filter f (𝓝[t] a) μ)
  {s : ι → set α} {li : filter ι} (hs : tendsto s li ((𝓝[t] a).lift' powerset))
  (m : ι → ℝ := λ i, (μ (s i)).to_real)
  (hsμ : (λ i, (μ (s i)).to_real) =ᶠ[li] m . tactic.interactive.refl) :
  is_o (λ i, ∫ x in s i, f x ∂μ - m i • f a) m li :=
by haveI : (𝓝[t] a).is_measurably_generated := ht.nhds_within_is_measurably_generated _;
exact (ha.mono_left inf_le_left).integral_sub_linear_is_o_ae
  hfm (μ.finite_at_nhds_within a t) hs m hsμ

/-- Fundamental theorem of calculus for set integrals, `nhds` version: if `μ` is a locally finite
measure and `f` is an almost everywhere measurable function that is continuous at a point `a`, then
`∫ x in s i, f x ∂μ = μ (s i) • f a + o(μ (s i))` at `li` provided that `s` tends to `(𝓝 a).lift'
powerset` along `li.  Since `μ (s i)` is an `ℝ≥0∞` number, we use `(μ (s i)).to_real` in the
actual statement.

Often there is a good formula for `(μ (s i)).to_real`, so the formalization can take an optional
argument `m` with this formula and a proof `of `(λ i, (μ (s i)).to_real) =ᶠ[li] m`. Without these
arguments, `m i = (μ (s i)).to_real` is used in the output. -/
lemma continuous_at.integral_sub_linear_is_o_ae
  [topological_space α] [opens_measurable_space α]
  [normed_space ℝ E] [second_countable_topology E] [complete_space E] [borel_space E]
  {μ : measure α} [is_locally_finite_measure μ] {a : α}
  {f : α → E} (ha : continuous_at f a) (hfm : measurable_at_filter f (𝓝 a) μ)
  {s : ι → set α} {li : filter ι} (hs : tendsto s li ((𝓝 a).lift' powerset))
  (m : ι → ℝ := λ i, (μ (s i)).to_real)
  (hsμ : (λ i, (μ (s i)).to_real) =ᶠ[li] m . tactic.interactive.refl) :
  is_o (λ i, ∫ x in s i, f x ∂μ - m i • f a) m li :=
(ha.mono_left inf_le_left).integral_sub_linear_is_o_ae hfm (μ.finite_at_nhds a) hs m hsμ

/-- If a function is continuous on an open set `s`, then it is measurable at the filter `𝓝 x` for
  all `x ∈ s`. -/
lemma continuous_on.measurable_at_filter
  [topological_space α] [opens_measurable_space α] [borel_space E]
  {f : α → E} {s : set α} {μ : measure α} (hs : is_open s) (hf : continuous_on f s) :
  ∀ x ∈ s, measurable_at_filter f (𝓝 x) μ :=
λ x hx, ⟨s, is_open.mem_nhds hs hx, hf.ae_measurable hs.measurable_set⟩

lemma continuous_at.measurable_at_filter
  [topological_space α] [opens_measurable_space α] [borel_space E]
  {f : α → E} {s : set α} {μ : measure α} (hs : is_open s) (hf : ∀ x ∈ s, continuous_at f x) :
  ∀ x ∈ s, measurable_at_filter f (𝓝 x) μ :=
continuous_on.measurable_at_filter hs $ continuous_at.continuous_on hf

/-- Fundamental theorem of calculus for set integrals, `nhds_within` version: if `μ` is a locally
finite measure, `f` is continuous on a measurable set `t`, and `a ∈ t`, then `∫ x in (s i), f x ∂μ =
μ (s i) • f a + o(μ (s i))` at `li` provided that `s i` tends to `(𝓝[t] a).lift' powerset` along
`li`.  Since `μ (s i)` is an `ℝ≥0∞` number, we use `(μ (s i)).to_real` in the actual statement.

Often there is a good formula for `(μ (s i)).to_real`, so the formalization can take an optional
argument `m` with this formula and a proof `of `(λ i, (μ (s i)).to_real) =ᶠ[li] m`. Without these
arguments, `m i = (μ (s i)).to_real` is used in the output. -/
lemma continuous_on.integral_sub_linear_is_o_ae
  [topological_space α] [opens_measurable_space α]
  [normed_space ℝ E] [second_countable_topology E] [complete_space E] [borel_space E]
  {μ : measure α} [is_locally_finite_measure μ] {a : α} {t : set α}
  {f : α → E} (hft : continuous_on f t) (ha : a ∈ t) (ht : measurable_set t)
  {s : ι → set α} {li : filter ι} (hs : tendsto s li ((𝓝[t] a).lift' powerset))
  (m : ι → ℝ := λ i, (μ (s i)).to_real)
  (hsμ : (λ i, (μ (s i)).to_real) =ᶠ[li] m . tactic.interactive.refl) :
  is_o (λ i, ∫ x in s i, f x ∂μ - m i • f a) m li :=
(hft a ha).integral_sub_linear_is_o_ae ht ⟨t, self_mem_nhds_within, hft.ae_measurable ht⟩ hs m hsμ

section
/-! ### Continuous linear maps composed with integration

The goal of this section is to prove that integration commutes with continuous linear maps.
This holds for simple functions. The general result follows from the continuity of all involved
operations on the space `L¹`. Note that composition by a continuous linear map on `L¹` is not just
the composition, as we are dealing with classes of functions, but it has already been defined
as `continuous_linear_map.comp_Lp`. We take advantage of this construction here.
-/

variables {μ : measure α} {𝕜 : Type*} [is_R_or_C 𝕜] [normed_space 𝕜 E]
  [normed_group F] [normed_space 𝕜 F]
  {p : ennreal}

local attribute [instance] fact_one_le_one_ennreal

namespace continuous_linear_map

variables [measurable_space F] [borel_space F]

variables [second_countable_topology F] [complete_space F]
  [borel_space E] [second_countable_topology E] [normed_space ℝ F]

lemma integral_comp_Lp (L : E →L[𝕜] F) (φ : Lp E p μ) :
  ∫ a, (L.comp_Lp φ) a ∂μ = ∫ a, L (φ a) ∂μ :=
integral_congr_ae $ coe_fn_comp_Lp _ _

lemma set_integral_comp_Lp (L : E →L[𝕜] F) (φ : Lp E p μ) {s : set α} (hs : measurable_set s) :
  ∫ a in s, (L.comp_Lp φ) a ∂μ = ∫ a in s, L (φ a) ∂μ :=
set_integral_congr_ae hs ((L.coe_fn_comp_Lp φ).mono (λ x hx hx2, hx))

lemma continuous_integral_comp_L1 [measurable_space 𝕜] [opens_measurable_space 𝕜] (L : E →L[𝕜] F) :
  continuous (λ (φ : α →₁[μ] E), ∫ (a : α), L (φ a) ∂μ) :=
by { rw ← funext L.integral_comp_Lp, exact continuous_integral.comp (L.comp_LpL 1 μ).continuous, }

variables [complete_space E] [measurable_space 𝕜] [opens_measurable_space 𝕜]
  [normed_space ℝ E] [is_scalar_tower ℝ 𝕜 E] [is_scalar_tower ℝ 𝕜 F]

lemma integral_comp_comm (L : E →L[𝕜] F) {φ : α → E} (φ_int : integrable φ μ) :
  ∫ a, L (φ a) ∂μ = L (∫ a, φ a ∂μ) :=
begin
  apply integrable.induction (λ φ, ∫ a, L (φ a) ∂μ = L (∫ a, φ a ∂μ)),
  { intros e s s_meas s_finite,
    rw [integral_indicator_const e s_meas, ← @smul_one_smul E ℝ 𝕜 _ _ _ _ _ (μ s).to_real e,
      continuous_linear_map.map_smul, @smul_one_smul F ℝ 𝕜 _ _ _ _ _ (μ s).to_real (L e),
      ← integral_indicator_const (L e) s_meas],
    congr' 1 with a,
    rw set.indicator_comp_of_zero L.map_zero },
  { intros f g H f_int g_int hf hg,
    simp [L.map_add, integral_add f_int g_int,
      integral_add (L.integrable_comp f_int) (L.integrable_comp g_int), hf, hg] },
  { exact is_closed_eq L.continuous_integral_comp_L1 (L.continuous.comp continuous_integral) },
  { intros f g hfg f_int hf,
    convert hf using 1 ; clear hf,
    { exact integral_congr_ae (hfg.fun_comp L).symm },
    { rw integral_congr_ae hfg.symm } },
  all_goals { assumption }
end

lemma integral_apply {H : Type*} [normed_group H] [normed_space ℝ H]
  [second_countable_topology $ H →L[ℝ] E] {φ : α → H →L[ℝ] E} (φ_int : integrable φ μ) (v : H) :
  (∫ a, φ a ∂μ) v = ∫ a, φ a v ∂μ :=
((continuous_linear_map.apply ℝ E v).integral_comp_comm φ_int).symm

lemma integral_comp_comm' (L : E →L[𝕜] F) {K} (hL : antilipschitz_with K L) (φ : α → E) :
  ∫ a, L (φ a) ∂μ = L (∫ a, φ a ∂μ) :=
begin
  by_cases h : integrable φ μ,
  { exact integral_comp_comm L h },
  have : ¬ (integrable (L ∘ φ) μ),
    by rwa lipschitz_with.integrable_comp_iff_of_antilipschitz L.lipschitz hL (L.map_zero),
  simp [integral_undef, h, this]
end

lemma integral_comp_L1_comm (L : E →L[𝕜] F) (φ : α →₁[μ] E) : ∫ a, L (φ a) ∂μ = L (∫ a, φ a ∂μ) :=
L.integral_comp_comm (L1.integrable_coe_fn φ)

end continuous_linear_map

namespace linear_isometry

variables [measurable_space F] [borel_space F] [second_countable_topology F] [complete_space F]
  [normed_space ℝ F] [is_scalar_tower ℝ 𝕜 F]
  [borel_space E] [second_countable_topology E] [complete_space E] [normed_space ℝ E]
  [is_scalar_tower ℝ 𝕜 E]
  [measurable_space 𝕜] [opens_measurable_space 𝕜]

lemma integral_comp_comm (L : E →ₗᵢ[𝕜] F) (φ : α → E) : ∫ a, L (φ a) ∂μ = L (∫ a, φ a ∂μ) :=
L.to_continuous_linear_map.integral_comp_comm' L.antilipschitz _

end linear_isometry

variables [borel_space E] [second_countable_topology E] [complete_space E] [normed_space ℝ E]
  [measurable_space F] [borel_space F] [second_countable_topology F] [complete_space F]
  [normed_space ℝ F]
  [measurable_space 𝕜] [borel_space 𝕜]

@[norm_cast] lemma integral_of_real {f : α → ℝ} : ∫ a, (f a : 𝕜) ∂μ = ↑∫ a, f a ∂μ :=
(@is_R_or_C.of_real_li 𝕜 _).integral_comp_comm f

lemma integral_re {f : α → 𝕜} (hf : integrable f μ) :
  ∫ a, is_R_or_C.re (f a) ∂μ = is_R_or_C.re ∫ a, f a ∂μ :=
(@is_R_or_C.re_clm 𝕜 _).integral_comp_comm hf

lemma integral_im {f : α → 𝕜} (hf : integrable f μ) :
  ∫ a, is_R_or_C.im (f a) ∂μ = is_R_or_C.im ∫ a, f a ∂μ :=
(@is_R_or_C.im_clm 𝕜 _).integral_comp_comm hf

lemma integral_conj {f : α → 𝕜} : ∫ a, is_R_or_C.conj (f a) ∂μ = is_R_or_C.conj ∫ a, f a ∂μ :=
(@is_R_or_C.conj_lie 𝕜 _).to_linear_isometry.integral_comp_comm f

lemma fst_integral {f : α → E × F} (hf : integrable f μ) :
  (∫ x, f x ∂μ).1 = ∫ x, (f x).1 ∂μ :=
((continuous_linear_map.fst ℝ E F).integral_comp_comm hf).symm

lemma snd_integral {f : α → E × F} (hf : integrable f μ) :
  (∫ x, f x ∂μ).2 = ∫ x, (f x).2 ∂μ :=
((continuous_linear_map.snd ℝ E F).integral_comp_comm hf).symm

lemma integral_pair {f : α → E} {g : α → F} (hf : integrable f μ) (hg : integrable g μ) :
  ∫ x, (f x, g x) ∂μ = (∫ x, f x ∂μ, ∫ x, g x ∂μ) :=
have _ := hf.prod_mk hg, prod.ext (fst_integral this) (snd_integral this)

lemma integral_smul_const (f : α → ℝ) (c : E) :
  ∫ x, f x • c ∂μ = (∫ x, f x ∂μ) • c :=
begin
  by_cases hf : integrable f μ,
  { exact ((continuous_linear_map.id ℝ ℝ).smul_right c).integral_comp_comm hf },
  { by_cases hc : c = 0,
    { simp only [hc, integral_zero, smul_zero] },
    rw [integral_undef hf, integral_undef, zero_smul],
    simp_rw [integrable_smul_const hc, hf, not_false_iff] }
end

section inner

variables {E' : Type*} [inner_product_space 𝕜 E'] [measurable_space E'] [borel_space E']
  [second_countable_topology E'] [complete_space E'] [normed_space ℝ E'] [is_scalar_tower ℝ 𝕜 E']

local notation `⟪`x`, `y`⟫` := @inner 𝕜 E' _ x y

lemma integral_inner {f : α → E'} (hf : integrable f μ) (c : E') :
  ∫ x, ⟪c, f x⟫ ∂μ = ⟪c, ∫ x, f x ∂μ⟫ :=
((@inner_right 𝕜 E' _ _ c).restrict_scalars ℝ).integral_comp_comm hf

lemma integral_eq_zero_of_forall_integral_inner_eq_zero (f : α → E') (hf : integrable f μ)
  (hf_int : ∀ (c : E'), ∫ x, ⟪c, f x⟫ ∂μ = 0) :
  ∫ x, f x ∂μ = 0 :=
by { specialize hf_int (∫ x, f x ∂μ), rwa [integral_inner hf, inner_self_eq_zero] at hf_int }

end inner

<<<<<<< HEAD
end
=======
end

/-
namespace integrable

variables [measurable_space α] [measurable_space β] [normed_group E]

protected lemma measure_mono

end integrable

end measure_theory

section integral_on
variables [measurable_space α]
  [normed_group β] [second_countable_topology β] [normed_space ℝ β] [complete_space β]
  [measurable_space β] [borel_space β]
  {s t : set α} {f g : α → β} {μ : measure α}
open set

lemma integral_on_congr (hf : measurable f) (hg : measurable g) (hs : measurable_set s)
  (h : ∀ᵐ a ∂μ, a ∈ s → f a = g a) : ∫ a in s, f a ∂μ = ∫ a in s, g a ∂μ :=
integral_congr_ae hf hg $ _

lemma integral_on_congr_of_set (hsm : measurable_on s f) (htm : measurable_on t f)
  (h : ∀ᵐ a, a ∈ s ↔ a ∈ t) : (∫ a in s, f a) = (∫ a in t, f a) :=
integral_congr_ae hsm htm $ indicator_congr_of_set h

lemma integral_on_add {s : set α} (hfm : measurable_on s f) (hfi : integrable_on s f)
  (hgm : measurable_on s g) (hgi : integrable_on s g) :
  (∫ a in s, f a + g a) = (∫ a in s, f a) + (∫ a in s, g a) :=
by { simp only [indicator_add], exact integral_add hfm hfi hgm hgi }

lemma integral_on_sub (hfm : measurable_on s f) (hfi : integrable_on s f) (hgm : measurable_on s g)
  (hgi : integrable_on s g) : (∫ a in s, f a - g a) = (∫ a in s, f a) - (∫ a in s, g a) :=
by { simp only [indicator_sub], exact integral_sub hfm hfi hgm hgi }

lemma integral_on_le_integral_on_ae {f g : α → ℝ} (hfm : measurable_on s f)
  (hfi : integrable_on s f) (hgm : measurable_on s g) (hgi : integrable_on s g)
  (h : ∀ᵐ a, a ∈ s → f a ≤ g a) :
  (∫ a in s, f a) ≤ (∫ a in s, g a) :=
begin
  apply integral_le_integral_ae hfm hfi hgm hgi,
  apply indicator_le_indicator_ae,
  exact h
end

lemma integral_on_le_integral_on {f g : α → ℝ} (hfm : measurable_on s f) (hfi : integrable_on s f)
  (hgm : measurable_on s g) (hgi : integrable_on s g) (h : ∀ a, a ∈ s → f a ≤ g a) :
  (∫ a in s, f a) ≤ (∫ a in s, g a) :=
integral_on_le_integral_on_ae hfm hfi hgm hgi $ by filter_upwards [] h

lemma integral_on_union (hsm : measurable_on s f) (hsi : integrable_on s f)
  (htm : measurable_on t f) (hti : integrable_on t f) (h : disjoint s t) :
  (∫ a in (s ∪ t), f a) = (∫ a in s, f a) + (∫ a in t, f a) :=
by { rw [indicator_union_of_disjoint h, integral_add hsm hsi htm hti] }

lemma integral_on_union_ae (hs : measurable_set s) (ht : measurable_set t) (hsm : measurable_on s f)
  (hsi : integrable_on s f) (htm : measurable_on t f) (hti : integrable_on t f)
  (h : ∀ᵐ a, a ∉ s ∩ t) :
  (∫ a in (s ∪ t), f a) = (∫ a in s, f a) + (∫ a in t, f a) :=
begin
  have := integral_congr_ae _ _ (indicator_union_ae h f),
  rw [this, integral_add hsm hsi htm hti],
  { exact hsm.union hs ht htm },
  { exact measurable.add hsm htm }
end

lemma integral_on_nonneg_of_ae {f : α → ℝ} (hf : ∀ᵐ a, a ∈ s → 0 ≤ f a) : (0:ℝ) ≤ (∫ a in s, f a) :=
integral_nonneg_of_ae $ by { filter_upwards [hf] λ a h, indicator_nonneg' h }

lemma integral_on_nonneg {f : α → ℝ} (hf : ∀ a, a ∈ s → 0 ≤ f a) : (0:ℝ) ≤ (∫ a in s, f a) :=
integral_on_nonneg_of_ae $ univ_mem' hf

lemma integral_on_nonpos_of_ae {f : α → ℝ} (hf : ∀ᵐ a, a ∈ s → f a ≤ 0) : (∫ a in s, f a) ≤ 0 :=
integral_nonpos_of_nonpos_ae $ by { filter_upwards [hf] λ a h, indicator_nonpos' h }

lemma integral_on_nonpos {f : α → ℝ} (hf : ∀ a, a ∈ s → f a ≤ 0) : (∫ a in s, f a) ≤ 0 :=
integral_on_nonpos_of_ae $ univ_mem' hf

lemma tendsto_integral_on_of_monotone {s : ℕ → set α} {f : α → β} (hsm : ∀i, measurable_set (s i))
  (h_mono : monotone s) (hfm : measurable_on (Union s) f) (hfi : integrable_on (Union s) f) :
  tendsto (λi, ∫ a in (s i), f a) at_top (nhds (∫ a in (Union s), f a)) :=
let bound : α → ℝ := indicator (Union s) (λa, ∥f a∥) in
begin
  apply tendsto_integral_of_dominated_convergence,
  { assume i, exact hfm.subset (hsm i) (subset_Union _ _) },
  { assumption },
  { show integrable_on (Union s) (λa, ∥f a∥), rwa integrable_on_norm_iff },
  { assume i, apply ae_of_all,
    assume a,
    rw [norm_indicator_eq_indicator_norm],
    exact indicator_le_indicator_of_subset (subset_Union _ _) (λa, norm_nonneg _) _ },
  { filter_upwards [] λa, le_trans (tendsto_indicator_of_monotone _ h_mono _ _) (pure_le_nhds _) }
end

lemma tendsto_integral_on_of_antimono (s : ℕ → set α) (f : α → β) (hsm : ∀i, measurable_set (s i))
  (h_mono : ∀i j, i ≤ j → s j ⊆ s i) (hfm : measurable_on (s 0) f) (hfi : integrable_on (s 0) f) :
  tendsto (λi, ∫ a in (s i), f a) at_top (nhds (∫ a in (Inter s), f a)) :=
let bound : α → ℝ := indicator (s 0) (λa, ∥f a∥) in
begin
  apply tendsto_integral_of_dominated_convergence,
  { assume i, refine hfm.subset (hsm i) (h_mono _ _ (zero_le _)) },
  { exact hfm.subset (measurable_set.Inter hsm) (Inter_subset _ _) },
  { show integrable_on (s 0) (λa, ∥f a∥), rwa integrable_on_norm_iff },
  { assume i, apply ae_of_all,
    assume a,
    rw [norm_indicator_eq_indicator_norm],
    refine indicator_le_indicator_of_subset (h_mono _ _ (zero_le _)) (λa, norm_nonneg _) _ },
  { filter_upwards [] λa, le_trans (tendsto_indicator_of_antimono _ h_mono _ _) (pure_le_nhds _) }
end

end integral_on
-/
>>>>>>> 6823886c
<|MERGE_RESOLUTION|>--- conflicted
+++ resolved
@@ -77,35 +77,6 @@
   ∫ x in s ∪ t, f x ∂μ = ∫ x in s, f x ∂μ + ∫ x in t, f x ∂μ :=
 by simp only [integrable_on, measure.restrict_union hst hs ht, integral_add_measure hfs hft]
 
-<<<<<<< HEAD
-lemma integral_union_ae (hst : (s ∩ t : set α) =ᵐ[μ] (∅ : set α)) (hs : measurable_set s)
-  (ht : measurable_set t) (hfs : integrable_on f s μ) (hft : integrable_on f t μ) :
-  ∫ x in s ∪ t, f x ∂μ = ∫ x in s, f x ∂μ + ∫ x in t, f x ∂μ :=
-begin
-  let s' := s \ (s ∩ t),
-  have hs' : measurable_set s', from hs.diff (hs.inter ht),
-  have hss' : s =ᵐ[μ] s',
-    by { rw ← @diff_empty _ s, exact eventually_eq.diff eventually_eq.rfl hst.symm, },
-  have hfs' : integrable_on f s' μ, from integrable_on.congr_set_ae hfs hss'.symm,
-  let t' := t \ (s ∩ t),
-  have ht' : measurable_set t', from ht.diff (hs.inter ht),
-  have htt' : t =ᵐ[μ] t',
-    by { rw ← @diff_empty _ t, exact eventually_eq.diff eventually_eq.rfl hst.symm, },
-  have hft' : integrable_on f t' μ, from integrable_on.congr_set_ae hft htt'.symm,
-  have hst' : disjoint s' t',
-  { rw set.disjoint_iff,
-    intro x,
-    simp only [s', t', and_imp, mem_empty_eq, mem_inter_eq, diff_inter_self_eq_diff, mem_diff,
-      diff_self_inter],
-    exact λ hx_in_s _ _ hx_notin_s, hx_notin_s hx_in_s, },
-  have hst_union : (s ∪ t : set α) =ᵐ[μ] (s' ∪ t' : set α), from hss'.union htt',
-  rw [set_integral_congr_set_ae hss', set_integral_congr_set_ae htt',
-    ← integral_union hst' hs' ht' hfs' hft'],
-  exact set_integral_congr_set_ae hst_union,
-end
-
-=======
->>>>>>> 6823886c
 lemma integral_finset_bUnion {ι : Type*} {t : finset ι} {s : ι → set α}
   (hs : ∀ i ∈ t, measurable_set (s i)) (h's : pairwise_on ↑t (disjoint on s))
   (hf : integrable f μ) :
@@ -272,13 +243,10 @@
 ... = ∫ x in {x | 0 ≤ f x}, f x ∂μ - ∫ x in {x | f x ≤ 0}, f x ∂μ :
 by { rw ← set_integral_neg_eq_set_integral_nonpos hf hfi, congr, ext1 x, simp, }
 
-<<<<<<< HEAD
-=======
 lemma set_integral_congr_set_ae (hst : s =ᵐ[μ] t) :
   ∫ x in s, f x ∂μ = ∫ x in t, f x ∂μ :=
 by rw restrict_congr_set hst
 
->>>>>>> 6823886c
 lemma set_integral_const (c : E) : ∫ x in s, c ∂μ = (μ s).to_real • c :=
 by rw [integral_const, measure.restrict_apply_univ]
 
@@ -869,121 +837,4 @@
 
 end inner
 
-<<<<<<< HEAD
-end
-=======
-end
-
-/-
-namespace integrable
-
-variables [measurable_space α] [measurable_space β] [normed_group E]
-
-protected lemma measure_mono
-
-end integrable
-
-end measure_theory
-
-section integral_on
-variables [measurable_space α]
-  [normed_group β] [second_countable_topology β] [normed_space ℝ β] [complete_space β]
-  [measurable_space β] [borel_space β]
-  {s t : set α} {f g : α → β} {μ : measure α}
-open set
-
-lemma integral_on_congr (hf : measurable f) (hg : measurable g) (hs : measurable_set s)
-  (h : ∀ᵐ a ∂μ, a ∈ s → f a = g a) : ∫ a in s, f a ∂μ = ∫ a in s, g a ∂μ :=
-integral_congr_ae hf hg $ _
-
-lemma integral_on_congr_of_set (hsm : measurable_on s f) (htm : measurable_on t f)
-  (h : ∀ᵐ a, a ∈ s ↔ a ∈ t) : (∫ a in s, f a) = (∫ a in t, f a) :=
-integral_congr_ae hsm htm $ indicator_congr_of_set h
-
-lemma integral_on_add {s : set α} (hfm : measurable_on s f) (hfi : integrable_on s f)
-  (hgm : measurable_on s g) (hgi : integrable_on s g) :
-  (∫ a in s, f a + g a) = (∫ a in s, f a) + (∫ a in s, g a) :=
-by { simp only [indicator_add], exact integral_add hfm hfi hgm hgi }
-
-lemma integral_on_sub (hfm : measurable_on s f) (hfi : integrable_on s f) (hgm : measurable_on s g)
-  (hgi : integrable_on s g) : (∫ a in s, f a - g a) = (∫ a in s, f a) - (∫ a in s, g a) :=
-by { simp only [indicator_sub], exact integral_sub hfm hfi hgm hgi }
-
-lemma integral_on_le_integral_on_ae {f g : α → ℝ} (hfm : measurable_on s f)
-  (hfi : integrable_on s f) (hgm : measurable_on s g) (hgi : integrable_on s g)
-  (h : ∀ᵐ a, a ∈ s → f a ≤ g a) :
-  (∫ a in s, f a) ≤ (∫ a in s, g a) :=
-begin
-  apply integral_le_integral_ae hfm hfi hgm hgi,
-  apply indicator_le_indicator_ae,
-  exact h
-end
-
-lemma integral_on_le_integral_on {f g : α → ℝ} (hfm : measurable_on s f) (hfi : integrable_on s f)
-  (hgm : measurable_on s g) (hgi : integrable_on s g) (h : ∀ a, a ∈ s → f a ≤ g a) :
-  (∫ a in s, f a) ≤ (∫ a in s, g a) :=
-integral_on_le_integral_on_ae hfm hfi hgm hgi $ by filter_upwards [] h
-
-lemma integral_on_union (hsm : measurable_on s f) (hsi : integrable_on s f)
-  (htm : measurable_on t f) (hti : integrable_on t f) (h : disjoint s t) :
-  (∫ a in (s ∪ t), f a) = (∫ a in s, f a) + (∫ a in t, f a) :=
-by { rw [indicator_union_of_disjoint h, integral_add hsm hsi htm hti] }
-
-lemma integral_on_union_ae (hs : measurable_set s) (ht : measurable_set t) (hsm : measurable_on s f)
-  (hsi : integrable_on s f) (htm : measurable_on t f) (hti : integrable_on t f)
-  (h : ∀ᵐ a, a ∉ s ∩ t) :
-  (∫ a in (s ∪ t), f a) = (∫ a in s, f a) + (∫ a in t, f a) :=
-begin
-  have := integral_congr_ae _ _ (indicator_union_ae h f),
-  rw [this, integral_add hsm hsi htm hti],
-  { exact hsm.union hs ht htm },
-  { exact measurable.add hsm htm }
-end
-
-lemma integral_on_nonneg_of_ae {f : α → ℝ} (hf : ∀ᵐ a, a ∈ s → 0 ≤ f a) : (0:ℝ) ≤ (∫ a in s, f a) :=
-integral_nonneg_of_ae $ by { filter_upwards [hf] λ a h, indicator_nonneg' h }
-
-lemma integral_on_nonneg {f : α → ℝ} (hf : ∀ a, a ∈ s → 0 ≤ f a) : (0:ℝ) ≤ (∫ a in s, f a) :=
-integral_on_nonneg_of_ae $ univ_mem' hf
-
-lemma integral_on_nonpos_of_ae {f : α → ℝ} (hf : ∀ᵐ a, a ∈ s → f a ≤ 0) : (∫ a in s, f a) ≤ 0 :=
-integral_nonpos_of_nonpos_ae $ by { filter_upwards [hf] λ a h, indicator_nonpos' h }
-
-lemma integral_on_nonpos {f : α → ℝ} (hf : ∀ a, a ∈ s → f a ≤ 0) : (∫ a in s, f a) ≤ 0 :=
-integral_on_nonpos_of_ae $ univ_mem' hf
-
-lemma tendsto_integral_on_of_monotone {s : ℕ → set α} {f : α → β} (hsm : ∀i, measurable_set (s i))
-  (h_mono : monotone s) (hfm : measurable_on (Union s) f) (hfi : integrable_on (Union s) f) :
-  tendsto (λi, ∫ a in (s i), f a) at_top (nhds (∫ a in (Union s), f a)) :=
-let bound : α → ℝ := indicator (Union s) (λa, ∥f a∥) in
-begin
-  apply tendsto_integral_of_dominated_convergence,
-  { assume i, exact hfm.subset (hsm i) (subset_Union _ _) },
-  { assumption },
-  { show integrable_on (Union s) (λa, ∥f a∥), rwa integrable_on_norm_iff },
-  { assume i, apply ae_of_all,
-    assume a,
-    rw [norm_indicator_eq_indicator_norm],
-    exact indicator_le_indicator_of_subset (subset_Union _ _) (λa, norm_nonneg _) _ },
-  { filter_upwards [] λa, le_trans (tendsto_indicator_of_monotone _ h_mono _ _) (pure_le_nhds _) }
-end
-
-lemma tendsto_integral_on_of_antimono (s : ℕ → set α) (f : α → β) (hsm : ∀i, measurable_set (s i))
-  (h_mono : ∀i j, i ≤ j → s j ⊆ s i) (hfm : measurable_on (s 0) f) (hfi : integrable_on (s 0) f) :
-  tendsto (λi, ∫ a in (s i), f a) at_top (nhds (∫ a in (Inter s), f a)) :=
-let bound : α → ℝ := indicator (s 0) (λa, ∥f a∥) in
-begin
-  apply tendsto_integral_of_dominated_convergence,
-  { assume i, refine hfm.subset (hsm i) (h_mono _ _ (zero_le _)) },
-  { exact hfm.subset (measurable_set.Inter hsm) (Inter_subset _ _) },
-  { show integrable_on (s 0) (λa, ∥f a∥), rwa integrable_on_norm_iff },
-  { assume i, apply ae_of_all,
-    assume a,
-    rw [norm_indicator_eq_indicator_norm],
-    refine indicator_le_indicator_of_subset (h_mono _ _ (zero_le _)) (λa, norm_nonneg _) _ },
-  { filter_upwards [] λa, le_trans (tendsto_indicator_of_antimono _ h_mono _ _) (pure_le_nhds _) }
-end
-
-end integral_on
--/
->>>>>>> 6823886c
+end