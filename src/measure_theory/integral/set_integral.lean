/-
Copyright (c) 2020 Zhouhang Zhou. All rights reserved.
Released under Apache 2.0 license as described in the file LICENSE.
Authors: Zhouhang Zhou, Yury Kudryashov
-/
import measure_theory.integral.integrable_on
import measure_theory.integral.bochner
import order.filter.indicator_function

/-!
# Set integral

In this file we prove some properties of `∫ x in s, f x ∂μ`. Recall that this notation
is defined as `∫ x, f x ∂(μ.restrict s)`. In `integral_indicator` we prove that for a measurable
function `f` and a measurable set `s` this definition coincides with another natural definition:
`∫ x, indicator s f x ∂μ = ∫ x in s, f x ∂μ`, where `indicator s f x` is equal to `f x` for `x ∈ s`
and is zero otherwise.

Since `∫ x in s, f x ∂μ` is a notation, one can rewrite or apply any theorem about `∫ x, f x ∂μ`
directly. In this file we prove some theorems about dependence of `∫ x in s, f x ∂μ` on `s`, e.g.
`integral_union`, `integral_empty`, `integral_univ`.

We use the property `integrable_on f s μ := integrable f (μ.restrict s)`, defined in
`measure_theory.integrable_on`. We also defined in that same file a predicate
`integrable_at_filter (f : α → E) (l : filter α) (μ : measure α)` saying that `f` is integrable at
some set `s ∈ l`.

Finally, we prove a version of the
[Fundamental theorem of calculus](https://en.wikipedia.org/wiki/Fundamental_theorem_of_calculus)
for set integral, see `filter.tendsto.integral_sub_linear_is_o_ae` and its corollaries.
Namely, consider a measurably generated filter `l`, a measure `μ` finite at this filter, and
a function `f` that has a finite limit `c` at `l ⊓ μ.ae`. Then `∫ x in s, f x ∂μ = μ s • c + o(μ s)`
as `s` tends to `l.lift' powerset`, i.e. for any `ε>0` there exists `t ∈ l` such that
`∥∫ x in s, f x ∂μ - μ s • c∥ ≤ ε * μ s` whenever `s ⊆ t`. We also formulate a version of this
theorem for a locally finite measure `μ` and a function `f` continuous at a point `a`.

## Notation

We provide the following notations for expressing the integral of a function on a set :
* `∫ a in s, f a ∂μ` is `measure_theory.integral (μ.restrict s) f`
* `∫ a in s, f a` is `∫ a in s, f a ∂volume`

Note that the set notations are defined in the file `measure_theory/integral/bochner`,
but we reference them here because all theorems about set integrals are in this file.

-/

noncomputable theory
open set filter topological_space measure_theory function
open_locale classical topological_space interval big_operators filter ennreal measure_theory

variables {α β E F : Type*} [measurable_space α]

namespace measure_theory

section normed_group

variables [normed_group E] [measurable_space E] {f g : α → E} {s t : set α} {μ ν : measure α}
  {l l' : filter α} [borel_space E] [second_countable_topology E]

variables [complete_space E] [normed_space ℝ E]

lemma set_integral_congr_ae (hs : measurable_set s) (h : ∀ᵐ x ∂μ, x ∈ s → f x = g x) :
  ∫ x in s, f x ∂μ = ∫ x in s, g x ∂μ :=
integral_congr_ae ((ae_restrict_iff' hs).2 h)

lemma set_integral_congr (hs : measurable_set s) (h : eq_on f g s) :
  ∫ x in s, f x ∂μ = ∫ x in s, g x ∂μ :=
set_integral_congr_ae hs $ eventually_of_forall h

lemma set_integral_congr_set_ae (hst : s =ᵐ[μ] t) :
  ∫ x in s, f x ∂μ = ∫ x in t, f x ∂μ :=
by rw restrict_congr_set hst

lemma integral_union (hst : disjoint s t) (hs : measurable_set s) (ht : measurable_set t)
  (hfs : integrable_on f s μ) (hft : integrable_on f t μ) :
  ∫ x in s ∪ t, f x ∂μ = ∫ x in s, f x ∂μ + ∫ x in t, f x ∂μ :=
by simp only [integrable_on, measure.restrict_union hst hs ht, integral_add_measure hfs hft]

lemma integral_union_ae (hst : (s ∩ t : set α) =ᵐ[μ] (∅ : set α)) (hs : measurable_set s)
  (ht : measurable_set t) (hfs : integrable_on f s μ) (hft : integrable_on f t μ) :
  ∫ x in s ∪ t, f x ∂μ = ∫ x in s, f x ∂μ + ∫ x in t, f x ∂μ :=
begin
  let s' := s \ (s ∩ t),
  have hs' : measurable_set s', from hs.diff (hs.inter ht),
  have hss' : s =ᵐ[μ] s',
    by { rw ← @diff_empty _ s, exact eventually_eq.diff eventually_eq.rfl hst.symm, },
  have hfs' : integrable_on f s' μ, from integrable_on.congr_set_ae hfs hss'.symm,
  let t' := t \ (s ∩ t),
  have ht' : measurable_set t', from ht.diff (hs.inter ht),
  have htt' : t =ᵐ[μ] t',
    by { rw ← @diff_empty _ t, exact eventually_eq.diff eventually_eq.rfl hst.symm, },
  have hft' : integrable_on f t' μ, from integrable_on.congr_set_ae hft htt'.symm,
  have hst' : disjoint s' t',
  { rw set.disjoint_iff,
    intro x,
    simp only [s', t', and_imp, mem_empty_eq, mem_inter_eq, diff_inter_self_eq_diff, mem_diff,
      diff_self_inter],
    exact λ hx_in_s _ _ hx_notin_s, hx_notin_s hx_in_s, },
  have hst_union : (s ∪ t : set α) =ᵐ[μ] (s' ∪ t' : set α), from hss'.union htt',
  rw [set_integral_congr_set_ae hss', set_integral_congr_set_ae htt',
    ← integral_union hst' hs' ht' hfs' hft'],
  exact set_integral_congr_set_ae hst_union,
end

lemma integral_finset_bUnion {ι : Type*} {t : finset ι} {s : ι → set α}
  (hs : ∀ i ∈ t, measurable_set (s i)) (h's : pairwise_on ↑t (disjoint on s))
  (hf : integrable f μ) :
  ∫ x in (⋃ i ∈ t, s i), f x ∂ μ = ∑ i in t, ∫ x in s i, f x ∂ μ :=
begin
  induction t using finset.induction_on with a t hat IH hs h's,
  { simp },
  { have : (⋃ i ∈ insert a t, s i) = s a ∪ (⋃ i ∈ t, s i), by simp,
    rw [this, integral_union _ _ _ hf.integrable_on hf.integrable_on],
    { simp only [hat, finset.sum_insert, not_false_iff, add_right_inj],
      exact IH (λ i hi, hs i (finset.mem_insert_of_mem hi)) (h's.mono (finset.subset_insert _ _)) },
    { simp only [disjoint_Union_right],
      exact λ i hi, h's _ (finset.mem_insert_self _ _) _ (finset.mem_insert_of_mem hi)
        (ne_of_mem_of_not_mem hi hat).symm },
    { exact hs _ (finset.mem_insert_self _ _) },
    { exact finset.measurable_set_bUnion _ (λ i hi, hs i (finset.mem_insert_of_mem hi)) }, }
end

lemma integral_fintype_Union {ι : Type*} [fintype ι] {s : ι → set α}
  (hs : ∀ i, measurable_set (s i)) (h's : pairwise (disjoint on s))
  (hf : integrable f μ) :
  ∫ x in (⋃ i, s i), f x ∂ μ = ∑ i, ∫ x in s i, f x ∂ μ :=
begin
  convert integral_finset_bUnion (λ i hi, hs i) _ hf,
  { simp },
  { simp [pairwise_on_univ, h's] }
end

lemma integral_empty : ∫ x in ∅, f x ∂μ = 0 := by rw [measure.restrict_empty, integral_zero_measure]

lemma integral_univ : ∫ x in univ, f x ∂μ = ∫ x, f x ∂μ := by rw [measure.restrict_univ]

lemma integral_add_compl (hs : measurable_set s) (hfi : integrable f μ) :
  ∫ x in s, f x ∂μ + ∫ x in sᶜ, f x ∂μ = ∫ x, f x ∂μ :=
by rw [← integral_union (@disjoint_compl_right (set α) _ _) hs hs.compl
    hfi.integrable_on hfi.integrable_on, union_compl_self, integral_univ]

/-- For a function `f` and a measurable set `s`, the integral of `indicator s f`
over the whole space is equal to `∫ x in s, f x ∂μ` defined as `∫ x, f x ∂(μ.restrict s)`. -/
lemma integral_indicator (hs : measurable_set s) :
  ∫ x, indicator s f x ∂μ = ∫ x in s, f x ∂μ :=
begin
  by_cases hf : ae_measurable f (μ.restrict s), swap,
  { rw integral_non_ae_measurable hf,
    rw [← ae_measurable_indicator_iff hs] at hf,
    exact integral_non_ae_measurable hf },
  by_cases hfi : integrable_on f s μ, swap,
  { rwa [integral_undef, integral_undef],
    rwa integrable_indicator_iff hs },
  calc ∫ x, indicator s f x ∂μ = ∫ x in s, indicator s f x ∂μ + ∫ x in sᶜ, indicator s f x ∂μ :
    (integral_add_compl hs (hfi.indicator hs)).symm
  ... = ∫ x in s, f x ∂μ + ∫ x in sᶜ, 0 ∂μ :
    congr_arg2 (+) (integral_congr_ae (indicator_ae_eq_restrict hs))
      (integral_congr_ae (indicator_ae_eq_restrict_compl hs))
  ... = ∫ x in s, f x ∂μ : by simp
end

lemma has_sum_integral_Union {ι : Type*} [encodable ι] {s : ι → set α} {f : α → E}
  (hm : ∀ i, measurable_set (s i)) (hd : pairwise (disjoint on s)) (hfi : integrable f μ ) :
  has_sum (λ n, ∫ a in s n, f a ∂ μ) (∫ a in ⋃ n, s n, f a ∂μ) :=
begin
  have : (λ n : finset ι, ∑ i in n, ∫ a in s i, f a ∂μ) =
           λ (n : finset ι), ∫ a, set.indicator (⋃ i ∈ n, s i) f a ∂μ,
  { funext,
    rw [← integral_finset_bUnion (λ i hi, hm i) (hd.pairwise_on _) hfi, integral_indicator],
    exact finset.measurable_set_bUnion _ (λ i hi, hm i) },
  rw [has_sum, this, ← integral_indicator (measurable_set.Union hm)],
  refine tendsto_integral_filter_of_dominated_convergence (λ x, ∥f x∥)
    is_countably_generated_at_top _ _ _ _ _,
  { apply eventually_of_forall (λ n, _),
    exact hfi.ae_measurable.indicator (finset.measurable_set_bUnion _ (λ i hi, hm i)) },
  { exact hfi.ae_measurable.indicator (measurable_set.Union hm) },
  { refine eventually_of_forall (λ n, eventually_of_forall (λ x, _)),
    exact norm_indicator_le_norm_self _ _ },
  { exact hfi.norm },
  { filter_upwards [] λa, le_trans (tendsto_indicator_bUnion_finset _ _ _) (pure_le_nhds _) },
end

lemma integral_Union {ι : Type*} [encodable ι] {s : ι → set α} {f : α → E}
  (hm : ∀ i, measurable_set (s i)) (hd : pairwise (disjoint on s)) (hfi : integrable f μ ) :
  (∫ a in (⋃ n, s n), f a ∂μ) = ∑' n, ∫ a in s n, f a ∂ μ :=
(has_sum.tsum_eq (has_sum_integral_Union hm hd hfi)).symm

lemma set_integral_eq_zero_of_forall_eq_zero {f : α → E} (hf : measurable f)
  (ht_eq : ∀ x ∈ t, f x = 0) :
  ∫ x in t, f x ∂μ = 0 :=
begin
  refine integral_eq_zero_of_ae _,
  rw [eventually_eq, ae_restrict_iff (measurable_set_eq_fun hf measurable_zero)],
  refine eventually_of_forall (λ x hx, _),
  rw pi.zero_apply,
  exact ht_eq x hx,
end

private lemma set_integral_union_eq_left_of_disjoint {f : α → E} (hf : measurable f)
  (hfi : integrable f μ) (hs : measurable_set s) (ht : measurable_set t) (ht_eq : ∀ x ∈ t, f x = 0)
  (hs_disj : disjoint s t) :
  ∫ x in (s ∪ t), f x ∂μ = ∫ x in s, f x ∂μ :=
by rw [integral_union hs_disj hs ht hfi.integrable_on hfi.integrable_on,
  set_integral_eq_zero_of_forall_eq_zero hf ht_eq, add_zero]

lemma set_integral_union_eq_left {f : α → E} (hf : measurable f) (hfi : integrable f μ)
  (hs : measurable_set s) (ht : measurable_set t) (ht_eq : ∀ x ∈ t, f x = 0) :
  ∫ x in (s ∪ t), f x ∂μ = ∫ x in s, f x ∂μ :=
begin
  let s_ := s \ {x | f x = 0},
  have hs_ : measurable_set s_, from hs.diff (measurable_set_eq_fun hf measurable_const),
  let s0 := s ∩ {x | f x = 0},
  have hs0 : measurable_set s0, from hs.inter (measurable_set_eq_fun hf measurable_const),
  have hs0_eq : ∀ x ∈ s0, f x = 0,
    by { intros x hx, simp_rw [s0, set.mem_inter_iff] at hx, exact hx.2, },
  have h_s_union : s = s_ ∪ s0, from (set.diff_union_inter s _).symm,
  have h_s_disj : disjoint s_ s0,
    from (@disjoint_sdiff_self_left (set α) {x | f x = 0} s _).mono_right
      (set.inter_subset_right _ _),
  rw [h_s_union, set_integral_union_eq_left_of_disjoint hf hfi hs_ hs0 hs0_eq h_s_disj],
  have hst0_eq : ∀ x ∈ s0 ∪ t, f x = 0,
  { intros x hx,
    rw set.mem_union at hx,
    cases hx,
    { exact hs0_eq x hx, },
    { exact ht_eq x hx, }, },
  have hst_disj : disjoint s_ (s0 ∪ t),
  { rw [← set.sup_eq_union, disjoint_sup_right],
    exact ⟨h_s_disj, (@disjoint_sdiff_self_left (set α) {x | f x = 0} s _).mono_right ht_eq⟩, },
  rw set.union_assoc,
  exact set_integral_union_eq_left_of_disjoint hf hfi hs_ (hs0.union ht) hst0_eq hst_disj,
end

lemma set_integral_neg_eq_set_integral_nonpos [linear_order E] [order_closed_topology E]
  {f : α → E} (hf : measurable f) (hfi : integrable f μ) :
  ∫ x in {x | f x < 0}, f x ∂μ = ∫ x in {x | f x ≤ 0}, f x ∂μ :=
begin
  have h_union : {x | f x ≤ 0} = {x | f x < 0} ∪ {x | f x = 0},
    by { ext, simp_rw [set.mem_union_eq, set.mem_set_of_eq], exact le_iff_lt_or_eq, },
  rw h_union,
  exact (set_integral_union_eq_left hf hfi (measurable_set_lt hf measurable_const)
    (measurable_set_eq_fun hf measurable_const) (λ x hx, hx)).symm,
end

lemma integral_norm_eq_pos_sub_neg {f : α → ℝ} (hf : measurable f) (hfi : integrable f μ) :
  ∫ x, ∥f x∥ ∂μ = ∫ x in {x | 0 ≤ f x}, f x ∂μ - ∫ x in {x | f x ≤ 0}, f x ∂μ :=
have h_meas : measurable_set {x | 0 ≤ f x}, from measurable_set_le measurable_const hf,
calc ∫ x, ∥f x∥ ∂μ = ∫ x in {x | 0 ≤ f x}, ∥f x∥ ∂μ + ∫ x in {x | 0 ≤ f x}ᶜ, ∥f x∥ ∂μ :
  by rw ← integral_add_compl h_meas hfi.norm
... = ∫ x in {x | 0 ≤ f x}, f x ∂μ + ∫ x in {x | 0 ≤ f x}ᶜ, ∥f x∥ ∂μ :
begin
  congr' 1,
  refine set_integral_congr h_meas (λ x hx, _),
  dsimp only,
  rw [real.norm_eq_abs, abs_eq_self.mpr _],
  exact hx,
end
... = ∫ x in {x | 0 ≤ f x}, f x ∂μ - ∫ x in {x | 0 ≤ f x}ᶜ, f x ∂μ :
begin
  congr' 1,
  rw ← integral_neg,
  refine set_integral_congr h_meas.compl (λ x hx, _),
  dsimp only,
  rw [real.norm_eq_abs, abs_eq_neg_self.mpr _],
  rw [set.mem_compl_iff, set.nmem_set_of_eq] at hx,
  linarith,
end
... = ∫ x in {x | 0 ≤ f x}, f x ∂μ - ∫ x in {x | f x ≤ 0}, f x ∂μ :
by { rw ← set_integral_neg_eq_set_integral_nonpos hf hfi, congr, ext1 x, simp, }

lemma set_integral_const (c : E) : ∫ x in s, c ∂μ = (μ s).to_real • c :=
by rw [integral_const, measure.restrict_apply_univ]

@[simp]
lemma integral_indicator_const (e : E) ⦃s : set α⦄ (s_meas : measurable_set s) :
  ∫ (a : α), s.indicator (λ (x : α), e) a ∂μ = (μ s).to_real • e :=
by rw [integral_indicator s_meas, ← set_integral_const]

lemma set_integral_indicator_const_Lp {p : ℝ≥0∞} (hs : measurable_set s) (ht : measurable_set t)
  (hμt : μ t ≠ ∞) (x : E) :
  ∫ a in s, indicator_const_Lp p ht hμt x a ∂μ = (μ (t ∩ s)).to_real • x :=
calc ∫ a in s, indicator_const_Lp p ht hμt x a ∂μ
    = (∫ a in s, t.indicator (λ _, x) a ∂μ) :
  by rw set_integral_congr_ae hs (indicator_const_Lp_coe_fn.mono (λ x hx hxs, hx))
... = (μ (t ∩ s)).to_real • x : by rw [integral_indicator_const _ ht, measure.restrict_apply ht]

lemma integral_indicator_const_Lp {p : ℝ≥0∞} (ht : measurable_set t) (hμt : μ t ≠ ∞) (x : E) :
  ∫ a, indicator_const_Lp p ht hμt x a ∂μ = (μ t).to_real • x :=
calc ∫ a, indicator_const_Lp p ht hμt x a ∂μ
    = ∫ a in univ, indicator_const_Lp p ht hμt x a ∂μ : by rw integral_univ
... = (μ (t ∩ univ)).to_real • x : set_integral_indicator_const_Lp measurable_set.univ ht hμt x
... = (μ t).to_real • x : by rw inter_univ

lemma set_integral_map {β} [measurable_space β] {g : α → β} {f : β → E} {s : set β}
  (hs : measurable_set s) (hf : ae_measurable f (measure.map g μ)) (hg : measurable g) :
  ∫ y in s, f y ∂(measure.map g μ) = ∫ x in g ⁻¹' s, f (g x) ∂μ :=
begin
  rw [measure.restrict_map hg hs, integral_map hg (hf.mono_measure _)],
  exact measure.map_mono g measure.restrict_le_self
end

lemma set_integral_map_of_closed_embedding [topological_space α] [borel_space α]
  {β} [measurable_space β] [topological_space β] [borel_space β]
  {g : α → β} {f : β → E} {s : set β} (hs : measurable_set s) (hg : closed_embedding g) :
  ∫ y in s, f y ∂(measure.map g μ) = ∫ x in g ⁻¹' s, f (g x) ∂μ :=
begin
  rw [measure.restrict_map hg.measurable hs, integral_map_of_closed_embedding hg],
  apply_instance,
end

lemma norm_set_integral_le_of_norm_le_const_ae {C : ℝ} (hs : μ s < ∞)
  (hC : ∀ᵐ x ∂μ.restrict s, ∥f x∥ ≤ C) :
  ∥∫ x in s, f x ∂μ∥ ≤ C * (μ s).to_real :=
begin
  rw ← measure.restrict_apply_univ at *,
  haveI : is_finite_measure (μ.restrict s) := ⟨‹_›⟩,
  exact norm_integral_le_of_norm_le_const hC
end

lemma norm_set_integral_le_of_norm_le_const_ae' {C : ℝ} (hs : μ s < ∞)
  (hC : ∀ᵐ x ∂μ, x ∈ s → ∥f x∥ ≤ C) (hfm : ae_measurable f (μ.restrict s)) :
  ∥∫ x in s, f x ∂μ∥ ≤ C * (μ s).to_real :=
begin
  apply norm_set_integral_le_of_norm_le_const_ae hs,
  have A : ∀ᵐ (x : α) ∂μ, x ∈ s → ∥ae_measurable.mk f hfm x∥ ≤ C,
  { filter_upwards [hC, hfm.ae_mem_imp_eq_mk],
    assume a h1 h2 h3,
    rw [← h2 h3],
    exact h1 h3 },
  have B : measurable_set {x | ∥(hfm.mk f) x∥ ≤ C} := hfm.measurable_mk.norm measurable_set_Iic,
  filter_upwards [hfm.ae_eq_mk, (ae_restrict_iff B).2 A],
  assume a h1 h2,
  rwa h1
end

lemma norm_set_integral_le_of_norm_le_const_ae'' {C : ℝ} (hs : μ s < ∞) (hsm : measurable_set s)
  (hC : ∀ᵐ x ∂μ, x ∈ s → ∥f x∥ ≤ C) :
  ∥∫ x in s, f x ∂μ∥ ≤ C * (μ s).to_real :=
norm_set_integral_le_of_norm_le_const_ae hs $ by rwa [ae_restrict_eq hsm, eventually_inf_principal]

lemma norm_set_integral_le_of_norm_le_const {C : ℝ} (hs : μ s < ∞)
  (hC : ∀ x ∈ s, ∥f x∥ ≤ C) (hfm : ae_measurable f (μ.restrict s)) :
  ∥∫ x in s, f x ∂μ∥ ≤ C * (μ s).to_real :=
norm_set_integral_le_of_norm_le_const_ae' hs (eventually_of_forall hC) hfm

lemma norm_set_integral_le_of_norm_le_const' {C : ℝ} (hs : μ s < ∞) (hsm : measurable_set s)
  (hC : ∀ x ∈ s, ∥f x∥ ≤ C) :
  ∥∫ x in s, f x ∂μ∥ ≤ C * (μ s).to_real :=
norm_set_integral_le_of_norm_le_const_ae'' hs hsm $ eventually_of_forall hC

lemma set_integral_eq_zero_iff_of_nonneg_ae {f : α → ℝ} (hf : 0 ≤ᵐ[μ.restrict s] f)
  (hfi : integrable_on f s μ) :
  ∫ x in s, f x ∂μ = 0 ↔ f =ᵐ[μ.restrict s] 0 :=
integral_eq_zero_iff_of_nonneg_ae hf hfi

lemma set_integral_pos_iff_support_of_nonneg_ae {f : α → ℝ} (hf : 0 ≤ᵐ[μ.restrict s] f)
  (hfi : integrable_on f s μ) :
  0 < ∫ x in s, f x ∂μ ↔ 0 < μ (support f ∩ s) :=
begin
  rw [integral_pos_iff_support_of_nonneg_ae hf hfi, restrict_apply_of_null_measurable_set],
  exact hfi.ae_measurable.null_measurable_set (measurable_set_singleton 0).compl
end

lemma set_integral_trim {α} {m m0 : measurable_space α} {μ : measure α} (hm : m ≤ m0) {f : α → E}
  (hf_meas : @measurable _ _ m _ f) {s : set α} (hs : measurable_set[m] s) :
  ∫ x in s, f x ∂μ = ∫ x in s, f x ∂(μ.trim hm) :=
by rwa [integral_trim hm hf_meas, restrict_trim hm μ]

end normed_group

section mono

variables {μ : measure α} {f g : α → ℝ} {s t : set α}
  (hf : integrable_on f s μ) (hg : integrable_on g s μ)

lemma set_integral_mono_ae_restrict (h : f ≤ᵐ[μ.restrict s] g) :
  ∫ a in s, f a ∂μ ≤ ∫ a in s, g a ∂μ :=
integral_mono_ae hf hg h

lemma set_integral_mono_ae (h : f ≤ᵐ[μ] g) :
  ∫ a in s, f a ∂μ ≤ ∫ a in s, g a ∂μ :=
set_integral_mono_ae_restrict hf hg (ae_restrict_of_ae h)

lemma set_integral_mono_on (hs : measurable_set s) (h : ∀ x ∈ s, f x ≤ g x) :
  ∫ a in s, f a ∂μ ≤ ∫ a in s, g a ∂μ :=
set_integral_mono_ae_restrict hf hg
  (by simp [hs, eventually_le, eventually_inf_principal, ae_of_all _ h])

include hf hg  -- why do I need this include, but we don't need it in other lemmas?
lemma set_integral_mono_on_ae (hs : measurable_set s) (h : ∀ᵐ x ∂μ, x ∈ s → f x ≤ g x) :
  ∫ a in s, f a ∂μ ≤ ∫ a in s, g a ∂μ :=
by { refine set_integral_mono_ae_restrict hf hg _, rwa [eventually_le, ae_restrict_iff' hs], }
omit hf hg

lemma set_integral_mono (h : f ≤ g) :
  ∫ a in s, f a ∂μ ≤ ∫ a in s, g a ∂μ :=
integral_mono hf hg h

lemma set_integral_mono_set (hfi : integrable f μ) (hf : 0 ≤ᵐ[μ] f) (hst : s ≤ᵐ[μ] t) :
  ∫ x in s, f x ∂μ ≤ ∫ x in t, f x ∂μ :=
begin
  repeat { rw integral_eq_lintegral_of_nonneg_ae (ae_restrict_of_ae hf)
            (hfi.1.mono_measure measure.restrict_le_self) },
  rw ennreal.to_real_le_to_real
    (ne_of_lt $ (has_finite_integral_iff_of_real (ae_restrict_of_ae hf)).mp hfi.integrable_on.2)
    (ne_of_lt $ (has_finite_integral_iff_of_real (ae_restrict_of_ae hf)).mp hfi.integrable_on.2),
  exact (lintegral_mono_set' hst),
end

end mono

section nonneg

variables {μ : measure α} {f : α → ℝ} {s : set α}

lemma set_integral_nonneg_of_ae_restrict (hf : 0 ≤ᵐ[μ.restrict s] f) :
  0 ≤ ∫ a in s, f a ∂μ :=
integral_nonneg_of_ae hf

lemma set_integral_nonneg_of_ae (hf : 0 ≤ᵐ[μ] f) : 0 ≤ ∫ a in s, f a ∂μ :=
set_integral_nonneg_of_ae_restrict (ae_restrict_of_ae hf)

lemma set_integral_nonneg (hs : measurable_set s) (hf : ∀ a, a ∈ s → 0 ≤ f a) :
  0 ≤ ∫ a in s, f a ∂μ :=
set_integral_nonneg_of_ae_restrict ((ae_restrict_iff' hs).mpr (ae_of_all μ hf))

lemma set_integral_nonneg_ae (hs : measurable_set s) (hf : ∀ᵐ a ∂μ, a ∈ s → 0 ≤ f a) :
  0 ≤ ∫ a in s, f a ∂μ :=
set_integral_nonneg_of_ae_restrict $ by rwa [eventually_le, ae_restrict_iff' hs]

lemma set_integral_le_nonneg {s : set α} (hs : measurable_set s) (hf : measurable f)
  (hfi : integrable f μ) :
  ∫ x in s, f x ∂μ ≤ ∫ x in {y | 0 ≤ f y}, f x ∂μ :=
begin
  rw [← integral_indicator hs, ← integral_indicator (measurable_set_le measurable_const hf)],
  exact integral_mono (hfi.indicator hs) (hfi.indicator (measurable_set_le measurable_const hf))
    (indicator_le_indicator_nonneg s f),
end

lemma set_integral_nonpos_of_ae_restrict (hf : f ≤ᵐ[μ.restrict s] 0) :
  ∫ a in s, f a ∂μ ≤ 0 :=
integral_nonpos_of_ae hf

lemma set_integral_nonpos_of_ae (hf : f ≤ᵐ[μ] 0) : ∫ a in s, f a ∂μ ≤ 0 :=
set_integral_nonpos_of_ae_restrict (ae_restrict_of_ae hf)

lemma set_integral_nonpos (hs : measurable_set s) (hf : ∀ a, a ∈ s → f a ≤ 0) :
  ∫ a in s, f a ∂μ ≤ 0 :=
set_integral_nonpos_of_ae_restrict ((ae_restrict_iff' hs).mpr (ae_of_all μ hf))

lemma set_integral_nonpos_ae (hs : measurable_set s) (hf : ∀ᵐ a ∂μ, a ∈ s → f a ≤ 0) :
  ∫ a in s, f a ∂μ ≤ 0 :=
set_integral_nonpos_of_ae_restrict $ by rwa [eventually_le, ae_restrict_iff' hs]

lemma set_integral_nonpos_le {s : set α} (hs : measurable_set s) {f : α → ℝ} (hf : measurable f)
  (hfi : integrable f μ) :
  ∫ x in {y | f y ≤ 0}, f x ∂μ ≤ ∫ x in s, f x ∂μ :=
begin
  rw [← integral_indicator hs, ← integral_indicator (measurable_set_le hf measurable_const)],
  exact integral_mono (hfi.indicator (measurable_set_le hf measurable_const)) (hfi.indicator hs)
    (indicator_nonpos_le_indicator s f),
end

end nonneg

section tendsto_mono

variables {μ : measure α}
  [measurable_space E] [normed_group E] [borel_space E] [complete_space E] [normed_space ℝ E]
  [second_countable_topology E] {s : ℕ → set α} {f : α → E}

lemma tendsto_set_integral_of_monotone (hsm : ∀ i, measurable_set (s i))
  (h_mono : monotone s) (hfi : integrable_on f (⋃ n, s n) μ) :
  tendsto (λ i, ∫ a in s i, f a ∂μ) at_top (𝓝 (∫ a in (⋃ n, s n), f a ∂μ)) :=
<<<<<<< HEAD
let bound : α → ℝ := indicator (⋃ n, s n) (λ a, ∥f a∥) in
begin
=======
begin
  let bound : α → ℝ := indicator (⋃ n, s n) (λ a, ∥f a∥),
>>>>>>> 86348e25
  have h_int_eq : (λ i, ∫ a in s i, f a ∂μ) = (λ i, ∫ a, (s i).indicator f a ∂μ),
    from funext (λ i, (integral_indicator (hsm i)).symm),
  rw h_int_eq,
  rw ← integral_indicator (measurable_set.Union hsm),
  refine tendsto_integral_of_dominated_convergence bound _ _ _ _ _,
  { intro n,
    rw ae_measurable_indicator_iff (hsm n),
    exact (integrable_on.mono_set hfi (set.subset_Union s n)).1, },
  { rw ae_measurable_indicator_iff (measurable_set.Union hsm),
    exact hfi.1, },
  { rw integrable_indicator_iff (measurable_set.Union hsm),
    exact hfi.norm, },
  { simp_rw norm_indicator_eq_indicator_norm,
    refine λ n, eventually_of_forall (λ x, _),
    exact indicator_le_indicator_of_subset (subset_Union _ _) (λ a, norm_nonneg _) _, },
  { filter_upwards [] λ a,
      le_trans (tendsto_indicator_of_monotone _ h_mono _ _) (pure_le_nhds _), },
end

lemma tendsto_set_integral_of_antimono (hsm : ∀ i, measurable_set (s i))
  (h_mono : ∀ i j, i ≤ j → s j ⊆ s i) (hfi : integrable_on f (s 0) μ) :
  tendsto (λi, ∫ a in s i, f a ∂μ) at_top (𝓝 (∫ a in (⋂ n, s n), f a ∂μ)) :=
<<<<<<< HEAD
let bound : α → ℝ := indicator (s 0) (λ a, ∥f a∥) in
begin
=======
begin
  let bound : α → ℝ := indicator (s 0) (λ a, ∥f a∥),
>>>>>>> 86348e25
  have h_int_eq : (λ i, ∫ a in s i, f a ∂μ) = (λ i, ∫ a, (s i).indicator f a ∂μ),
    from funext (λ i, (integral_indicator (hsm i)).symm),
  rw h_int_eq,
  rw ← integral_indicator (measurable_set.Inter hsm),
  refine tendsto_integral_of_dominated_convergence bound _ _ _ _ _,
  { intro n,
    rw ae_measurable_indicator_iff (hsm n),
    exact (integrable_on.mono_set hfi (h_mono 0 n (zero_le n))).1, },
  { rw ae_measurable_indicator_iff (measurable_set.Inter hsm),
    exact (integrable_on.mono_set hfi (set.Inter_subset s 0)).1, },
  { rw integrable_indicator_iff (hsm 0),
    exact hfi.norm, },
  { simp_rw norm_indicator_eq_indicator_norm,
    refine λ n, eventually_of_forall (λ x, _),
    exact indicator_le_indicator_of_subset (h_mono 0 n (zero_le n)) (λ a, norm_nonneg _) _, },
  { filter_upwards [] λa, le_trans (tendsto_indicator_of_antimono _ h_mono _ _) (pure_le_nhds _), },
end

end tendsto_mono

section continuous_set_integral
/-! ### Continuity of the set integral

We prove that for any set `s`, the function `λ f : α →₁[μ] E, ∫ x in s, f x ∂μ` is continuous. -/

variables [normed_group E] [measurable_space E] [second_countable_topology E] [borel_space E]
  {𝕜 : Type*} [is_R_or_C 𝕜] [measurable_space 𝕜]
  [normed_group F] [measurable_space F] [second_countable_topology F] [borel_space F]
  [normed_space 𝕜 F]
  {p : ℝ≥0∞} {μ : measure α}

/-- For `f : Lp E p μ`, we can define an element of `Lp E p (μ.restrict s)` by
`(Lp.mem_ℒp f).restrict s).to_Lp f`. This map is additive. -/
lemma Lp_to_Lp_restrict_add (f g : Lp E p μ) (s : set α) :
  ((Lp.mem_ℒp (f + g)).restrict s).to_Lp ⇑(f + g)
    = ((Lp.mem_ℒp f).restrict s).to_Lp f + ((Lp.mem_ℒp g).restrict s).to_Lp g :=
begin
  ext1,
  refine (ae_restrict_of_ae (Lp.coe_fn_add f g)).mp _,
  refine (Lp.coe_fn_add (mem_ℒp.to_Lp f ((Lp.mem_ℒp f).restrict s))
    (mem_ℒp.to_Lp g ((Lp.mem_ℒp g).restrict s))).mp _,
  refine (mem_ℒp.coe_fn_to_Lp ((Lp.mem_ℒp f).restrict s)).mp _,
  refine (mem_ℒp.coe_fn_to_Lp ((Lp.mem_ℒp g).restrict s)).mp _,
  refine (mem_ℒp.coe_fn_to_Lp ((Lp.mem_ℒp (f+g)).restrict s)).mono (λ x hx1 hx2 hx3 hx4 hx5, _),
  rw [hx4, hx1, pi.add_apply, hx2, hx3, hx5, pi.add_apply],
end

/-- For `f : Lp E p μ`, we can define an element of `Lp E p (μ.restrict s)` by
`(Lp.mem_ℒp f).restrict s).to_Lp f`. This map commutes with scalar multiplication. -/
lemma Lp_to_Lp_restrict_smul [opens_measurable_space 𝕜] (c : 𝕜) (f : Lp F p μ) (s : set α) :
  ((Lp.mem_ℒp (c • f)).restrict s).to_Lp ⇑(c • f) = c • (((Lp.mem_ℒp f).restrict s).to_Lp f) :=
begin
  ext1,
  refine (ae_restrict_of_ae (Lp.coe_fn_smul c f)).mp _,
  refine (mem_ℒp.coe_fn_to_Lp ((Lp.mem_ℒp f).restrict s)).mp _,
  refine (mem_ℒp.coe_fn_to_Lp ((Lp.mem_ℒp (c • f)).restrict s)).mp _,
  refine (Lp.coe_fn_smul c (mem_ℒp.to_Lp f ((Lp.mem_ℒp f).restrict s))).mono
    (λ x hx1 hx2 hx3 hx4, _),
  rw [hx2, hx1, pi.smul_apply, hx3, hx4, pi.smul_apply],
end

/-- For `f : Lp E p μ`, we can define an element of `Lp E p (μ.restrict s)` by
`(Lp.mem_ℒp f).restrict s).to_Lp f`. This map is non-expansive. -/
lemma norm_Lp_to_Lp_restrict_le (s : set α) (f : Lp E p μ) :
  ∥((Lp.mem_ℒp f).restrict s).to_Lp f∥ ≤ ∥f∥ :=
begin
  rw [Lp.norm_def, Lp.norm_def, ennreal.to_real_le_to_real (Lp.snorm_ne_top _) (Lp.snorm_ne_top _)],
  refine (le_of_eq _).trans (snorm_mono_measure _ measure.restrict_le_self),
  { exact s, },
  exact snorm_congr_ae (mem_ℒp.coe_fn_to_Lp _),
end

variables (α F 𝕜)
/-- Continuous linear map sending a function of `Lp F p μ` to the same function in
`Lp F p (μ.restrict s)`. -/
def Lp_to_Lp_restrict_clm [borel_space 𝕜] (μ : measure α) (p : ℝ≥0∞) [hp : fact (1 ≤ p)]
  (s : set α) :
  Lp F p μ →L[𝕜] Lp F p (μ.restrict s) :=
@linear_map.mk_continuous 𝕜 (Lp F p μ) (Lp F p (μ.restrict s)) _ _ _ _ _
  ⟨λ f, mem_ℒp.to_Lp f ((Lp.mem_ℒp f).restrict s), λ f g, Lp_to_Lp_restrict_add f g s,
    λ c f, Lp_to_Lp_restrict_smul c f s⟩
  1 (by { intro f, rw one_mul, exact norm_Lp_to_Lp_restrict_le s f, })

variables {α F 𝕜}

variables (𝕜)
lemma Lp_to_Lp_restrict_clm_coe_fn [borel_space 𝕜] [hp : fact (1 ≤ p)] (s : set α) (f : Lp F p μ) :
  Lp_to_Lp_restrict_clm α F 𝕜 μ p s f =ᵐ[μ.restrict s] f :=
mem_ℒp.coe_fn_to_Lp ((Lp.mem_ℒp f).restrict s)
variables {𝕜}

@[continuity]
lemma continuous_set_integral [normed_space ℝ E] [complete_space E] (s : set α) :
  continuous (λ f : α →₁[μ] E, ∫ x in s, f x ∂μ) :=
begin
  haveI : fact ((1 : ℝ≥0∞) ≤ 1) := ⟨le_rfl⟩,
  have h_comp : (λ f : α →₁[μ] E, ∫ x in s, f x ∂μ)
    = (integral (μ.restrict s)) ∘ (λ f, Lp_to_Lp_restrict_clm α E ℝ μ 1 s f),
  { ext1 f,
    rw [function.comp_apply, integral_congr_ae (Lp_to_Lp_restrict_clm_coe_fn ℝ s f)], },
  rw h_comp,
  exact continuous_integral.comp (Lp_to_Lp_restrict_clm α E ℝ μ 1 s).continuous,
end

end continuous_set_integral


end measure_theory

open measure_theory asymptotics metric

variables {ι : Type*} [measurable_space E] [normed_group E]

/-- Fundamental theorem of calculus for set integrals: if `μ` is a measure that is finite at a
filter `l` and `f` is a measurable function that has a finite limit `b` at `l ⊓ μ.ae`, then `∫ x in
s i, f x ∂μ = μ (s i) • b + o(μ (s i))` at a filter `li` provided that `s i` tends to `l.lift'
powerset` along `li`. Since `μ (s i)` is an `ℝ≥0∞` number, we use `(μ (s i)).to_real` in the
actual statement.

Often there is a good formula for `(μ (s i)).to_real`, so the formalization can take an optional
argument `m` with this formula and a proof `of `(λ i, (μ (s i)).to_real) =ᶠ[li] m`. Without these
arguments, `m i = (μ (s i)).to_real` is used in the output. -/
lemma filter.tendsto.integral_sub_linear_is_o_ae
  [normed_space ℝ E] [second_countable_topology E] [complete_space E] [borel_space E]
  {μ : measure α} {l : filter α} [l.is_measurably_generated]
  {f : α → E} {b : E} (h : tendsto f (l ⊓ μ.ae) (𝓝 b))
  (hfm : measurable_at_filter f l μ) (hμ : μ.finite_at_filter l)
  {s : ι → set α} {li : filter ι} (hs : tendsto s li (l.lift' powerset))
  (m : ι → ℝ := λ i, (μ (s i)).to_real)
  (hsμ : (λ i, (μ (s i)).to_real) =ᶠ[li] m . tactic.interactive.refl) :
  is_o (λ i, ∫ x in s i, f x ∂μ - m i • b) m li :=
begin
  suffices : is_o (λ s, ∫ x in s, f x ∂μ - (μ s).to_real • b) (λ s, (μ s).to_real)
    (l.lift' powerset),
    from (this.comp_tendsto hs).congr' (hsμ.mono $ λ a ha, ha ▸ rfl) hsμ,
  refine is_o_iff.2 (λ ε ε₀, _),
  have : ∀ᶠ s in l.lift' powerset, ∀ᶠ x in μ.ae, x ∈ s → f x ∈ closed_ball b ε :=
    eventually_lift'_powerset_eventually.2 (h.eventually $ closed_ball_mem_nhds _ ε₀),
  filter_upwards [hμ.eventually, (hμ.integrable_at_filter_of_tendsto_ae hfm h).eventually,
    hfm.eventually, this],
  simp only [mem_closed_ball, dist_eq_norm],
  intros s hμs h_integrable hfm h_norm,
  rw [← set_integral_const, ← integral_sub h_integrable (integrable_on_const.2 $ or.inr hμs),
    real.norm_eq_abs, abs_of_nonneg ennreal.to_real_nonneg],
  exact norm_set_integral_le_of_norm_le_const_ae' hμs h_norm (hfm.sub ae_measurable_const)
end

/-- Fundamental theorem of calculus for set integrals, `nhds_within` version: if `μ` is a locally
finite measure and `f` is an almost everywhere measurable function that is continuous at a point `a`
within a measurable set `t`, then `∫ x in s i, f x ∂μ = μ (s i) • f a + o(μ (s i))` at a filter `li`
provided that `s i` tends to `(𝓝[t] a).lift' powerset` along `li`.  Since `μ (s i)` is an `ℝ≥0∞`
number, we use `(μ (s i)).to_real` in the actual statement.

Often there is a good formula for `(μ (s i)).to_real`, so the formalization can take an optional
argument `m` with this formula and a proof `of `(λ i, (μ (s i)).to_real) =ᶠ[li] m`. Without these
arguments, `m i = (μ (s i)).to_real` is used in the output. -/
lemma continuous_within_at.integral_sub_linear_is_o_ae
  [topological_space α] [opens_measurable_space α]
  [normed_space ℝ E] [second_countable_topology E] [complete_space E] [borel_space E]
  {μ : measure α} [is_locally_finite_measure μ] {a : α} {t : set α}
  {f : α → E} (ha : continuous_within_at f t a) (ht : measurable_set t)
  (hfm : measurable_at_filter f (𝓝[t] a) μ)
  {s : ι → set α} {li : filter ι} (hs : tendsto s li ((𝓝[t] a).lift' powerset))
  (m : ι → ℝ := λ i, (μ (s i)).to_real)
  (hsμ : (λ i, (μ (s i)).to_real) =ᶠ[li] m . tactic.interactive.refl) :
  is_o (λ i, ∫ x in s i, f x ∂μ - m i • f a) m li :=
by haveI : (𝓝[t] a).is_measurably_generated := ht.nhds_within_is_measurably_generated _;
exact (ha.mono_left inf_le_left).integral_sub_linear_is_o_ae
  hfm (μ.finite_at_nhds_within a t) hs m hsμ

/-- Fundamental theorem of calculus for set integrals, `nhds` version: if `μ` is a locally finite
measure and `f` is an almost everywhere measurable function that is continuous at a point `a`, then
`∫ x in s i, f x ∂μ = μ (s i) • f a + o(μ (s i))` at `li` provided that `s` tends to `(𝓝 a).lift'
powerset` along `li.  Since `μ (s i)` is an `ℝ≥0∞` number, we use `(μ (s i)).to_real` in the
actual statement.

Often there is a good formula for `(μ (s i)).to_real`, so the formalization can take an optional
argument `m` with this formula and a proof `of `(λ i, (μ (s i)).to_real) =ᶠ[li] m`. Without these
arguments, `m i = (μ (s i)).to_real` is used in the output. -/
lemma continuous_at.integral_sub_linear_is_o_ae
  [topological_space α] [opens_measurable_space α]
  [normed_space ℝ E] [second_countable_topology E] [complete_space E] [borel_space E]
  {μ : measure α} [is_locally_finite_measure μ] {a : α}
  {f : α → E} (ha : continuous_at f a) (hfm : measurable_at_filter f (𝓝 a) μ)
  {s : ι → set α} {li : filter ι} (hs : tendsto s li ((𝓝 a).lift' powerset))
  (m : ι → ℝ := λ i, (μ (s i)).to_real)
  (hsμ : (λ i, (μ (s i)).to_real) =ᶠ[li] m . tactic.interactive.refl) :
  is_o (λ i, ∫ x in s i, f x ∂μ - m i • f a) m li :=
(ha.mono_left inf_le_left).integral_sub_linear_is_o_ae hfm (μ.finite_at_nhds a) hs m hsμ

/-- If a function is continuous on an open set `s`, then it is measurable at the filter `𝓝 x` for
  all `x ∈ s`. -/
lemma continuous_on.measurable_at_filter
  [topological_space α] [opens_measurable_space α] [borel_space E]
  {f : α → E} {s : set α} {μ : measure α} (hs : is_open s) (hf : continuous_on f s) :
  ∀ x ∈ s, measurable_at_filter f (𝓝 x) μ :=
λ x hx, ⟨s, is_open.mem_nhds hs hx, hf.ae_measurable hs.measurable_set⟩

lemma continuous_at.measurable_at_filter
  [topological_space α] [opens_measurable_space α] [borel_space E]
  {f : α → E} {s : set α} {μ : measure α} (hs : is_open s) (hf : ∀ x ∈ s, continuous_at f x) :
  ∀ x ∈ s, measurable_at_filter f (𝓝 x) μ :=
continuous_on.measurable_at_filter hs $ continuous_at.continuous_on hf

/-- If a function is continuous on a measurable set `s`, then it is measurable at the filter
  `𝓝[s] x` for all `x`. -/
lemma continuous_on.measurable_at_filter_nhds_within {α E : Type*} [measurable_space α]
  [measurable_space E] [normed_group E] [topological_space α] [opens_measurable_space α]
  [borel_space E] {f : α → E} {s : set α} {μ : measure α}
  (hf : continuous_on f s) (hs : measurable_set s) (x : α) :
  measurable_at_filter f (𝓝[s] x) μ :=
⟨s, self_mem_nhds_within, hf.ae_measurable hs⟩

/-- Fundamental theorem of calculus for set integrals, `nhds_within` version: if `μ` is a locally
finite measure, `f` is continuous on a measurable set `t`, and `a ∈ t`, then `∫ x in (s i), f x ∂μ =
μ (s i) • f a + o(μ (s i))` at `li` provided that `s i` tends to `(𝓝[t] a).lift' powerset` along
`li`.  Since `μ (s i)` is an `ℝ≥0∞` number, we use `(μ (s i)).to_real` in the actual statement.

Often there is a good formula for `(μ (s i)).to_real`, so the formalization can take an optional
argument `m` with this formula and a proof `of `(λ i, (μ (s i)).to_real) =ᶠ[li] m`. Without these
arguments, `m i = (μ (s i)).to_real` is used in the output. -/
lemma continuous_on.integral_sub_linear_is_o_ae
  [topological_space α] [opens_measurable_space α]
  [normed_space ℝ E] [second_countable_topology E] [complete_space E] [borel_space E]
  {μ : measure α} [is_locally_finite_measure μ] {a : α} {t : set α}
  {f : α → E} (hft : continuous_on f t) (ha : a ∈ t) (ht : measurable_set t)
  {s : ι → set α} {li : filter ι} (hs : tendsto s li ((𝓝[t] a).lift' powerset))
  (m : ι → ℝ := λ i, (μ (s i)).to_real)
  (hsμ : (λ i, (μ (s i)).to_real) =ᶠ[li] m . tactic.interactive.refl) :
  is_o (λ i, ∫ x in s i, f x ∂μ - m i • f a) m li :=
(hft a ha).integral_sub_linear_is_o_ae ht ⟨t, self_mem_nhds_within, hft.ae_measurable ht⟩ hs m hsμ

section
/-! ### Continuous linear maps composed with integration

The goal of this section is to prove that integration commutes with continuous linear maps.
This holds for simple functions. The general result follows from the continuity of all involved
operations on the space `L¹`. Note that composition by a continuous linear map on `L¹` is not just
the composition, as we are dealing with classes of functions, but it has already been defined
as `continuous_linear_map.comp_Lp`. We take advantage of this construction here.
-/

variables {μ : measure α} {𝕜 : Type*} [is_R_or_C 𝕜] [normed_space 𝕜 E]
  [normed_group F] [normed_space 𝕜 F]
  {p : ennreal}

local attribute [instance] fact_one_le_one_ennreal

namespace continuous_linear_map

variables [measurable_space F] [borel_space F]

variables [second_countable_topology F] [complete_space F]
  [borel_space E] [second_countable_topology E] [normed_space ℝ F]

lemma integral_comp_Lp (L : E →L[𝕜] F) (φ : Lp E p μ) :
  ∫ a, (L.comp_Lp φ) a ∂μ = ∫ a, L (φ a) ∂μ :=
integral_congr_ae $ coe_fn_comp_Lp _ _

lemma set_integral_comp_Lp (L : E →L[𝕜] F) (φ : Lp E p μ) {s : set α} (hs : measurable_set s) :
  ∫ a in s, (L.comp_Lp φ) a ∂μ = ∫ a in s, L (φ a) ∂μ :=
set_integral_congr_ae hs ((L.coe_fn_comp_Lp φ).mono (λ x hx hx2, hx))

lemma continuous_integral_comp_L1 [measurable_space 𝕜] [opens_measurable_space 𝕜] (L : E →L[𝕜] F) :
  continuous (λ (φ : α →₁[μ] E), ∫ (a : α), L (φ a) ∂μ) :=
by { rw ← funext L.integral_comp_Lp, exact continuous_integral.comp (L.comp_LpL 1 μ).continuous, }

variables [complete_space E] [measurable_space 𝕜] [opens_measurable_space 𝕜]
  [normed_space ℝ E] [is_scalar_tower ℝ 𝕜 E] [is_scalar_tower ℝ 𝕜 F]

lemma integral_comp_comm (L : E →L[𝕜] F) {φ : α → E} (φ_int : integrable φ μ) :
  ∫ a, L (φ a) ∂μ = L (∫ a, φ a ∂μ) :=
begin
  apply integrable.induction (λ φ, ∫ a, L (φ a) ∂μ = L (∫ a, φ a ∂μ)),
  { intros e s s_meas s_finite,
    rw [integral_indicator_const e s_meas, ← @smul_one_smul E ℝ 𝕜 _ _ _ _ _ (μ s).to_real e,
      continuous_linear_map.map_smul, @smul_one_smul F ℝ 𝕜 _ _ _ _ _ (μ s).to_real (L e),
      ← integral_indicator_const (L e) s_meas],
    congr' 1 with a,
    rw set.indicator_comp_of_zero L.map_zero },
  { intros f g H f_int g_int hf hg,
    simp [L.map_add, integral_add f_int g_int,
      integral_add (L.integrable_comp f_int) (L.integrable_comp g_int), hf, hg] },
  { exact is_closed_eq L.continuous_integral_comp_L1 (L.continuous.comp continuous_integral) },
  { intros f g hfg f_int hf,
    convert hf using 1 ; clear hf,
    { exact integral_congr_ae (hfg.fun_comp L).symm },
    { rw integral_congr_ae hfg.symm } },
  all_goals { assumption }
end

lemma integral_apply {H : Type*} [normed_group H] [normed_space ℝ H]
  [second_countable_topology $ H →L[ℝ] E] {φ : α → H →L[ℝ] E} (φ_int : integrable φ μ) (v : H) :
  (∫ a, φ a ∂μ) v = ∫ a, φ a v ∂μ :=
((continuous_linear_map.apply ℝ E v).integral_comp_comm φ_int).symm

lemma integral_comp_comm' (L : E →L[𝕜] F) {K} (hL : antilipschitz_with K L) (φ : α → E) :
  ∫ a, L (φ a) ∂μ = L (∫ a, φ a ∂μ) :=
begin
  by_cases h : integrable φ μ,
  { exact integral_comp_comm L h },
  have : ¬ (integrable (L ∘ φ) μ),
    by rwa lipschitz_with.integrable_comp_iff_of_antilipschitz L.lipschitz hL (L.map_zero),
  simp [integral_undef, h, this]
end

lemma integral_comp_L1_comm (L : E →L[𝕜] F) (φ : α →₁[μ] E) : ∫ a, L (φ a) ∂μ = L (∫ a, φ a ∂μ) :=
L.integral_comp_comm (L1.integrable_coe_fn φ)

end continuous_linear_map

namespace linear_isometry

variables [measurable_space F] [borel_space F] [second_countable_topology F] [complete_space F]
  [normed_space ℝ F] [is_scalar_tower ℝ 𝕜 F]
  [borel_space E] [second_countable_topology E] [complete_space E] [normed_space ℝ E]
  [is_scalar_tower ℝ 𝕜 E]
  [measurable_space 𝕜] [opens_measurable_space 𝕜]

lemma integral_comp_comm (L : E →ₗᵢ[𝕜] F) (φ : α → E) : ∫ a, L (φ a) ∂μ = L (∫ a, φ a ∂μ) :=
L.to_continuous_linear_map.integral_comp_comm' L.antilipschitz _

end linear_isometry

variables [borel_space E] [second_countable_topology E] [complete_space E] [normed_space ℝ E]
  [measurable_space F] [borel_space F] [second_countable_topology F] [complete_space F]
  [normed_space ℝ F]
  [measurable_space 𝕜] [borel_space 𝕜]

@[norm_cast] lemma integral_of_real {f : α → ℝ} : ∫ a, (f a : 𝕜) ∂μ = ↑∫ a, f a ∂μ :=
(@is_R_or_C.of_real_li 𝕜 _).integral_comp_comm f

lemma integral_re {f : α → 𝕜} (hf : integrable f μ) :
  ∫ a, is_R_or_C.re (f a) ∂μ = is_R_or_C.re ∫ a, f a ∂μ :=
(@is_R_or_C.re_clm 𝕜 _).integral_comp_comm hf

lemma integral_im {f : α → 𝕜} (hf : integrable f μ) :
  ∫ a, is_R_or_C.im (f a) ∂μ = is_R_or_C.im ∫ a, f a ∂μ :=
(@is_R_or_C.im_clm 𝕜 _).integral_comp_comm hf

lemma integral_conj {f : α → 𝕜} : ∫ a, is_R_or_C.conj (f a) ∂μ = is_R_or_C.conj ∫ a, f a ∂μ :=
(@is_R_or_C.conj_lie 𝕜 _).to_linear_isometry.integral_comp_comm f

lemma fst_integral {f : α → E × F} (hf : integrable f μ) :
  (∫ x, f x ∂μ).1 = ∫ x, (f x).1 ∂μ :=
((continuous_linear_map.fst ℝ E F).integral_comp_comm hf).symm

lemma snd_integral {f : α → E × F} (hf : integrable f μ) :
  (∫ x, f x ∂μ).2 = ∫ x, (f x).2 ∂μ :=
((continuous_linear_map.snd ℝ E F).integral_comp_comm hf).symm

lemma integral_pair {f : α → E} {g : α → F} (hf : integrable f μ) (hg : integrable g μ) :
  ∫ x, (f x, g x) ∂μ = (∫ x, f x ∂μ, ∫ x, g x ∂μ) :=
have _ := hf.prod_mk hg, prod.ext (fst_integral this) (snd_integral this)

lemma integral_smul_const (f : α → ℝ) (c : E) :
  ∫ x, f x • c ∂μ = (∫ x, f x ∂μ) • c :=
begin
  by_cases hf : integrable f μ,
  { exact ((continuous_linear_map.id ℝ ℝ).smul_right c).integral_comp_comm hf },
  { by_cases hc : c = 0,
    { simp only [hc, integral_zero, smul_zero] },
    rw [integral_undef hf, integral_undef, zero_smul],
    simp_rw [integrable_smul_const hc, hf, not_false_iff] }
end

section inner

variables {E' : Type*} [inner_product_space 𝕜 E'] [measurable_space E'] [borel_space E']
  [second_countable_topology E'] [complete_space E'] [normed_space ℝ E'] [is_scalar_tower ℝ 𝕜 E']

local notation `⟪`x`, `y`⟫` := @inner 𝕜 E' _ x y

lemma integral_inner {f : α → E'} (hf : integrable f μ) (c : E') :
  ∫ x, ⟪c, f x⟫ ∂μ = ⟪c, ∫ x, f x ∂μ⟫ :=
((@inner_right 𝕜 E' _ _ c).restrict_scalars ℝ).integral_comp_comm hf

lemma integral_eq_zero_of_forall_integral_inner_eq_zero (f : α → E') (hf : integrable f μ)
  (hf_int : ∀ (c : E'), ∫ x, ⟪c, f x⟫ ∂μ = 0) :
  ∫ x, f x ∂μ = 0 :=
by { specialize hf_int (∫ x, f x ∂μ), rwa [integral_inner hf, inner_self_eq_zero] at hf_int }

end inner

end<|MERGE_RESOLUTION|>--- conflicted
+++ resolved
@@ -473,13 +473,8 @@
 lemma tendsto_set_integral_of_monotone (hsm : ∀ i, measurable_set (s i))
   (h_mono : monotone s) (hfi : integrable_on f (⋃ n, s n) μ) :
   tendsto (λ i, ∫ a in s i, f a ∂μ) at_top (𝓝 (∫ a in (⋃ n, s n), f a ∂μ)) :=
-<<<<<<< HEAD
-let bound : α → ℝ := indicator (⋃ n, s n) (λ a, ∥f a∥) in
-begin
-=======
 begin
   let bound : α → ℝ := indicator (⋃ n, s n) (λ a, ∥f a∥),
->>>>>>> 86348e25
   have h_int_eq : (λ i, ∫ a in s i, f a ∂μ) = (λ i, ∫ a, (s i).indicator f a ∂μ),
     from funext (λ i, (integral_indicator (hsm i)).symm),
   rw h_int_eq,
@@ -502,13 +497,8 @@
 lemma tendsto_set_integral_of_antimono (hsm : ∀ i, measurable_set (s i))
   (h_mono : ∀ i j, i ≤ j → s j ⊆ s i) (hfi : integrable_on f (s 0) μ) :
   tendsto (λi, ∫ a in s i, f a ∂μ) at_top (𝓝 (∫ a in (⋂ n, s n), f a ∂μ)) :=
-<<<<<<< HEAD
-let bound : α → ℝ := indicator (s 0) (λ a, ∥f a∥) in
-begin
-=======
 begin
   let bound : α → ℝ := indicator (s 0) (λ a, ∥f a∥),
->>>>>>> 86348e25
   have h_int_eq : (λ i, ∫ a in s i, f a ∂μ) = (λ i, ∫ a, (s i).indicator f a ∂μ),
     from funext (λ i, (integral_indicator (hsm i)).symm),
   rw h_int_eq,
