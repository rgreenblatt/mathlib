/-
Copyright (c) 2018 Chris Hughes. All rights reserved.
Released under Apache 2.0 license as described in the file LICENSE.
Authors: Chris Hughes
-/
import data.fintype.basic
import data.finset.sort
import data.nat.parity
import group_theory.perm.support
import group_theory.order_of_element
import tactic.norm_swap
import group_theory.quotient_group

/-!
# Sign of a permutation

The main definition of this file is `equiv.perm.sign`, associating a `units ℤ` sign with a
permutation.

This file also contains miscellaneous lemmas about `equiv.perm` and `equiv.swap`, building on top
of those in `data/equiv/basic` and `data/equiv/perm`.

-/

universes u v
open equiv function fintype finset
open_locale big_operators
variables {α : Type u} {β : Type v}

namespace equiv.perm

/--
`mod_swap i j` contains permutations up to swapping `i` and `j`.

We use this to partition permutations in `matrix.det_zero_of_row_eq`, such that each partition
sums up to `0`.
-/
def mod_swap [decidable_eq α] (i j : α) : setoid (perm α) :=
⟨λ σ τ, σ = τ ∨ σ = swap i j * τ,
 λ σ, or.inl (refl σ),
 λ σ τ h, or.cases_on h (λ h, or.inl h.symm) (λ h, or.inr (by rw [h, swap_mul_self_mul])),
 λ σ τ υ hστ hτυ, by cases hστ; cases hτυ; try {rw [hστ, hτυ, swap_mul_self_mul]}; finish⟩

instance {α : Type*} [fintype α] [decidable_eq α] (i j : α) : decidable_rel (mod_swap i j).r :=
λ σ τ, or.decidable

lemma perm_inv_on_of_perm_on_finset {s : finset α} {f : perm α}
  (h : ∀ x ∈ s, f x ∈ s) {y : α} (hy : y ∈ s) : f⁻¹ y ∈ s :=
begin
  have h0 : ∀ y ∈ s, ∃ x (hx : x ∈ s), y = (λ i (hi : i ∈ s), f i) x hx :=
    finset.surj_on_of_inj_on_of_card_le (λ x hx, (λ i hi, f i) x hx)
    (λ a ha, h a ha) (λ a₁ a₂ ha₁ ha₂ heq, (equiv.apply_eq_iff_eq f).mp heq) rfl.ge,
  obtain ⟨y2, hy2, heq⟩ := h0 y hy,
  convert hy2,
  rw heq,
  simp only [inv_apply_self]
end

lemma perm_inv_maps_to_of_maps_to (f : perm α) {s : set α} [fintype s]
  (h : set.maps_to f s s) : set.maps_to (f⁻¹ : _) s s :=
λ x hx, set.mem_to_finset.mp $
  perm_inv_on_of_perm_on_finset
   (λ a ha, set.mem_to_finset.mpr (h (set.mem_to_finset.mp ha)))
   (set.mem_to_finset.mpr hx)

@[simp] lemma perm_inv_maps_to_iff_maps_to {f : perm α} {s : set α} [fintype s] :
  set.maps_to (f⁻¹ : _) s s ↔ set.maps_to f s s :=
⟨perm_inv_maps_to_of_maps_to f⁻¹, perm_inv_maps_to_of_maps_to f⟩

lemma perm_inv_on_of_perm_on_fintype {f : perm α} {p : α → Prop} [fintype {x // p x}]
  (h : ∀ x, p x → p (f x)) {x : α} (hx : p x) : p (f⁻¹ x) :=
begin
  letI : fintype ↥(show set α, from p) := ‹fintype {x // p x}›,
  exact perm_inv_maps_to_of_maps_to f h hx
end

/-- If the permutation `f` maps `{x // p x}` into itself, then this returns the permutation
  on `{x // p x}` induced by `f`. Note that the `h` hypothesis is weaker than for
  `equiv.perm.subtype_perm`. -/
abbreviation subtype_perm_of_fintype (f : perm α) {p : α → Prop} [fintype {x // p x}]
  (h : ∀ x, p x → p (f x)) : perm {x // p x} :=
f.subtype_perm (λ x, ⟨h x, λ h₂, f.inv_apply_self x ▸ perm_inv_on_of_perm_on_fintype h h₂⟩)

@[simp] lemma subtype_perm_of_fintype_apply (f : perm α) {p : α → Prop} [fintype {x // p x}]
  (h : ∀ x, p x → p (f x)) (x : {x // p x}) : subtype_perm_of_fintype f h x = ⟨f x, h x x.2⟩ := rfl

@[simp] lemma subtype_perm_of_fintype_one (p : α → Prop) [fintype {x // p x}]
  (h : ∀ x, p x → p ((1 : perm α) x)) : @subtype_perm_of_fintype α 1 p _ h = 1 :=
equiv.ext $ λ ⟨_, _⟩, rfl

lemma perm_maps_to_inl_iff_maps_to_inr {m n : Type*} [fintype m] [fintype n]
  (σ : equiv.perm (m ⊕ n)) :
  set.maps_to σ (set.range sum.inl) (set.range sum.inl) ↔
  set.maps_to σ (set.range sum.inr) (set.range sum.inr) :=
begin
  split; id {
    intros h,
    classical,
    rw ←perm_inv_maps_to_iff_maps_to at h,
    intro x,
    cases hx : σ x with l r, },
  { rintros ⟨a, rfl⟩,
    obtain ⟨y, hy⟩ := h ⟨l, rfl⟩,
    rw [←hx, σ.inv_apply_self] at hy,
    exact absurd hy sum.inl_ne_inr},
  { rintros ⟨a, ha⟩, exact ⟨r, rfl⟩, },
  { rintros ⟨a, ha⟩, exact ⟨l, rfl⟩, },
  { rintros ⟨a, rfl⟩,
    obtain ⟨y, hy⟩ := h ⟨r, rfl⟩,
    rw [←hx, σ.inv_apply_self] at hy,
    exact absurd hy sum.inr_ne_inl},
end

lemma mem_sum_congr_hom_range_of_perm_maps_to_inl {m n : Type*} [fintype m] [fintype n]
  {σ : perm (m ⊕ n)} (h : set.maps_to σ (set.range sum.inl) (set.range sum.inl)) :
  σ ∈ (sum_congr_hom m n).range :=
begin
  classical,
  have h1 : ∀ (x : m ⊕ n), (∃ (a : m), sum.inl a = x) → (∃ (a : m), sum.inl a = σ x),
  { rintros x ⟨a, ha⟩, apply h, rw ← ha, exact ⟨a, rfl⟩ },
  have h3 : ∀ (x : m ⊕ n), (∃ (b : n), sum.inr b = x) → (∃ (b : n), sum.inr b = σ x),
  { rintros x ⟨b, hb⟩,
    apply (perm_maps_to_inl_iff_maps_to_inr σ).mp h,
    rw ← hb, exact ⟨b, rfl⟩ },
  let σ₁' := subtype_perm_of_fintype σ h1,
  let σ₂' := subtype_perm_of_fintype σ h3,
  let σ₁ := perm_congr (equiv.of_injective (@sum.inl m n) sum.inl_injective).symm σ₁',
  let σ₂ := perm_congr (equiv.of_injective (@sum.inr m n) sum.inr_injective).symm σ₂',
  rw [monoid_hom.mem_range, prod.exists],
  use [σ₁, σ₂],
  rw [perm.sum_congr_hom_apply],
  ext,
  cases x with a b,
  { rw [equiv.sum_congr_apply, sum.map_inl, perm_congr_apply, equiv.symm_symm,
        apply_of_injective_symm (@sum.inl m n)],
    erw subtype_perm_apply,
    rw [of_injective_apply, subtype.coe_mk, subtype.coe_mk] },
  { rw [equiv.sum_congr_apply, sum.map_inr, perm_congr_apply, equiv.symm_symm,
        apply_of_injective_symm (@sum.inr m n)],
    erw subtype_perm_apply,
    rw [of_injective_apply, subtype.coe_mk, subtype.coe_mk] }
end

<<<<<<< HEAD
variable [decidable_eq α]

=======
/-- Two permutations `f` and `g` are `disjoint` if their supports are disjoint, i.e.,
every element is fixed either by `f`, or by `g`. -/
def disjoint (f g : perm α) := ∀ x, f x = x ∨ g x = x

@[symm] lemma disjoint.symm {f g : perm α} : disjoint f g → disjoint g f :=
by simp only [disjoint, or.comm, imp_self]

lemma disjoint_comm {f g : perm α} : disjoint f g ↔ disjoint g f :=
⟨disjoint.symm, disjoint.symm⟩

lemma disjoint.mul_comm {f g : perm α} (h : disjoint f g) : f * g = g * f :=
equiv.ext $ λ x, (h x).elim
  (λ hf, (h (g x)).elim (λ hg, by simp [mul_apply, hf, hg])
    (λ hg, by simp [mul_apply, hf, g.injective hg]))
  (λ hg, (h (f x)).elim (λ hf, by simp [mul_apply, f.injective hf, hg])
    (λ hf, by simp [mul_apply, hf, hg]))

@[simp] lemma disjoint_one_left (f : perm α) : disjoint 1 f := λ _, or.inl rfl

@[simp] lemma disjoint_one_right (f : perm α) : disjoint f 1 := λ _, or.inr rfl

lemma disjoint.mul_left {f g h : perm α} (H1 : disjoint f h) (H2 : disjoint g h) :
  disjoint (f * g) h :=
λ x, by cases H1 x; cases H2 x; simp *

lemma disjoint.mul_right {f g h : perm α} (H1 : disjoint f g) (H2 : disjoint f h) :
  disjoint f (g * h) :=
by { rw disjoint_comm, exact H1.symm.mul_left H2.symm }

lemma disjoint_prod_right {f : perm α} (l : list (perm α))
  (h : ∀ g ∈ l, disjoint f g) : disjoint f l.prod :=
begin
  induction l with g l ih,
  { exact disjoint_one_right _ },
  { rw list.prod_cons,
    exact (h _ (list.mem_cons_self _ _)).mul_right (ih (λ g hg, h g (list.mem_cons_of_mem _ hg))) }
end

lemma disjoint_prod_perm {l₁ l₂ : list (perm α)} (hl : l₁.pairwise disjoint)
  (hp : l₁ ~ l₂) : l₁.prod = l₂.prod :=
hp.prod_eq' $ hl.imp $ λ f g, disjoint.mul_comm

lemma pow_apply_eq_self_of_apply_eq_self {f : perm α} {x : α} (hfx : f x = x) :
  ∀ n : ℕ, (f ^ n) x = x
| 0     := rfl
| (n+1) := by rw [pow_succ', mul_apply, hfx, pow_apply_eq_self_of_apply_eq_self]

lemma gpow_apply_eq_self_of_apply_eq_self {f : perm α} {x : α} (hfx : f x = x) :
  ∀ n : ℤ, (f ^ n) x = x
| (n : ℕ) := pow_apply_eq_self_of_apply_eq_self hfx n
| -[1+ n] := by rw [gpow_neg_succ_of_nat, inv_eq_iff_eq, pow_apply_eq_self_of_apply_eq_self hfx]

lemma pow_apply_eq_of_apply_apply_eq_self {f : perm α} {x : α} (hffx : f (f x) = x) :
  ∀ n : ℕ, (f ^ n) x = x ∨ (f ^ n) x = f x
| 0     := or.inl rfl
| (n+1) := (pow_apply_eq_of_apply_apply_eq_self n).elim
  (λ h, or.inr (by rw [pow_succ, mul_apply, h]))
  (λ h, or.inl (by rw [pow_succ, mul_apply, h, hffx]))

lemma gpow_apply_eq_of_apply_apply_eq_self {f : perm α} {x : α} (hffx : f (f x) = x) :
  ∀ i : ℤ, (f ^ i) x = x ∨ (f ^ i) x = f x
| (n : ℕ) := pow_apply_eq_of_apply_apply_eq_self hffx n
| -[1+ n] := by { rw [gpow_neg_succ_of_nat, inv_eq_iff_eq, ← f.injective.eq_iff, ← mul_apply,
    ← pow_succ, eq_comm, inv_eq_iff_eq, ← mul_apply, ← pow_succ', @eq_comm _ x, or.comm],
  exact pow_apply_eq_of_apply_apply_eq_self hffx _ }

lemma disjoint.mul_apply_eq_iff {σ τ : perm α} (hστ : disjoint σ τ) {a : α} :
  (σ * τ) a = a ↔ σ a = a ∧ τ a = a :=
begin
  refine ⟨λ h, _, λ h, by rw [mul_apply, h.2, h.1]⟩,
  cases hστ a with hσ hτ,
  { exact ⟨hσ, σ.injective (h.trans hσ.symm)⟩ },
  { exact ⟨(congr_arg σ hτ).symm.trans h, hτ⟩ },
end

lemma disjoint.mul_eq_one_iff {σ τ : perm α} (hστ : disjoint σ τ) :
  σ * τ = 1 ↔ σ = 1 ∧ τ = 1 :=
by simp_rw [ext_iff, one_apply, hστ.mul_apply_eq_iff, forall_and_distrib]

lemma disjoint.gpow_disjoint_gpow {σ τ : perm α} (hστ : disjoint σ τ) (m n : ℤ) :
  disjoint (σ ^ m) (τ ^ n) :=
λ x, or.imp (λ h, gpow_apply_eq_self_of_apply_eq_self h m)
  (λ h, gpow_apply_eq_self_of_apply_eq_self h n) (hστ x)

lemma disjoint.pow_disjoint_pow {σ τ : perm α} (hστ : disjoint σ τ) (m n : ℕ) :
  disjoint (σ ^ m) (τ ^ n) :=
hστ.gpow_disjoint_gpow m n

lemma disjoint.order_of {σ τ : perm α} (hστ : disjoint σ τ) :
  order_of (σ * τ) = nat.lcm (order_of σ) (order_of τ) :=
begin
  have h : ∀ n : ℕ, (σ * τ) ^ n = 1 ↔ σ ^ n = 1 ∧ τ ^ n = 1 :=
  λ n, by rw [commute.mul_pow hστ.mul_comm, disjoint.mul_eq_one_iff (hστ.pow_disjoint_pow n n)],
  exact nat.dvd_antisymm (commute.order_of_mul_dvd_lcm hστ.mul_comm) (nat.lcm_dvd
    (order_of_dvd_of_pow_eq_one ((h (order_of (σ * τ))).mp (pow_order_of_eq_one (σ * τ))).1)
    (order_of_dvd_of_pow_eq_one ((h (order_of (σ * τ))).mp (pow_order_of_eq_one (σ * τ))).2)),
end

variable [decidable_eq α]

section fintype
variable [fintype α]

/-- The `finset` of nonfixed points of a permutation. -/
def support (f : perm α) : finset α := univ.filter (λ x, f x ≠ x)

@[simp] lemma mem_support {f : perm α} {x : α} : x ∈ f.support ↔ f x ≠ x :=
by rw [support, mem_filter, and_iff_right (mem_univ x)]

@[simp] lemma support_eq_empty_iff {σ : perm α} : σ.support = ∅ ↔ σ = 1 :=
by simp_rw [finset.ext_iff, mem_support, finset.not_mem_empty, iff_false, not_not,
  equiv.perm.ext_iff, one_apply]

@[simp] lemma support_one : (1 : perm α).support = ∅ :=
by rw support_eq_empty_iff

lemma support_mul_le (f g : perm α) :
  (f * g).support ≤ f.support ⊔ g.support :=
λ x, begin
  rw [sup_eq_union, mem_union, mem_support, mem_support,
    mem_support, mul_apply, ←not_and_distrib, not_imp_not],
  rintro ⟨hf, hg⟩,
  rw [hg, hf]
end

lemma exists_mem_support_of_mem_support_prod {l : list (perm α)} {x : α}
  (hx : x ∈ l.prod.support) :
  ∃ f : perm α, f ∈ l ∧ x ∈ f.support :=
begin
  contrapose! hx,
  simp_rw [mem_support, not_not] at hx ⊢,
  induction l with f l ih generalizing hx,
  { refl },
  { rw [list.prod_cons, mul_apply, ih (λ g hg, hx g (or.inr hg)), hx f (or.inl rfl)] },
end

lemma support_pow_le (σ : perm α) (n : ℤ) :
  (σ ^ n).support ≤ σ.support :=
λ x h1, mem_support.mpr (λ h2, mem_support.mp h1 (gpow_apply_eq_self_of_apply_eq_self h2 n))

@[simp] lemma support_inv (σ : perm α) : support (σ⁻¹) = σ.support :=
by simp_rw [finset.ext_iff, mem_support, not_iff_not,
  (inv_eq_iff_eq).trans eq_comm, iff_self, imp_true_iff]

@[simp]
lemma apply_mem_support {f : perm α} {x : α} :
  f x ∈ f.support ↔ x ∈ f.support :=
by rw [mem_support, mem_support, ne.def, ne.def, not_iff_not, apply_eq_iff_eq]

end fintype

>>>>>>> e8b217bf
/-- `f.is_swap` indicates that the permutation `f` is a transposition of two elements. -/
def is_swap (f : perm α) : Prop := ∃ x y, x ≠ y ∧ f = swap x y

lemma is_swap.of_subtype_is_swap {p : α → Prop} [decidable_pred p]
  {f : perm (subtype p)} (h : f.is_swap) : (of_subtype f).is_swap :=
let ⟨⟨x, hx⟩, ⟨y, hy⟩, hxy⟩ := h in
⟨x, y, by { simp only [ne.def] at hxy, exact hxy.1 },
  equiv.ext $ λ z, begin
    rw [hxy.2, of_subtype],
    simp only [swap_apply_def, coe_fn_mk, swap_inv, subtype.mk_eq_mk, monoid_hom.coe_mk],
    split_ifs;
    rw subtype.coe_mk <|> cc,
  end⟩

lemma ne_and_ne_of_swap_mul_apply_ne_self {f : perm α} {x y : α}
  (hy : (swap x (f x) * f) y ≠ y) : f y ≠ y ∧ y ≠ x :=
begin
  simp only [swap_apply_def, mul_apply, f.injective.eq_iff] at *,
  by_cases h : f y = x,
  { split; intro; simp only [*, if_true, eq_self_iff_true, not_true, ne.def] at * },
  { split_ifs at hy; cc }
end

<<<<<<< HEAD
=======
section fintype
variables [fintype α]

lemma support_swap_mul_eq {f : perm α} {x : α}
  (hffx : f (f x) ≠ x) : (swap x (f x) * f).support = f.support.erase x :=
have hfx : f x ≠ x, from λ hfx, by simpa [hfx] using hffx,
finset.ext $ λ y,
⟨λ hy, have hy' : (swap x (f x) * f) y ≠ y, from mem_support.1 hy,
    mem_erase.2 ⟨λ hyx, by simp [hyx, mul_apply, *] at *,
    mem_support.2 $ λ hfy,
      by simp only [mul_apply, swap_apply_def, hfy] at hy';
      split_ifs at hy'; simp only [*, eq_self_iff_true, not_true, ne.def, apply_eq_iff_eq] at *⟩,
  λ hy, by simp only [mem_erase, mem_support, swap_apply_def, mul_apply] at *;
    intro; split_ifs at *; simp only [*, eq_self_iff_true, not_true, ne.def] at *⟩

@[simp]
lemma card_support_eq_zero {f : perm α} :
  f.support.card = 0 ↔ f = 1 :=
by rw [finset.card_eq_zero, support_eq_empty_iff]

lemma one_lt_card_support_of_ne_one {f : perm α} (h : f ≠ 1) :
  1 < f.support.card :=
begin
  simp_rw [one_lt_card_iff, mem_support, ←not_or_distrib],
  contrapose! h,
  ext a,
  specialize h (f a) a,
  rwa [apply_eq_iff_eq, or_self, or_self] at h,
end

lemma card_support_ne_one (f : perm α) : f.support.card ≠ 1 :=
begin
  by_cases h : f = 1,
  { exact ne_of_eq_of_ne (card_support_eq_zero.mpr h) zero_ne_one },
  { exact ne_of_gt (one_lt_card_support_of_ne_one h) },
end

@[simp] lemma card_support_le_one {f : perm α} : f.support.card ≤ 1 ↔ f = 1 :=
by rw [le_iff_lt_or_eq, nat.lt_succ_iff, nat.le_zero_iff, card_support_eq_zero,
  or_iff_not_imp_right, imp_iff_right f.card_support_ne_one]

lemma two_le_card_support_of_ne_one {f : perm α} (h : f ≠ 1) :
  2 ≤ f.support.card :=
one_lt_card_support_of_ne_one h

lemma card_support_swap_mul {f : perm α} {x : α}
  (hx : f x ≠ x) : (swap x (f x) * f).support.card < f.support.card :=
finset.card_lt_card
  ⟨λ z hz, mem_support.2 (ne_and_ne_of_swap_mul_apply_ne_self (mem_support.1 hz)).1,
    λ h, absurd (h (mem_support.2 hx)) (mt mem_support.1 (by simp))⟩

end fintype

>>>>>>> e8b217bf
/-- Given a list `l : list α` and a permutation `f : perm α` such that the nonfixed points of `f`
  are in `l`, recursively factors `f` as a product of transpositions. -/
def swap_factors_aux : Π (l : list α) (f : perm α), (∀ {x}, f x ≠ x → x ∈ l) →
  {l : list (perm α) // l.prod = f ∧ ∀ g ∈ l, is_swap g}
| []       := λ f h, ⟨[], equiv.ext $ λ x, by { rw [list.prod_nil],
    exact (not_not.1 (mt h (list.not_mem_nil _))).symm }, by simp⟩
| (x :: l) := λ f h,
if hfx : x = f x
then swap_factors_aux l f
  (λ y hy, list.mem_of_ne_of_mem (λ h : y = x, by simpa [h, hfx.symm] using hy) (h hy))
else let m := swap_factors_aux l (swap x (f x) * f)
      (λ y hy, have f y ≠ y ∧ y ≠ x, from ne_and_ne_of_swap_mul_apply_ne_self hy,
        list.mem_of_ne_of_mem this.2 (h this.1)) in
  ⟨swap x (f x) :: m.1,
  by rw [list.prod_cons, m.2.1, ← mul_assoc,
    mul_def (swap x (f x)), swap_swap, ← one_def, one_mul],
  λ g hg, ((list.mem_cons_iff _ _ _).1 hg).elim (λ h, ⟨x, f x, hfx, h⟩) (m.2.2 _)⟩

/-- `swap_factors` represents a permutation as a product of a list of transpositions.
The representation is non unique and depends on the linear order structure.
For types without linear order `trunc_swap_factors` can be used. -/
def swap_factors [fintype α] [linear_order α] (f : perm α) :
  {l : list (perm α) // l.prod = f ∧ ∀ g ∈ l, is_swap g} :=
swap_factors_aux ((@univ α _).sort (≤)) f (λ _ _, (mem_sort _).2 (mem_univ _))

/-- This computably represents the fact that any permutation can be represented as the product of
  a list of transpositions. -/
def trunc_swap_factors [fintype α] (f : perm α) :
  trunc {l : list (perm α) // l.prod = f ∧ ∀ g ∈ l, is_swap g} :=
quotient.rec_on_subsingleton (@univ α _).1
  (λ l h, trunc.mk (swap_factors_aux l f h))
  (show ∀ x, f x ≠ x → x ∈ (@univ α _).1, from λ _ _, mem_univ _)

/-- An induction principle for permutations. If `P` holds for the identity permutation, and
is preserved under composition with a non-trivial swap, then `P` holds for all permutations. -/
@[elab_as_eliminator] lemma swap_induction_on [fintype α] {P : perm α → Prop} (f : perm α) :
  P 1 → (∀ f x y, x ≠ y → P f → P (swap x y * f)) → P f :=
begin
  cases (trunc_swap_factors f).out with l hl,
  induction l with g l ih generalizing f,
  { simp only [hl.left.symm, list.prod_nil, forall_true_iff] {contextual := tt} },
  { assume h1 hmul_swap,
    rcases hl.2 g (by simp) with ⟨x, y, hxy⟩,
    rw [← hl.1, list.prod_cons, hxy.2],
    exact hmul_swap _ _ _ hxy.1
      (ih _ ⟨rfl, λ v hv, hl.2 _ (list.mem_cons_of_mem _ hv)⟩ h1 hmul_swap) }
end

lemma closure_swaps_eq_top [fintype α] :
  subgroup.closure {σ : perm α | is_swap σ} = ⊤ :=
begin
  ext σ,
  simp only [subgroup.mem_top, iff_true],
  apply swap_induction_on σ,
  { exact subgroup.one_mem _ },
  { intros σ a b ab hσ,
    refine subgroup.mul_mem _ (subgroup.subset_closure ⟨_, _, ab, rfl⟩) hσ }
end

/-- Like `swap_induction_on`, but with the composition on the right of `f`.

An induction principle for permutations. If `P` holds for the identity permutation, and
is preserved under composition with a non-trivial swap, then `P` holds for all permutations. -/
@[elab_as_eliminator] lemma swap_induction_on' [fintype α] {P : perm α → Prop} (f : perm α) :
  P 1 → (∀ f x y, x ≠ y → P f → P (f * swap x y)) → P f :=
λ h1 IH, inv_inv f ▸ swap_induction_on f⁻¹ h1 (λ f, IH f⁻¹)

lemma is_conj_swap {w x y z : α} (hwx : w ≠ x) (hyz : y ≠ z) : is_conj (swap w x) (swap y z) :=
is_conj_iff.2 (have h : ∀ {y z : α}, y ≠ z → w ≠ z →
      (swap w y * swap x z) * swap w x * (swap w y * swap x z)⁻¹ = swap y z :=
    λ y z hyz hwz, by rw [mul_inv_rev, swap_inv, swap_inv, mul_assoc (swap w y),
      mul_assoc (swap w y), ← mul_assoc _ (swap x z), swap_mul_swap_mul_swap hwx hwz,
      ← mul_assoc, swap_mul_swap_mul_swap hwz.symm hyz.symm],
  if hwz : w = z
  then have hwy : w ≠ y, by cc,
    ⟨swap w z * swap x y, by rw [swap_comm y z, h hyz.symm hwy]⟩
  else ⟨swap w y * swap x z, h hyz hwz⟩)

/-- set of all pairs (⟨a, b⟩ : Σ a : fin n, fin n) such that b < a -/
def fin_pairs_lt (n : ℕ) : finset (Σ a : fin n, fin n) :=
(univ : finset (fin n)).sigma (λ a, (range a).attach_fin
  (λ m hm, (mem_range.1 hm).trans a.2))

lemma mem_fin_pairs_lt {n : ℕ} {a : Σ a : fin n, fin n} :
  a ∈ fin_pairs_lt n ↔ a.2 < a.1 :=
by simp only [fin_pairs_lt, fin.lt_iff_coe_lt_coe, true_and, mem_attach_fin, mem_range, mem_univ,
  mem_sigma]

/-- `sign_aux σ` is the sign of a permutation on `fin n`, defined as the parity of the number of
  pairs `(x₁, x₂)` such that `x₂ < x₁` but `σ x₁ ≤ σ x₂` -/
def sign_aux {n : ℕ} (a : perm (fin n)) : units ℤ :=
∏ x in fin_pairs_lt n, if a x.1 ≤ a x.2 then -1 else 1

@[simp] lemma sign_aux_one (n : ℕ) : sign_aux (1 : perm (fin n)) = 1 :=
begin
  unfold sign_aux,
  conv { to_rhs, rw ← @finset.prod_const_one _ (units ℤ)
    (fin_pairs_lt n) },
  exact finset.prod_congr rfl (λ a ha, if_neg (mem_fin_pairs_lt.1 ha).not_le)
end

/-- `sign_bij_aux f ⟨a, b⟩` returns the pair consisting of `f a` and `f b` in decreasing order. -/
def sign_bij_aux {n : ℕ} (f : perm (fin n)) (a : Σ a : fin n, fin n) :
  Σ a : fin n, fin n :=
if hxa : f a.2 < f a.1 then ⟨f a.1, f a.2⟩ else ⟨f a.2, f a.1⟩

lemma sign_bij_aux_inj {n : ℕ} {f : perm (fin n)} : ∀ a b : Σ a : fin n, fin n,
   a ∈ fin_pairs_lt n → b ∈ fin_pairs_lt n →
   sign_bij_aux f a = sign_bij_aux f b → a = b :=
λ ⟨a₁, a₂⟩ ⟨b₁, b₂⟩ ha hb h, begin
  unfold sign_bij_aux at h,
  rw mem_fin_pairs_lt at *,
  have : ¬b₁ < b₂ := hb.le.not_lt,
  split_ifs at h;
  simp only [*, (equiv.injective f).eq_iff, eq_self_iff_true, and_self, heq_iff_eq] at *,
end

lemma sign_bij_aux_surj {n : ℕ} {f : perm (fin n)} : ∀ a ∈ fin_pairs_lt n,
  ∃ b ∈ fin_pairs_lt n, a = sign_bij_aux f b :=
λ ⟨a₁, a₂⟩ ha,
if hxa : f⁻¹ a₂ < f⁻¹ a₁
then ⟨⟨f⁻¹ a₁, f⁻¹ a₂⟩, mem_fin_pairs_lt.2 hxa,
  by { dsimp [sign_bij_aux],
    rw [apply_inv_self, apply_inv_self, if_pos (mem_fin_pairs_lt.1 ha)] }⟩
else ⟨⟨f⁻¹ a₂, f⁻¹ a₁⟩, mem_fin_pairs_lt.2 $ (le_of_not_gt hxa).lt_of_ne $ λ h,
    by simpa [mem_fin_pairs_lt, (f⁻¹).injective h, lt_irrefl] using ha,
  by { dsimp [sign_bij_aux],
    rw [apply_inv_self, apply_inv_self, if_neg (mem_fin_pairs_lt.1 ha).le.not_lt] }⟩

lemma sign_bij_aux_mem {n : ℕ} {f : perm (fin n)} : ∀ a : Σ a : fin n, fin n,
  a ∈ fin_pairs_lt n → sign_bij_aux f a ∈ fin_pairs_lt n :=
λ ⟨a₁, a₂⟩ ha, begin
  unfold sign_bij_aux,
  split_ifs with h,
  { exact mem_fin_pairs_lt.2 h },
  { exact mem_fin_pairs_lt.2
    ((le_of_not_gt h).lt_of_ne (λ h, (mem_fin_pairs_lt.1 ha).ne (f.injective h.symm))) }
end

@[simp] lemma sign_aux_inv {n : ℕ} (f : perm (fin n)) : sign_aux f⁻¹ = sign_aux f :=
prod_bij (λ a ha, sign_bij_aux f⁻¹ a)
  sign_bij_aux_mem
  (λ ⟨a, b⟩ hab, if h : f⁻¹ b < f⁻¹ a
    then by rw [sign_bij_aux, dif_pos h, if_neg h.not_le, apply_inv_self,
      apply_inv_self, if_neg (mem_fin_pairs_lt.1 hab).not_le]
    else by rw [sign_bij_aux, if_pos (le_of_not_gt h), dif_neg h, apply_inv_self,
      apply_inv_self, if_pos (mem_fin_pairs_lt.1 hab).le])
  sign_bij_aux_inj
  sign_bij_aux_surj

lemma sign_aux_mul {n : ℕ} (f g : perm (fin n)) :
  sign_aux (f * g) = sign_aux f * sign_aux g :=
begin
  rw ← sign_aux_inv g,
  unfold sign_aux,
  rw ← prod_mul_distrib,
  refine prod_bij (λ a ha, sign_bij_aux g a) sign_bij_aux_mem _ sign_bij_aux_inj sign_bij_aux_surj,
  rintros ⟨a, b⟩ hab,
  rw [sign_bij_aux, mul_apply, mul_apply],
  rw mem_fin_pairs_lt at hab,
  by_cases h : g b < g a,
  { rw dif_pos h,
    simp only [not_le_of_gt hab, mul_one, perm.inv_apply_self, if_false] },
  { rw [dif_neg h, inv_apply_self, inv_apply_self, if_pos hab.le],
    by_cases h₁ : f (g b) ≤ f (g a),
    { have : f (g b) ≠ f (g a),
      { rw [ne.def, f.injective.eq_iff, g.injective.eq_iff],
        exact ne_of_lt hab },
      rw [if_pos h₁, if_neg (h₁.lt_of_ne this).not_le],
      refl },
    { rw [if_neg h₁, if_pos (lt_of_not_ge h₁).le],
      refl } }
end

private lemma sign_aux_swap_zero_one' (n : ℕ) :
  sign_aux (swap (0 : fin (n + 2)) 1) = -1 :=
show _ = ∏ x : Σ a : fin (n + 2), fin (n + 2) in {(⟨1, 0⟩ : Σ a : fin (n + 2), fin (n + 2))},
  if (equiv.swap 0 1) x.1 ≤ swap 0 1 x.2 then (-1 : units ℤ) else 1,
begin
  refine eq.symm (prod_subset (λ ⟨x₁, x₂⟩,
    by simp [mem_fin_pairs_lt, fin.one_pos] {contextual := tt}) (λ a ha₁ ha₂, _)),
  rcases a with ⟨a₁, a₂⟩,
  replace ha₁ : a₂ < a₁ := mem_fin_pairs_lt.1 ha₁,
  dsimp only,
  rcases a₁.zero_le.eq_or_lt with rfl|H,
  { exact absurd a₂.zero_le ha₁.not_le },
  rcases a₂.zero_le.eq_or_lt with rfl|H',
  { simp only [and_true, eq_self_iff_true, heq_iff_eq, mem_singleton] at ha₂,
    have : 1 < a₁ := lt_of_le_of_ne (nat.succ_le_of_lt ha₁) (ne.symm ha₂),
    norm_num [swap_apply_of_ne_of_ne (ne_of_gt H) ha₂, this.not_le] },
  { have le : 1 ≤ a₂ := nat.succ_le_of_lt H',
    have lt : 1 < a₁ := le.trans_lt ha₁,
    rcases le.eq_or_lt with rfl|lt',
    { norm_num [swap_apply_of_ne_of_ne (ne_of_gt H) (ne_of_gt lt), H.not_le] },
    { norm_num [swap_apply_of_ne_of_ne (ne_of_gt H) (ne_of_gt lt),
        swap_apply_of_ne_of_ne (ne_of_gt H') (ne_of_gt lt'), ha₁.not_le] } }
end

private lemma sign_aux_swap_zero_one {n : ℕ} (hn : 2 ≤ n) :
  sign_aux (swap (⟨0, lt_of_lt_of_le dec_trivial hn⟩ : fin n)
  ⟨1, lt_of_lt_of_le dec_trivial hn⟩) = -1 :=
begin
  rcases n with _|_|n,
  { norm_num at hn },
  { norm_num at hn },
  { exact sign_aux_swap_zero_one' n }
end

lemma sign_aux_swap : ∀ {n : ℕ} {x y : fin n} (hxy : x ≠ y),
  sign_aux (swap x y) = -1
| 0 := dec_trivial
| 1 := dec_trivial
| (n+2) := λ x y hxy,
have h2n : 2 ≤ n + 2 := dec_trivial,
by { rw [← is_conj_iff_eq, ← sign_aux_swap_zero_one h2n],
  exact (monoid_hom.mk' sign_aux sign_aux_mul).map_is_conj (is_conj_swap hxy dec_trivial) }

/-- When the list `l : list α` contains all nonfixed points of the permutation `f : perm α`,
  `sign_aux2 l f` recursively calculates the sign of `f`. -/
def sign_aux2 : list α → perm α → units ℤ
| []     f := 1
| (x::l) f := if x = f x then sign_aux2 l f else -sign_aux2 l (swap x (f x) * f)

lemma sign_aux_eq_sign_aux2 {n : ℕ} : ∀ (l : list α) (f : perm α) (e : α ≃ fin n)
  (h : ∀ x, f x ≠ x → x ∈ l), sign_aux ((e.symm.trans f).trans e) = sign_aux2 l f
| []     f e h := have f = 1, from equiv.ext $
  λ y, not_not.1 (mt (h y) (list.not_mem_nil _)),
by rw [this, one_def, equiv.trans_refl, equiv.symm_trans, ← one_def,
  sign_aux_one, sign_aux2]
| (x::l) f e h := begin
  rw sign_aux2,
  by_cases hfx : x = f x,
  { rw if_pos hfx,
    exact sign_aux_eq_sign_aux2 l f _ (λ y (hy : f y ≠ y), list.mem_of_ne_of_mem
      (λ h : y = x, by simpa [h, hfx.symm] using hy) (h y hy) ) },
  { have hy : ∀ y : α, (swap x (f x) * f) y ≠ y → y ∈ l, from λ y hy,
      have f y ≠ y ∧ y ≠ x, from ne_and_ne_of_swap_mul_apply_ne_self hy,
      list.mem_of_ne_of_mem this.2 (h _ this.1),
    have : (e.symm.trans (swap x (f x) * f)).trans e =
      (swap (e x) (e (f x))) * (e.symm.trans f).trans e,
      by ext; simp [← equiv.symm_trans_swap_trans, mul_def],
    have hefx : e x ≠ e (f x), from mt e.injective.eq_iff.1 hfx,
    rw [if_neg hfx, ← sign_aux_eq_sign_aux2 _ _ e hy, this, sign_aux_mul, sign_aux_swap hefx],
    simp only [units.neg_neg, one_mul, units.neg_mul]}
end

/-- When the multiset `s : multiset α` contains all nonfixed points of the permutation `f : perm α`,
  `sign_aux2 f _` recursively calculates the sign of `f`. -/
def sign_aux3 [fintype α] (f : perm α) {s : multiset α} : (∀ x, x ∈ s) → units ℤ :=
quotient.hrec_on s (λ l h, sign_aux2 l f)
  (trunc.induction_on (equiv_fin α)
    (λ e l₁ l₂ h, function.hfunext
      (show (∀ x, x ∈ l₁) = ∀ x, x ∈ l₂, by simp only [h.mem_iff])
      (λ h₁ h₂ _, by rw [← sign_aux_eq_sign_aux2 _ _ e (λ _ _, h₁ _),
        ← sign_aux_eq_sign_aux2 _ _ e (λ _ _, h₂ _)])))

lemma sign_aux3_mul_and_swap [fintype α] (f g : perm α) (s : multiset α) (hs : ∀ x, x ∈ s) :
  sign_aux3 (f * g) hs = sign_aux3 f hs * sign_aux3 g hs ∧ ∀ x y, x ≠ y →
  sign_aux3 (swap x y) hs = -1 :=
let ⟨l, hl⟩ := quotient.exists_rep s in
let ⟨e, _⟩ := (equiv_fin α).exists_rep in
begin
  clear _let_match _let_match,
  subst hl,
  show sign_aux2 l (f * g) = sign_aux2 l f * sign_aux2 l g ∧
    ∀ x y, x ≠ y → sign_aux2 l (swap x y) = -1,
  have hfg : (e.symm.trans (f * g)).trans e = (e.symm.trans f).trans e * (e.symm.trans g).trans e,
    from equiv.ext (λ h, by simp [mul_apply]),
  split,
  { rw [← sign_aux_eq_sign_aux2 _ _ e (λ _ _, hs _), ← sign_aux_eq_sign_aux2 _ _ e (λ _ _, hs _),
      ← sign_aux_eq_sign_aux2 _ _ e (λ _ _, hs _), hfg, sign_aux_mul] },
  { assume x y hxy,
    have hexy : e x ≠ e y, from mt e.injective.eq_iff.1 hxy,
    rw [← sign_aux_eq_sign_aux2 _ _ e (λ _ _, hs _), symm_trans_swap_trans, sign_aux_swap hexy] }
end

/-- `sign` of a permutation returns the signature or parity of a permutation, `1` for even
permutations, `-1` for odd permutations. It is the unique surjective group homomorphism from
`perm α` to the group with two elements.-/
def sign [fintype α] : perm α →* units ℤ := monoid_hom.mk'
(λ f, sign_aux3 f mem_univ) (λ f g, (sign_aux3_mul_and_swap f g _ mem_univ).1)

section sign

variable [fintype α]

@[simp] lemma sign_mul (f g : perm α) : sign (f * g) = sign f * sign g :=
monoid_hom.map_mul sign f g

@[simp] lemma sign_trans (f g : perm α) : sign (f.trans g) = sign g * sign f :=
by rw [←mul_def, sign_mul]

@[simp] lemma sign_one : (sign (1 : perm α)) = 1 :=
monoid_hom.map_one sign

@[simp] lemma sign_refl : sign (equiv.refl α) = 1 :=
monoid_hom.map_one sign

@[simp] lemma sign_inv (f : perm α) : sign f⁻¹ = sign f :=
by rw [monoid_hom.map_inv sign f, int.units_inv_eq_self]

@[simp] lemma sign_symm (e : perm α) : sign e.symm = sign e :=
sign_inv e

lemma sign_swap {x y : α} (h : x ≠ y) : sign (swap x y) = -1 :=
(sign_aux3_mul_and_swap 1 1 _ mem_univ).2 x y h

@[simp] lemma sign_swap' {x y : α} :
  (swap x y).sign = if x = y then 1 else -1 :=
if H : x = y then by simp [H, swap_self] else
by simp [sign_swap H, H]

lemma is_swap.sign_eq {f : perm α} (h : f.is_swap) : sign f = -1 :=
let ⟨x, y, hxy⟩ := h in hxy.2.symm ▸ sign_swap hxy.1

lemma sign_aux3_symm_trans_trans [decidable_eq β] [fintype β] (f : perm α)
  (e : α ≃ β) {s : multiset α} {t : multiset β} (hs : ∀ x, x ∈ s) (ht : ∀ x, x ∈ t) :
  sign_aux3 ((e.symm.trans f).trans e) ht = sign_aux3 f hs :=
quotient.induction_on₂ t s
  (λ l₁ l₂ h₁ h₂, show sign_aux2 _ _ = sign_aux2 _ _,
    from let n := (equiv_fin β).out in
    by { rw [← sign_aux_eq_sign_aux2 _ _ n (λ _ _, h₁ _),
        ← sign_aux_eq_sign_aux2 _ _ (e.trans n) (λ _ _, h₂ _)],
      exact congr_arg sign_aux
        (equiv.ext (λ x, by simp only [equiv.coe_trans, apply_eq_iff_eq, symm_trans_apply])) })
  ht hs

@[simp] lemma sign_symm_trans_trans [decidable_eq β] [fintype β] (f : perm α) (e : α ≃ β) :
  sign ((e.symm.trans f).trans e) = sign f :=
sign_aux3_symm_trans_trans f e mem_univ mem_univ

@[simp] lemma sign_trans_trans_symm [decidable_eq β] [fintype β] (f : perm β) (e : α ≃ β) :
  sign ((e.trans f).trans e.symm) = sign f :=
sign_symm_trans_trans f e.symm

lemma sign_prod_list_swap {l : list (perm α)}
  (hl : ∀ g ∈ l, is_swap g) : sign l.prod = (-1) ^ l.length :=
have h₁ : l.map sign = list.repeat (-1) l.length :=
  list.eq_repeat.2 ⟨by simp, λ u hu,
  let ⟨g, hg⟩ := list.mem_map.1 hu in
  hg.2 ▸ (hl _ hg.1).sign_eq⟩,
by rw [← list.prod_repeat, ← h₁, list.prod_hom _ (@sign α _ _)]

variable (α)

lemma sign_surjective [nontrivial α] : function.surjective (sign : perm α → units ℤ) :=
λ a, (int.units_eq_one_or a).elim
  (λ h, ⟨1, by simp [h]⟩)
  (λ h, let ⟨x, y, hxy⟩ := exists_pair_ne α in
    ⟨swap x y, by rw [sign_swap hxy, h]⟩ )

variable {α}

lemma eq_sign_of_surjective_hom {s : perm α →* units ℤ} (hs : surjective s) : s = sign :=
have ∀ {f}, is_swap f → s f = -1 :=
  λ f ⟨x, y, hxy, hxy'⟩, hxy'.symm ▸ by_contradiction (λ h,
    have ∀ f, is_swap f → s f = 1 := λ f ⟨a, b, hab, hab'⟩,
      by { rw [← is_conj_iff_eq, ← or.resolve_right (int.units_eq_one_or _) h, hab'],
        exact (monoid_hom.of s).map_is_conj (is_conj_swap hab hxy) },
  let ⟨g, hg⟩ := hs (-1) in
  let ⟨l, hl⟩ := (trunc_swap_factors g).out in
  have ∀ a ∈ l.map s, a = (1 : units ℤ) := λ a ha,
    let ⟨g, hg⟩ := list.mem_map.1 ha in hg.2 ▸ this _ (hl.2 _ hg.1),
  have s l.prod = 1,
    by rw [← l.prod_hom s, list.eq_repeat'.2 this, list.prod_repeat, one_pow],
  by { rw [hl.1, hg] at this,
    exact absurd this dec_trivial }),
monoid_hom.ext $ λ f,
let ⟨l, hl₁, hl₂⟩ := (trunc_swap_factors f).out in
have hsl : ∀ a ∈ l.map s, a = (-1 : units ℤ) := λ a ha,
  let ⟨g, hg⟩ := list.mem_map.1 ha in hg.2 ▸  this (hl₂ _ hg.1),
by rw [← hl₁, ← l.prod_hom s, list.eq_repeat'.2 hsl, list.length_map,
     list.prod_repeat, sign_prod_list_swap hl₂]

lemma sign_subtype_perm (f : perm α) {p : α → Prop} [decidable_pred p]
  (h₁ : ∀ x, p x ↔ p (f x)) (h₂ : ∀ x, f x ≠ x → p x) : sign (subtype_perm f h₁) = sign f :=
let l := (trunc_swap_factors (subtype_perm f h₁)).out in
have hl' : ∀ g' ∈ l.1.map of_subtype, is_swap g' :=
  λ g' hg',
  let ⟨g, hg⟩ := list.mem_map.1 hg' in
  hg.2 ▸ (l.2.2 _ hg.1).of_subtype_is_swap,
have hl'₂ : (l.1.map of_subtype).prod = f,
  by rw [l.1.prod_hom of_subtype, l.2.1, of_subtype_subtype_perm _ h₂],
by { conv { congr, rw ← l.2.1, skip, rw ← hl'₂ },
  rw [sign_prod_list_swap l.2.2, sign_prod_list_swap hl', list.length_map] }

@[simp] lemma sign_of_subtype {p : α → Prop} [decidable_pred p]
  (f : perm (subtype p)) : sign (of_subtype f) = sign f :=
have ∀ x, of_subtype f x ≠ x → p x, from λ x, not_imp_comm.1 (of_subtype_apply_of_not_mem f),
by conv {to_rhs, rw [← subtype_perm_of_subtype f, sign_subtype_perm _ _ this]}

lemma sign_eq_sign_of_equiv [decidable_eq β] [fintype β] (f : perm α) (g : perm β)
  (e : α ≃ β) (h : ∀ x, e (f x) = g (e x)) : sign f = sign g :=
have hg : g = (e.symm.trans f).trans e, from equiv.ext $ by simp [h],
by rw [hg, sign_symm_trans_trans]

lemma sign_bij [decidable_eq β] [fintype β]
  {f : perm α} {g : perm β} (i : Π x : α, f x ≠ x → β)
  (h : ∀ x hx hx', i (f x) hx' = g (i x hx))
  (hi : ∀ x₁ x₂ hx₁ hx₂, i x₁ hx₁ = i x₂ hx₂ → x₁ = x₂)
  (hg : ∀ y, g y ≠ y → ∃ x hx, i x hx = y) :
  sign f = sign g :=
calc sign f = sign (@subtype_perm _ f (λ x, f x ≠ x) (by simp)) :
  (sign_subtype_perm _ _ (λ _, id)).symm
... = sign (@subtype_perm _ g (λ x, g x ≠ x) (by simp)) :
  sign_eq_sign_of_equiv _ _
    (equiv.of_bijective (λ x : {x // f x ≠ x},
        (⟨i x.1 x.2, have f (f x) ≠ f x, from mt (λ h, f.injective h) x.2,
          by { rw [← h _ x.2 this], exact mt (hi _ _ this x.2) x.2 }⟩ : {y // g y ≠ y}))
        ⟨λ ⟨x, hx⟩ ⟨y, hy⟩ h, subtype.eq (hi _ _ _ _ (subtype.mk.inj h)),
          λ ⟨y, hy⟩, let ⟨x, hfx, hx⟩ := hg y hy in ⟨⟨x, hfx⟩, subtype.eq hx⟩⟩)
      (λ ⟨x, _⟩, subtype.eq (h x _ _))
... = sign g : sign_subtype_perm _ _ (λ _, id)

@[simp]
lemma card_support_eq_two {f : perm α} [hf : fintype f.support] :
  fintype.card f.support = 2 ↔ is_swap f :=
begin
  split; intro h,
  { obtain ⟨⟨x, hx⟩, t, hmem, hins, ht⟩ := card_eq_succ.1 h,
    obtain ⟨⟨y, hy⟩, rfl⟩ := card_eq_one.1 ht,
    rw mem_singleton at hmem,
    refine ⟨x, y, subtype.coe_injective.ne hmem, _⟩,
    ext a,
    have key : ∀ b, f b ≠ b ↔ (b = x ∨ b = y),
      { intro b,
        rw ←mem_support,
        split,
        { intro h,
          suffices : (⟨b, h⟩ : f.support) ∈ ({⟨x, hx⟩, ⟨y, hy⟩} : finset (f.support)),
            { simpa },
          simp [hins] },
        { rintro (rfl | rfl);
          simpa } },
    by_cases ha : f a = a,
    { have ha' := not_or_distrib.mp (mt (key a).mpr (not_not.mpr ha)),
      rw [ha, swap_apply_of_ne_of_ne ha'.1 ha'.2] },
    { have ha' := (key (f a)).mp (mt f.apply_eq_iff_eq.mp ha),
      obtain rfl | rfl := ((key a).mp ha),
      { rw [or.resolve_left ha' ha, swap_apply_left] },
      { rw [or.resolve_right ha' ha, swap_apply_right] } } },
  { unfreezingI { obtain ⟨x, y, hxy, rfl⟩ := h },
    rw ←set.to_finset_card,
    convert card_support_swap hxy }
end

@[simp]
lemma card_support_eq_two {f : perm α} : f.support.card = 2 ↔ is_swap f :=
begin
  split; intro h,
  { obtain ⟨x, t, hmem, hins, ht⟩ := card_eq_succ.1 h,
    obtain ⟨y, rfl⟩ := card_eq_one.1 ht,
    rw mem_singleton at hmem,
    refine ⟨x, y, hmem, _⟩,
    ext a,
    have key : ∀ b, f b ≠ b ↔ _ := λ b, by rw [←mem_support, ←hins, mem_insert, mem_singleton],
    by_cases ha : f a = a,
    { have ha' := not_or_distrib.mp (mt (key a).mpr (not_not.mpr ha)),
      rw [ha, swap_apply_of_ne_of_ne ha'.1 ha'.2] },
    { have ha' := (key (f a)).mp (mt f.apply_eq_iff_eq.mp ha),
      obtain rfl | rfl := ((key a).mp ha),
      { rw [or.resolve_left ha' ha, swap_apply_left] },
      { rw [or.resolve_right ha' ha, swap_apply_right] } } },
  { obtain ⟨x, y, hxy, rfl⟩ := h,
    exact card_support_swap hxy }
end

/-- If we apply `prod_extend_right a (σ a)` for all `a : α` in turn,
we get `prod_congr_right σ`. -/
lemma prod_prod_extend_right {α : Type*} [decidable_eq α] (σ : α → perm β)
  {l : list α} (hl : l.nodup) (mem_l : ∀ a, a ∈ l) :
  (l.map (λ a, prod_extend_right a (σ a))).prod = prod_congr_right σ :=
begin
  ext ⟨a, b⟩ : 1,
  -- We'll use induction on the list of elements,
  -- but we have to keep track of whether we already passed `a` in the list.
  suffices : (a ∈ l ∧ (l.map (λ a, prod_extend_right a (σ a))).prod (a, b) = (a, σ a b)) ∨
             (a ∉ l ∧ (l.map (λ a, prod_extend_right a (σ a))).prod (a, b) = (a, b)),
  { obtain ⟨_, prod_eq⟩ := or.resolve_right this (not_and.mpr (λ h _, h (mem_l a))),
    rw [prod_eq, prod_congr_right_apply] },
  clear mem_l,

  induction l with a' l ih,
  { refine or.inr ⟨list.not_mem_nil _, _⟩,
    rw [list.map_nil, list.prod_nil, one_apply] },

  rw [list.map_cons, list.prod_cons, mul_apply],
  rcases ih (list.nodup_cons.mp hl).2 with ⟨mem_l, prod_eq⟩ | ⟨not_mem_l, prod_eq⟩; rw prod_eq,
  { refine or.inl ⟨list.mem_cons_of_mem _ mem_l, _⟩,
    rw prod_extend_right_apply_ne _ (λ (h : a = a'), (list.nodup_cons.mp hl).1 (h ▸ mem_l)) },
  by_cases ha' : a = a',
  { rw ← ha' at *,
    refine or.inl ⟨l.mem_cons_self a, _⟩,
    rw prod_extend_right_apply_eq },
  { refine or.inr ⟨λ h, not_or ha' not_mem_l ((list.mem_cons_iff _ _ _).mp h), _⟩,
    rw prod_extend_right_apply_ne _ ha' },
end

section congr

variables [decidable_eq β] [fintype β]

@[simp] lemma sign_prod_extend_right (a : α) (σ : perm β) :
  (prod_extend_right a σ).sign = σ.sign :=
sign_bij (λ (ab : α × β) _, ab.snd)
  (λ ⟨a', b⟩ hab hab', by simp [eq_of_prod_extend_right_ne hab])
  (λ ⟨a₁, b₁⟩ ⟨a₂, b₂⟩ hab₁ hab₂ h,
    by simpa [eq_of_prod_extend_right_ne hab₁, eq_of_prod_extend_right_ne hab₂] using h)
  (λ y hy, ⟨(a, y), by simpa, by simp⟩)

lemma sign_prod_congr_right (σ : α → perm β) :
  sign (prod_congr_right σ) = ∏ k, (σ k).sign :=
begin
  obtain ⟨l, hl, mem_l⟩ := fintype.exists_univ_list α,
  have l_to_finset : l.to_finset = finset.univ,
  { apply eq_top_iff.mpr,
    intros b _,
    exact list.mem_to_finset.mpr (mem_l b) },
  rw [← prod_prod_extend_right σ hl mem_l, sign.map_list_prod,
      list.map_map, ← l_to_finset, list.prod_to_finset _ hl],
  simp_rw ← λ a, sign_prod_extend_right a (σ a)
end

lemma sign_prod_congr_left (σ : α → perm β) :
  sign (prod_congr_left σ) = ∏ k, (σ k).sign :=
begin
  refine (sign_eq_sign_of_equiv _ _ (prod_comm β α) _).trans (sign_prod_congr_right σ),
  rintro ⟨b, α⟩,
  refl
end

@[simp] lemma sign_perm_congr (e : α ≃ β) (p : perm α) :
  (e.perm_congr p).sign = p.sign :=
sign_eq_sign_of_equiv _ _ e.symm (by simp)

@[simp] lemma sign_sum_congr (σa : perm α) (σb : perm β) :
  (sum_congr σa σb).sign = σa.sign * σb.sign :=
begin
  suffices : (sum_congr σa (1 : perm β)).sign = σa.sign ∧
             (sum_congr (1 : perm α) σb).sign = σb.sign,
  { rw [←this.1, ←this.2, ←sign_mul, sum_congr_mul, one_mul, mul_one], },
  split,
  { apply σa.swap_induction_on _ (λ σa' a₁ a₂ ha ih, _),
    { simp },
    { rw [←one_mul (1 : perm β), ←sum_congr_mul, sign_mul, sign_mul, ih, sum_congr_swap_one,
          sign_swap ha, sign_swap (sum.inl_injective.ne_iff.mpr ha)], }, },
  { apply σb.swap_induction_on _ (λ σb' b₁ b₂ hb ih, _),
    { simp },
    { rw [←one_mul (1 : perm α), ←sum_congr_mul, sign_mul, sign_mul, ih, sum_congr_one_swap,
          sign_swap hb, sign_swap (sum.inr_injective.ne_iff.mpr hb)], }, }
end

@[simp] lemma sign_subtype_congr {p : α → Prop} [decidable_pred p]
  (ep : perm {a // p a}) (en : perm {a // ¬ p a}) :
  (ep.subtype_congr en).sign = ep.sign * en.sign :=
by simp [subtype_congr]

@[simp] lemma sign_extend_domain (e : perm α)
  {p : β → Prop} [decidable_pred p] (f : α ≃ subtype p) :
  equiv.perm.sign (e.extend_domain f) = equiv.perm.sign e :=
by simp [equiv.perm.extend_domain]

end congr

end sign

section disjoint
variables [fintype α] {f g : perm α}

lemma disjoint_iff_disjoint_support :
  disjoint f g ↔ _root_.disjoint f.support g.support :=
begin
  change (∀ x, f x = x ∨ g x = x) ↔ (∀ x, x ∉ (f.support ∩ g.support)),
  simp_rw [finset.mem_inter, not_and_distrib, mem_support, not_not],
end

lemma disjoint.disjoint_support (h : disjoint f g) :
  _root_.disjoint f.support g.support :=
disjoint_iff_disjoint_support.1 h

lemma disjoint.support_mul (h : disjoint f g) :
  (f * g).support = f.support ∪ g.support :=
begin
  refine le_antisymm (support_mul_le _ _) (λ a, _),
  rw [mem_union, mem_support, mem_support, mem_support, mul_apply, ←not_and_distrib, not_imp_not],
  exact (h a).elim (λ hf h, ⟨hf, f.apply_eq_iff_eq.mp (h.trans hf.symm)⟩)
    (λ hg h, ⟨(congr_arg f hg).symm.trans h, hg⟩),
end

lemma disjoint.card_support_mul (h : disjoint f g) :
  (f * g).support.card = f.support.card + g.support.card :=
(congr_arg card h.support_mul).trans (finset.card_disjoint_union h.disjoint_support)

lemma disjoint_prod_list_of_disjoint [fintype β] {f : perm β} {l : list (perm β)}
  (h : ∀ g, g ∈ l → disjoint f g) : disjoint f l.prod :=
begin
  classical,
  intro x,
  by_cases hx : l.prod x = x,
  { exact or.inr hx },
  { obtain ⟨f, fl, fx⟩ := exists_mem_support_of_mem_support_prod (mem_support.mpr hx),
    exact (h f fl x).imp_right (λ fx', ((mem_support.mp fx) fx').elim) }
end

lemma card_support_prod_list_of_pairwise_disjoint {l : list (perm α)}
  (h : l.pairwise disjoint) :
  l.prod.support.card = (l.map (finset.card ∘ support)).sum :=
begin
  induction l with a t ih,
  { exact card_support_eq_zero.mpr rfl, },
  { obtain ⟨ha, ht⟩ := list.pairwise_cons.1 h,
    rw [list.prod_cons, list.map_cons, list.sum_cons, ←ih ht],
    exact (disjoint_prod_list_of_disjoint ha).card_support_mul }
end

end disjoint

end equiv.perm

section alternating_subgroup
open equiv.perm
variables (α) [fintype α] [decidable_eq α]

/-- The alternating group on a finite type, realized as a subgroup of `equiv.perm`.
  For $A_n$, use `alternating_subgroup (fin n)`. -/
@[derive fintype] def alternating_subgroup : subgroup (perm α) :=
sign.ker

instance [subsingleton α] : unique (alternating_subgroup α) :=
⟨⟨1⟩, λ ⟨p, hp⟩, subtype.eq (subsingleton.elim p _)⟩

variables {α}

lemma alternating_subgroup_eq_sign_ker : alternating_subgroup α = sign.ker := rfl

@[simp]
lemma mem_alternating_subgroup {f : perm α} :
  f ∈ alternating_subgroup α ↔ sign f = 1 :=
sign.mem_ker

lemma prod_list_swap_mem_alternating_subgroup_iff_even_length {l : list (perm α)}
  (hl : ∀ g ∈ l, is_swap g) :
  l.prod ∈ alternating_subgroup α ↔ even l.length :=
begin
  rw [mem_alternating_subgroup, sign_prod_list_swap hl, ← units.coe_eq_one, units.coe_pow,
    units.coe_neg_one, nat.neg_one_pow_eq_one_iff_even],
  dec_trivial
end

lemma two_mul_card_alternating_subgroup [nontrivial α] :
  2 * card (alternating_subgroup α) = card (perm α) :=
begin
  let := (quotient_group.quotient_ker_equiv_of_surjective _ (sign_surjective α)).to_equiv,
  rw [←fintype.card_units_int, ←fintype.card_congr this],
  exact (subgroup.card_eq_card_quotient_mul_card_subgroup _).symm,
end

lemma alternating_subgroup_normal : (alternating_subgroup α).normal := sign.normal_ker

end alternating_subgroup<|MERGE_RESOLUTION|>--- conflicted
+++ resolved
@@ -141,10 +141,6 @@
     rw [of_injective_apply, subtype.coe_mk, subtype.coe_mk] }
 end
 
-<<<<<<< HEAD
-variable [decidable_eq α]
-
-=======
 /-- Two permutations `f` and `g` are `disjoint` if their supports are disjoint, i.e.,
 every element is fixed either by `f`, or by `g`. -/
 def disjoint (f g : perm α) := ∀ x, f x = x ∨ g x = x
@@ -296,7 +292,6 @@
 
 end fintype
 
->>>>>>> e8b217bf
 /-- `f.is_swap` indicates that the permutation `f` is a transposition of two elements. -/
 def is_swap (f : perm α) : Prop := ∃ x y, x ≠ y ∧ f = swap x y
 
@@ -320,8 +315,6 @@
   { split_ifs at hy; cc }
 end
 
-<<<<<<< HEAD
-=======
 section fintype
 variables [fintype α]
 
@@ -375,7 +368,6 @@
 
 end fintype
 
->>>>>>> e8b217bf
 /-- Given a list `l : list α` and a permutation `f : perm α` such that the nonfixed points of `f`
   are in `l`, recursively factors `f` as a product of transpositions. -/
 def swap_factors_aux : Π (l : list α) (f : perm α), (∀ {x}, f x ≠ x → x ∈ l) →
