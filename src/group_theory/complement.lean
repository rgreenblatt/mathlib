--- conflicted
+++ resolved
@@ -69,19 +69,6 @@
   is_complement (H : set G) (K : set G) ↔ is_complement (K : set G) (H : set G) :=
 ⟨is_complement.symm, is_complement.symm⟩
 
-<<<<<<< HEAD
-@[to_additive] lemma is_complement_bot_top :
-  is_complement ((⊥ : subgroup G) : set G) ((⊤ : subgroup G) : set G) :=
-begin
-  refine is_complement_iff_exists_unique.mpr (λ g, ⟨⟨1, g, mem_top g⟩, one_mul g, λ y hy, _⟩),
-  let key : y.1 = 1 := subtype.ext (subgroup.mem_bot.mp y.1.2),
-  rw [←hy, key, subtype.val_eq_coe, is_submonoid.coe_one, one_mul, subtype.eta, ←key, prod.mk.eta],
-end
-
-@[to_additive] lemma is_complement_top_bot :
-  is_complement ((⊤ : subgroup G) : set G) ((⊥ : subgroup G) : set G) :=
-is_complement_bot_top.symm
-=======
 @[to_additive] lemma is_complement_top_singleton {g : G} :
   is_complement (⊤ : set G) {g} :=
 ⟨λ ⟨x, _, rfl⟩ ⟨y, _, rfl⟩ h, prod.ext (subtype.ext (mul_right_cancel h)) rfl,
@@ -91,7 +78,18 @@
   is_complement ({g} : set G) (⊤ : set G) :=
 ⟨λ ⟨⟨_, rfl⟩, x⟩ ⟨⟨_, rfl⟩, y⟩ h, prod.ext rfl (subtype.ext (mul_left_cancel h)),
   λ x, ⟨⟨⟨g, rfl⟩, g⁻¹ * x, ⟨⟩⟩, mul_inv_cancel_left g x⟩⟩
->>>>>>> 9ac2aa29
+
+@[to_additive] lemma is_complement_bot_top :
+  is_complement ((⊥ : subgroup G) : set G) ((⊤ : subgroup G) : set G) :=
+begin
+  refine is_complement_iff_exists_unique.mpr (λ g, ⟨⟨1, g, mem_top g⟩, one_mul g, λ y hy, _⟩),
+  let key : y.1 = 1 := subtype.ext (subgroup.mem_bot.mp y.1.2),
+  rw [←hy, key, subtype.val_eq_coe, is_submonoid.coe_one, one_mul, subtype.eta, ←key, prod.mk.eta],
+end
+
+@[to_additive] lemma is_complement_top_bot :
+  is_complement ((⊤ : subgroup G) : set G) ((⊥ : subgroup G) : set G) :=
+is_complement_bot_top.symm
 
 @[to_additive] lemma mem_left_transversals_iff_exists_unique_inv_mul_mem :
   S ∈ left_transversals T ↔ ∀ g : G, ∃! s : S, (s : G)⁻¹ * g ∈ T :=
@@ -192,7 +190,6 @@
   (h1 : fintype.card H * fintype.card K = fintype.card G)
   (h2 : nat.coprime (fintype.card H) (fintype.card K)) :
   is_complement (H : set G) (K : set G) :=
-<<<<<<< HEAD
 is_complement_of_disjoint h1 (disjoint_iff.mpr (inf_eq_bot_of_coprime h2))
 
 section schur_zassenhaus
@@ -372,8 +369,5 @@
 Exists.imp (λ _, is_complement.symm) (exists_right_complement_of_coprime hH)
 
 end schur_zassenhaus
-=======
-is_complement_of_card_mul_and_disjoint h1 (disjoint_iff.mpr (inf_eq_bot_of_coprime h2))
->>>>>>> 9ac2aa29
 
 end subgroup