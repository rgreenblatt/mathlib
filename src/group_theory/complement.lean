--- conflicted
+++ resolved
@@ -210,7 +210,6 @@
 { rintros ⟨_, q₁, rfl⟩ ⟨_, q₂, rfl⟩ hg,
   rw (q₁.out_eq'.symm.trans hg).trans q₂.out_eq' }, λ q, ⟨⟨q.out', q, rfl⟩, quotient.out_eq' q⟩⟩⟩⟩
 
-<<<<<<< HEAD
 lemma is_complement'.sup_eq_top (h : subgroup.is_complement' H K) : H ⊔ K = ⊤ :=
 begin
   refine top_le_iff.mp (λ g hg, _),
@@ -220,20 +219,11 @@
 
 lemma is_complement.card_mul [fintype G] [fintype S] [fintype T] (h : is_complement S T) :
   fintype.card S * fintype.card T = fintype.card G :=
-(fintype.card_prod S T).symm.trans (fintype.card_of_bijective h)
-
-lemma is_complement'.card_mul [fintype G] [fintype H] [fintype K] (h : is_complement' H K) :
-  fintype.card H * fintype.card K = fintype.card G :=
-is_complement.card_mul h
-=======
-lemma is_complement.card_mul [fintype G] [fintype S] [fintype T] (h : is_complement S T) :
-  fintype.card S * fintype.card T = fintype.card G :=
 (fintype.card_prod _ _).symm.trans (fintype.card_of_bijective h)
 
 lemma is_complement'.card_mul [fintype G] [fintype H] [fintype K] (h : is_complement' H K) :
   fintype.card H * fintype.card K = fintype.card G :=
 h.card_mul
->>>>>>> 8cd5f0ee
 
 lemma is_complement'.disjoint (h : is_complement' H K) : disjoint H K :=
 λ g hg, let x : H × K := ⟨⟨g, hg.1⟩, 1⟩, y : H × K := ⟨1, ⟨g, hg.2⟩⟩ in subtype.ext_iff.mp
