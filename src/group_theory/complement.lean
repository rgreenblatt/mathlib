/-
Copyright (c) 2021 Thomas Browning. All rights reserved.
Released under Apache 2.0 license as described in the file LICENSE.
Authors: Thomas Browning
-/

import group_theory.group_action
import group_theory.order_of_element
import group_theory.quotient_group

/-!
# Complements

In this file we define the complement of a subgroup.

## Main definitions

- `is_complement S T` where `S` and `T` are subsets of `G` states that every `g : G` can be
  written uniquely as a product `s * t` for `s ∈ S`, `t ∈ T`.
- `left_transversals T` where `T` is a subset of `G` is the set of all left-complements of `T`,
  i.e. the set of all `S : set G` that contain exactly one element of each left coset of `T`.
- `right_transversals S` where `S` is a subset of `G` is the set of all right-complements of `S`,
  i.e. the set of all `T : set G` that contain exactly one element of each right coset of `S`.

## Main results

- `is_complement_of_coprime` : Subgroups of coprime order are complements.
-/

lemma _root_.set.exists_eq_singleton {α : Type*} {S : set α} :
  (∃ a : α, S = {a}) ↔ (S.nonempty ∧ ∀ a b ∈ S, a = b) :=
begin
  refine ⟨_, λ h, _⟩,
  { rintros ⟨a, rfl⟩,
    refine ⟨set.singleton_nonempty a, λ b c hb hc, hb.trans hc.symm⟩ },
  { obtain ⟨a, ha⟩ := h.1,
    refine ⟨a, set.eq_singleton_iff_unique_mem.mpr ⟨ha, λ b hb, (h.2 b a hb ha)⟩⟩ },
end

@[to_additive] lemma _root_.subgroup.coe_eq_top {G : Type*} [group G] {H : subgroup G} :
  (H : set G) = ⊤ ↔ H = ⊤ :=
(set_like.ext'_iff.trans (by refl)).symm

@[to_additive] lemma _root_.subgroup.coe_eq_singleton {G : Type*} [group G] {H : subgroup G} :
  (∃ g : G, (H : set G) = {g}) ↔ H = ⊥ :=
⟨λ ⟨g, hg⟩, by { haveI : subsingleton (H : set G) := by { rw hg, apply_instance },
  exact H.eq_bot_of_subsingleton }, λ h, ⟨1, set_like.ext'_iff.mp h⟩⟩

open_locale big_operators

namespace subgroup

variables {G : Type*} [group G] (H K : subgroup G) (S T : set G)

/-- `S` and `T` are complements if `(*) : S × T → G` is a bijection.
  This notion generalizes left transversals, right transversals, and complementary subgroups. -/
@[to_additive "`S` and `T` are complements if `(*) : S × T → G` is a bijection"]
def is_complement : Prop := function.bijective (λ x : S × T, x.1.1 * x.2.1)

<<<<<<< HEAD
@[to_additive] abbreviation is_complement' := is_complement (H : set G) (K : set G)
=======
/-- `H` and `K` are complements if `(*) : H × K → G` is a bijection -/
@[to_additive "`H` and `K` are complements if `(*) : H × K → G` is a bijection"]
abbreviation is_complement' := is_complement (H : set G) (K : set G)
>>>>>>> fed57b54

/-- The set of left-complements of `T : set G` -/
@[to_additive "The set of left-complements of `T : set G`"]
def left_transversals : set (set G) := {S : set G | is_complement S T}

/-- The set of right-complements of `S : set G` -/
@[to_additive "The set of right-complements of `S : set G`"]
def right_transversals : set (set G) := {T : set G | is_complement S T}

variables {H K S T}

<<<<<<< HEAD
@[to_additive] lemma is_complement'_def : is_complement' H K ↔
  is_complement (H : set G) (K : set G) := iff.rfl
=======
@[to_additive] lemma is_complement'_def :
  is_complement' H K ↔ is_complement (H : set G) (K : set G) := iff.rfl
>>>>>>> fed57b54

@[to_additive] lemma is_complement_iff_exists_unique :
  is_complement S T ↔ ∀ g : G, ∃! x : S × T, x.1.1 * x.2.1 = g :=
function.bijective_iff_exists_unique _

@[to_additive] lemma is_complement.exists_unique (h : is_complement S T) (g : G) :
  ∃! x : S × T, x.1.1 * x.2.1 = g :=
is_complement_iff_exists_unique.mp h g

@[to_additive] lemma is_complement'.symm (h : is_complement' H K) : is_complement' K H :=
begin
  let ϕ : H × K ≃ K × H := equiv.mk (λ x, ⟨x.2⁻¹, x.1⁻¹⟩) (λ x, ⟨x.2⁻¹, x.1⁻¹⟩)
    (λ x, prod.ext (inv_inv _) (inv_inv _)) (λ x, prod.ext (inv_inv _) (inv_inv _)),
  let ψ : G ≃ G := equiv.mk (λ g : G, g⁻¹) (λ g : G, g⁻¹) inv_inv inv_inv,
  suffices : ψ ∘ (λ x : H × K, x.1.1 * x.2.1) = (λ x : K × H, x.1.1 * x.2.1) ∘ ϕ,
  { rwa [is_complement'_def, is_complement, ←equiv.bijective_comp, ←this, equiv.comp_bijective] },
  exact funext (λ x, mul_inv_rev _ _),
end

<<<<<<< HEAD
@[to_additive] lemma is_complement'_comm :
  is_complement' H K ↔ is_complement' K H :=
=======
@[to_additive] lemma is_complement'_comm : is_complement' H K ↔ is_complement' K H :=
>>>>>>> fed57b54
⟨is_complement'.symm, is_complement'.symm⟩

@[to_additive] lemma is_complement_top_singleton {g : G} :
  is_complement (⊤ : set G) {g} :=
⟨λ ⟨x, _, rfl⟩ ⟨y, _, rfl⟩ h, prod.ext (subtype.ext (mul_right_cancel h)) rfl,
  λ x, ⟨⟨⟨x * g⁻¹, ⟨⟩⟩, g, rfl⟩, inv_mul_cancel_right x g⟩⟩

@[to_additive] lemma is_complement_singleton_top {g : G} : is_complement ({g} : set G) ⊤ :=
⟨λ ⟨⟨_, rfl⟩, x⟩ ⟨⟨_, rfl⟩, y⟩ h, prod.ext rfl (subtype.ext (mul_left_cancel h)),
  λ x, ⟨⟨⟨g, rfl⟩, g⁻¹ * x, ⟨⟩⟩, mul_inv_cancel_left g x⟩⟩

@[to_additive] lemma is_complement_singleton_left {g : G} : is_complement {g} S ↔ S = ⊤ :=
begin
  refine ⟨λ h, top_le_iff.mp (λ x hx, _), λ h, (congr_arg _ h).mpr is_complement_singleton_top⟩,
  obtain ⟨y, hy⟩ := h.2 (g * x),
  conv_rhs at hy { rw ← (show y.1.1 = g, from y.1.2) },
  rw ← mul_left_cancel hy,
  exact y.2.2,
end

@[to_additive] lemma is_complement_singleton_right {g : G} : is_complement S {g} ↔ S = ⊤ :=
begin
  refine ⟨λ h, top_le_iff.mp (λ x hx, _), λ h, (congr_arg _ h).mpr is_complement_top_singleton⟩,
  obtain ⟨y, hy⟩ := h.2 (x * g),
  conv_rhs at hy { rw ← (show y.2.1 = g, from y.2.2) },
  rw ← mul_right_cancel hy,
  exact y.1.2,
end

@[to_additive] lemma is_complement_top_left : is_complement ⊤ S ↔ ∃ g : G, S = {g} :=
begin
  refine ⟨λ h, set.exists_eq_singleton.mpr ⟨_, λ a b ha hb, _⟩, _⟩,
  { obtain ⟨a, ha⟩ := h.2 1,
    exact ⟨a.2.1, a.2.2⟩ },
  { have : (⟨⟨_, mem_top a⁻¹⟩, ⟨a, ha⟩⟩ : (⊤ : set G) × S) = ⟨⟨_, mem_top b⁻¹⟩, ⟨b, hb⟩⟩ :=
    h.1 ((inv_mul_self a).trans (inv_mul_self b).symm),
    exact subtype.ext_iff.mp ((prod.ext_iff.mp this).2) },
  { rintro ⟨g, rfl⟩,
    exact is_complement_top_singleton },
end

@[to_additive] lemma is_complement_top_right :
  is_complement S ⊤ ↔ ∃ g : G, S = {g} :=
begin
  refine ⟨λ h, set.exists_eq_singleton.mpr ⟨_, λ a b ha hb, _⟩, _⟩,
  { obtain ⟨a, ha⟩ := h.2 1,
    exact ⟨a.1.1, a.1.2⟩ },
  { have : (⟨⟨a, ha⟩, ⟨_, mem_top a⁻¹⟩⟩ : S × (⊤ : set G)) = ⟨⟨b, hb⟩, ⟨_, mem_top b⁻¹⟩⟩ :=
    h.1 ((mul_inv_self a).trans (mul_inv_self b).symm),
    exact subtype.ext_iff.mp ((prod.ext_iff.mp this).1) },
  { rintro ⟨g, rfl⟩,
    exact is_complement_singleton_top },
end

@[to_additive] lemma is_complement'_top_bot : is_complement' (⊤ : subgroup G) ⊥ :=
is_complement_top_singleton

@[to_additive] lemma is_complement'_bot_top : is_complement' (⊥ : subgroup G) ⊤ :=
is_complement_singleton_top

@[to_additive] lemma is_complement'_bot_left : is_complement' ⊥ H ↔ H = ⊤ :=
is_complement_singleton_left.trans coe_eq_top

@[to_additive] lemma is_complement'_bot_right : is_complement' H ⊥ ↔ H = ⊤ :=
is_complement_singleton_right.trans coe_eq_top

@[to_additive] lemma is_complement'_top_left : is_complement' ⊤ H ↔ H = ⊥ :=
is_complement_top_left.trans coe_eq_singleton

@[to_additive] lemma is_complement'_top_right : is_complement' H ⊤ ↔ H = ⊥ :=
is_complement_top_right.trans coe_eq_singleton

@[to_additive] lemma mem_left_transversals_iff_exists_unique_inv_mul_mem :
  S ∈ left_transversals T ↔ ∀ g : G, ∃! s : S, (s : G)⁻¹ * g ∈ T :=
begin
  rw [left_transversals, set.mem_set_of_eq, is_complement_iff_exists_unique],
  refine ⟨λ h g, _, λ h g, _⟩,
  { obtain ⟨x, h1, h2⟩ := h g,
    exact ⟨x.1, (congr_arg (∈ T) (eq_inv_mul_of_mul_eq h1)).mp x.2.2, λ y hy,
      (prod.ext_iff.mp (h2 ⟨y, y⁻¹ * g, hy⟩ (mul_inv_cancel_left y g))).1⟩ },
  { obtain ⟨x, h1, h2⟩ := h g,
    refine ⟨⟨x, x⁻¹ * g, h1⟩, mul_inv_cancel_left x g, λ y hy, _⟩,
    have := h2 y.1 ((congr_arg (∈ T) (eq_inv_mul_of_mul_eq hy)).mp y.2.2),
    exact prod.ext this (subtype.ext (eq_inv_mul_of_mul_eq ((congr_arg _ this).mp hy))) },
end

@[to_additive] lemma mem_right_transversals_iff_exists_unique_mul_inv_mem :
  S ∈ right_transversals T ↔ ∀ g : G, ∃! s : S, g * (s : G)⁻¹ ∈ T :=
begin
  rw [right_transversals, set.mem_set_of_eq, is_complement_iff_exists_unique],
  refine ⟨λ h g, _, λ h g, _⟩,
  { obtain ⟨x, h1, h2⟩ := h g,
    exact ⟨x.2, (congr_arg (∈ T) (eq_mul_inv_of_mul_eq h1)).mp x.1.2, λ y hy,
      (prod.ext_iff.mp (h2 ⟨⟨g * y⁻¹, hy⟩, y⟩ (inv_mul_cancel_right g y))).2⟩ },
  { obtain ⟨x, h1, h2⟩ := h g,
    refine ⟨⟨⟨g * x⁻¹, h1⟩, x⟩, inv_mul_cancel_right g x, λ y hy, _⟩,
    have := h2 y.2 ((congr_arg (∈ T) (eq_mul_inv_of_mul_eq hy)).mp y.1.2),
    exact prod.ext (subtype.ext (eq_mul_inv_of_mul_eq ((congr_arg _ this).mp hy))) this },
end

@[to_additive] lemma mem_left_transversals_iff_exists_unique_quotient_mk'_eq :
  S ∈ left_transversals (H : set G) ↔
  ∀ q : quotient (quotient_group.left_rel H), ∃! s : S, quotient.mk' s.1 = q :=
begin
  have key : ∀ g h, quotient.mk' g = quotient.mk' h ↔ g⁻¹ * h ∈ H :=
  @quotient.eq' G (quotient_group.left_rel H),
  simp_rw [mem_left_transversals_iff_exists_unique_inv_mul_mem, set_like.mem_coe, ←key],
  exact ⟨λ h q, quotient.induction_on' q h, λ h g, h (quotient.mk' g)⟩,
end

@[to_additive] lemma mem_right_transversals_iff_exists_unique_quotient_mk'_eq :
  S ∈ right_transversals (H : set G) ↔
  ∀ q : quotient (quotient_group.right_rel H), ∃! s : S, quotient.mk' s.1 = q :=
begin
  have key : ∀ g h, quotient.mk' g = quotient.mk' h ↔ h * g⁻¹ ∈ H :=
  @quotient.eq' G (quotient_group.right_rel H),
  simp_rw [mem_right_transversals_iff_exists_unique_mul_inv_mem, set_like.mem_coe, ←key],
  exact ⟨λ h q, quotient.induction_on' q h, λ h g, h (quotient.mk' g)⟩,
end

@[to_additive] lemma mem_left_transversals_iff_bijective : S ∈ left_transversals (H : set G) ↔
  function.bijective (S.restrict (quotient.mk' : G → quotient (quotient_group.left_rel H))) :=
mem_left_transversals_iff_exists_unique_quotient_mk'_eq.trans
  (function.bijective_iff_exists_unique (S.restrict quotient.mk')).symm

@[to_additive] lemma mem_right_transversals_iff_bijective : S ∈ right_transversals (H : set G) ↔
  function.bijective (set.restrict (quotient.mk' : G → quotient (quotient_group.right_rel H)) S) :=
mem_right_transversals_iff_exists_unique_quotient_mk'_eq.trans
  (function.bijective_iff_exists_unique (S.restrict quotient.mk')).symm

@[to_additive] instance : inhabited (left_transversals (H : set G)) :=
⟨⟨set.range quotient.out', mem_left_transversals_iff_bijective.mpr ⟨by
{ rintros ⟨_, q₁, rfl⟩ ⟨_, q₂, rfl⟩ hg,
  rw (q₁.out_eq'.symm.trans hg).trans q₂.out_eq' }, λ q, ⟨⟨q.out', q, rfl⟩, quotient.out_eq' q⟩⟩⟩⟩

@[to_additive] instance : inhabited (right_transversals (H : set G)) :=
⟨⟨set.range quotient.out', mem_right_transversals_iff_bijective.mpr ⟨by
{ rintros ⟨_, q₁, rfl⟩ ⟨_, q₂, rfl⟩ hg,
  rw (q₁.out_eq'.symm.trans hg).trans q₂.out_eq' }, λ q, ⟨⟨q.out', q, rfl⟩, quotient.out_eq' q⟩⟩⟩⟩

<<<<<<< HEAD
lemma is_complement'.card_mul [fintype G] [fintype H] [fintype K]
  (h : is_complement' H K) :
=======
lemma is_complement'.card_mul [fintype G] [fintype H] [fintype K] (h : is_complement' H K) :
>>>>>>> fed57b54
  fintype.card H * fintype.card K = fintype.card G :=
(fintype.card_prod _ _).symm.trans (fintype.card_of_bijective h)

lemma is_complement'.disjoint (h : is_complement' H K) : disjoint H K :=
λ g hg, let x : H × K := ⟨⟨g, hg.1⟩, 1⟩, y : H × K := ⟨1, ⟨g, hg.2⟩⟩ in subtype.ext_iff.mp
  (prod.ext_iff.mp (h.1 (show x.1.1 * _ = y.1.1 * _, from (mul_one g).trans (one_mul g).symm))).1

lemma is_complement'_of_card_mul_and_disjoint [fintype G] [fintype H] [fintype K]
  (h1 : fintype.card H * fintype.card K = fintype.card G) (h2 : disjoint H K) :
  is_complement' H K :=
begin
  refine (fintype.bijective_iff_injective_and_card _).mpr
    ⟨λ x y h, _, (fintype.card_prod H K).trans h1⟩,
  rw [←eq_inv_mul_iff_mul_eq, ←mul_assoc, ←mul_inv_eq_iff_eq_mul] at h,
  change ↑(x.2 * y.2⁻¹) = ↑(x.1⁻¹ * y.1) at h,
  rw [prod.ext_iff, ←@inv_mul_eq_one H _ x.1 y.1, ←@mul_inv_eq_one K _ x.2 y.2, subtype.ext_iff,
      subtype.ext_iff, coe_one, coe_one, h, and_self, ←mem_bot, ←h2.eq_bot, mem_inf],
  exact ⟨subtype.mem ((x.1)⁻¹ * (y.1)), (congr_arg (∈ K) h).mp (subtype.mem (x.2 * (y.2)⁻¹))⟩,
end

lemma is_complement'_iff_card_mul_and_disjoint [fintype G] [fintype H] [fintype K] :
  is_complement' H K ↔
    fintype.card H * fintype.card K = fintype.card G ∧ disjoint H K :=
⟨λ h, ⟨h.card_mul, h.disjoint⟩, λ h, is_complement'_of_card_mul_and_disjoint h.1 h.2⟩

lemma is_complement'_of_coprime [fintype G] [fintype H] [fintype K]
  (h1 : fintype.card H * fintype.card K = fintype.card G)
  (h2 : nat.coprime (fintype.card H) (fintype.card K)) :
  is_complement' H K :=
is_complement'_of_card_mul_and_disjoint h1 (disjoint_iff.mpr (inf_eq_bot_of_coprime h2))

end subgroup<|MERGE_RESOLUTION|>--- conflicted
+++ resolved
@@ -57,13 +57,9 @@
 @[to_additive "`S` and `T` are complements if `(*) : S × T → G` is a bijection"]
 def is_complement : Prop := function.bijective (λ x : S × T, x.1.1 * x.2.1)
 
-<<<<<<< HEAD
-@[to_additive] abbreviation is_complement' := is_complement (H : set G) (K : set G)
-=======
 /-- `H` and `K` are complements if `(*) : H × K → G` is a bijection -/
 @[to_additive "`H` and `K` are complements if `(*) : H × K → G` is a bijection"]
 abbreviation is_complement' := is_complement (H : set G) (K : set G)
->>>>>>> fed57b54
 
 /-- The set of left-complements of `T : set G` -/
 @[to_additive "The set of left-complements of `T : set G`"]
@@ -75,13 +71,8 @@
 
 variables {H K S T}
 
-<<<<<<< HEAD
-@[to_additive] lemma is_complement'_def : is_complement' H K ↔
-  is_complement (H : set G) (K : set G) := iff.rfl
-=======
 @[to_additive] lemma is_complement'_def :
   is_complement' H K ↔ is_complement (H : set G) (K : set G) := iff.rfl
->>>>>>> fed57b54
 
 @[to_additive] lemma is_complement_iff_exists_unique :
   is_complement S T ↔ ∀ g : G, ∃! x : S × T, x.1.1 * x.2.1 = g :=
@@ -101,12 +92,7 @@
   exact funext (λ x, mul_inv_rev _ _),
 end
 
-<<<<<<< HEAD
-@[to_additive] lemma is_complement'_comm :
-  is_complement' H K ↔ is_complement' K H :=
-=======
 @[to_additive] lemma is_complement'_comm : is_complement' H K ↔ is_complement' K H :=
->>>>>>> fed57b54
 ⟨is_complement'.symm, is_complement'.symm⟩
 
 @[to_additive] lemma is_complement_top_singleton {g : G} :
@@ -247,12 +233,7 @@
 { rintros ⟨_, q₁, rfl⟩ ⟨_, q₂, rfl⟩ hg,
   rw (q₁.out_eq'.symm.trans hg).trans q₂.out_eq' }, λ q, ⟨⟨q.out', q, rfl⟩, quotient.out_eq' q⟩⟩⟩⟩
 
-<<<<<<< HEAD
-lemma is_complement'.card_mul [fintype G] [fintype H] [fintype K]
-  (h : is_complement' H K) :
-=======
 lemma is_complement'.card_mul [fintype G] [fintype H] [fintype K] (h : is_complement' H K) :
->>>>>>> fed57b54
   fintype.card H * fintype.card K = fintype.card G :=
 (fintype.card_prod _ _).symm.trans (fintype.card_of_bijective h)
 
