/-
Copyright (c) 2018 . All rights reserved.
Released under Apache 2.0 license as described in the file LICENSE.
Authors: Chris Hughes, Thomas Browning
-/

import group_theory.index
import group_theory.perm.cycle_type
import group_theory.quotient_group

/-!
# p-groups

This file contains a proof that if `G` is a `p`-group acting on a finite set `α`,
then the number of fixed points of the action is congruent mod `p` to the cardinality of `α`.
It also contains proofs of some corollaries of this lemma about existence of fixed points.
-/

section temp

open_locale big_operators

open fintype mul_action

variables (p : ℕ) (G : Type*) [group G]

/-- A p-group is a group in which every element has prime power order -/
def is_p_group : Prop := ∀ g : G, ∃ k : ℕ, g ^ (p ^ k) = 1

variables {p} {G}

namespace is_p_group

lemma iff_order_of [hp : fact p.prime] :
  is_p_group p G ↔ ∀ g : G, ∃ k : ℕ, order_of g = p ^ k :=
forall_congr (λ g, ⟨λ ⟨k, hk⟩, exists_imp_exists (by exact λ j, Exists.snd)
  ((nat.dvd_prime_pow hp.out).mp (order_of_dvd_of_pow_eq_one hk)),
  exists_imp_exists (λ k hk, by rw [←hk, pow_order_of_eq_one])⟩)

lemma of_card [fintype G] {n : ℕ} (hG : card G = p ^ n) : is_p_group p G :=
λ g, ⟨n, by rw [←hG, pow_card_eq_one]⟩

lemma of_bot : is_p_group p (⊥ : subgroup G) :=
<<<<<<< HEAD
of_card (show card (⊥ : subgroup G) = p ^ 0, from subgroup.card_bot)
=======
of_card (subgroup.card_bot.trans (pow_zero p).symm)
>>>>>>> 91f053e1

lemma iff_card [fact p.prime] [fintype G] :
  is_p_group p G ↔ ∃ n : ℕ, card G = p ^ n :=
begin
  have hG : 0 < card G := card_pos_iff.mpr has_one.nonempty,
  refine ⟨λ h, _, λ ⟨n, hn⟩, of_card hn⟩,
  suffices : ∀ q ∈ nat.factors (card G), q = p,
  { use (card G).factors.length,
    rw [←list.prod_repeat, ←list.eq_repeat_of_mem this, nat.prod_factors hG] },
  intros q hq,
  obtain ⟨hq1, hq2⟩ := (nat.mem_factors hG).mp hq,
  haveI : fact q.prime := ⟨hq1⟩,
  obtain ⟨g, hg⟩ := equiv.perm.exists_prime_order_of_dvd_card q hq2,
  obtain ⟨k, hk⟩ := (iff_order_of.mp h) g,
  exact (hq1.pow_eq_iff.mp (hg.symm.trans hk).symm).1.symm,
end

section G_is_p_group

lemma to_inf_left {H : subgroup G} (hH : is_p_group p H) (K : subgroup G) :
  is_p_group p (H ⊓ K : subgroup G) :=
hH.to_le inf_le_left

lemma to_inf_right {K : subgroup G} (hK : is_p_group p K) (H : subgroup G) :
  is_p_group p (H ⊓ K : subgroup G) :=
hK.to_le inf_le_right

variables (hG : is_p_group p G)

include hG

lemma to_injective {H : Type*} [group H] (ϕ : H →* G) (hϕ : function.injective ϕ) :
  is_p_group p H :=
begin
  simp_rw [is_p_group, ←hϕ.eq_iff, ϕ.map_pow, ϕ.map_one],
  exact λ h, hG (ϕ h),
end

lemma to_subgroup (H : subgroup G) : is_p_group p H :=
hG.to_injective H.subtype subtype.coe_injective

lemma to_surjective {H : Type*} [group H] (ϕ : G →* H) (hϕ : function.surjective ϕ) :
  is_p_group p H :=
begin
  refine λ h, exists.elim (hϕ h) (λ g hg, exists_imp_exists (λ k hk, _) (hG g)),
  rw [←hg, ←ϕ.map_pow, hk, ϕ.map_one],
end

lemma to_quotient (H : subgroup G) [H.normal] :
  is_p_group p (quotient_group.quotient H) :=
hG.to_surjective (quotient_group.mk' H) quotient.surjective_quotient_mk'

variables [hp : fact p.prime]

include hp

lemma index (H : subgroup G) [fintype (quotient_group.quotient H)] :
  ∃ n : ℕ, H.index = p ^ n :=
begin
  obtain ⟨n, hn⟩ := iff_card.mp (hG.to_quotient H.normal_core),
  obtain ⟨k, hk1, hk2⟩ := (nat.dvd_prime_pow hp.out).mp ((congr_arg _
    (H.normal_core.index_eq_card.trans hn)).mp (subgroup.index_dvd_of_le H.normal_core_le)),
  exact ⟨k, hk2⟩,
end

variables {α : Type*} [mul_action G α]

<<<<<<< HEAD
lemma card_orbit (a : α) [fintype (mul_action.orbit G a)] :
  ∃ n : ℕ, card (mul_action.orbit G a) = p ^ n :=
begin
  let ϕ := mul_action.orbit_equiv_quotient_stabilizer G a,
  haveI := of_equiv (mul_action.orbit G a) ϕ,
  rw [card_congr ϕ, ←subgroup.index_eq_card],
  exact index hG (mul_action.stabilizer G a),
=======
lemma card_orbit (a : α) [fintype (orbit G a)] :
  ∃ n : ℕ, card (orbit G a) = p ^ n :=
begin
  let ϕ := orbit_equiv_quotient_stabilizer G a,
  haveI := of_equiv (orbit G a) ϕ,
  rw [card_congr ϕ, ←subgroup.index_eq_card],
  exact hG.index (stabilizer G a),
>>>>>>> 91f053e1
end

variables (α) [fintype α] [fintype (fixed_points G α)]

/-- If `G` is a `p`-group acting on a finite set `α`, then the number of fixed points
  of the action is congruent mod `p` to the cardinality of `α` -/
lemma card_modeq_card_fixed_points : card α ≡ card (fixed_points G α) [MOD p] :=
begin
  classical,
  calc card α = card (Σ y : quotient (orbit_rel G α), {x // quotient.mk' x = y}) :
    card_congr (equiv.sigma_preimage_equiv (@quotient.mk' _ (orbit_rel G α))).symm
  ... = ∑ a : quotient (orbit_rel G α), card {x // quotient.mk' x = a} : card_sigma _
  ... ≡ ∑ a : fixed_points G α, 1 [MOD p] : _
  ... = _ : by simp; refl,
  rw [←zmod.eq_iff_modeq_nat p, nat.cast_sum, nat.cast_sum],
  have key : ∀ x, card {y // (quotient.mk' y : quotient (orbit_rel G α)) = quotient.mk' x} =
    card (orbit G x) := λ x, by simp only [quotient.eq']; congr,
  refine eq.symm (finset.sum_bij_ne_zero (λ a _ _, quotient.mk' a.1) (λ _ _ _, finset.mem_univ _)
    (λ a₁ a₂ _ _ _ _ h, subtype.eq ((mem_fixed_points' α).mp a₂.2 a₁.1 (quotient.exact' h)))
      (λ b, quotient.induction_on' b (λ b _ hb, _)) (λ a ha _, by
      { rw [key, mem_fixed_points_iff_card_orbit_eq_one.mp a.2] })),
  obtain ⟨k, hk⟩ := hG.card_orbit b,
  have : k = 0 := nat.le_zero_iff.1 (nat.le_of_lt_succ (lt_of_not_ge (mt (pow_dvd_pow p)
    (by rwa [pow_one, ←hk, ←nat.modeq_zero_iff_dvd, ←zmod.eq_iff_modeq_nat, ←key])))),
  exact ⟨⟨b, mem_fixed_points_iff_card_orbit_eq_one.2 $ by rw [hk, this, pow_zero]⟩,
    finset.mem_univ _, (ne_of_eq_of_ne nat.cast_one one_ne_zero), rfl⟩,
end

/-- If a p-group acts on `α` and the cardinality of `α` is not a multiple
  of `p` then the action has a fixed point. -/
lemma nonempty_fixed_point_of_prime_not_dvd_card (hpα : ¬ p ∣ card α) :
  (fixed_points G α).nonempty :=
@set.nonempty_of_nonempty_subtype _ _ begin
rw [←card_pos_iff, pos_iff_ne_zero],
  contrapose! hpα,
  rw [←nat.modeq_zero_iff_dvd, ←hpα],
  exact hG.card_modeq_card_fixed_points α,
end

/-- If a p-group acts on `α` and the cardinality of `α` is a multiple
  of `p`, and the action has one fixed point, then it has another fixed point. -/
lemma exists_fixed_point_of_prime_dvd_card_of_fixed_point
  (hpα : p ∣ card α) {a : α} (ha : a ∈ fixed_points G α) :
  ∃ b, b ∈ fixed_points G α ∧ a ≠ b :=
have hpf : p ∣ card (fixed_points G α) :=
  nat.modeq_zero_iff_dvd.mp ((hG.card_modeq_card_fixed_points α).symm.trans hpα.modeq_zero_nat),
have hα : 1 < card (fixed_points G α) :=
  (fact.out p.prime).one_lt.trans_le (nat.le_of_dvd (card_pos_iff.2 ⟨⟨a, ha⟩⟩) hpf),
let ⟨⟨b, hb⟩, hba⟩ := exists_ne_of_one_lt_card hα ⟨a, ha⟩ in
⟨b, hb, λ hab, hba (by simp_rw [hab])⟩

<<<<<<< HEAD
end G_is_p_group

lemma to_le {H K : subgroup G} (hK : is_p_group p K) (hHK : H ≤ K) : is_p_group p H :=
hK.to_injective (subgroup.inclusion hHK) (λ a b h, subtype.ext (show _, from subtype.ext_iff.mp h))

lemma to_inf_left {H K : subgroup G} (hH : is_p_group p H) : is_p_group p (H ⊓ K : subgroup G) :=
hH.to_le inf_le_left

lemma to_inf_right {H K : subgroup G} (hK : is_p_group p K) : is_p_group p (H ⊓ K : subgroup G) :=
hK.to_le inf_le_right

lemma to_sup_left_aux {H K : subgroup G} (hH : is_p_group p H) (hK : is_p_group p K)
  [K.normal] : is_p_group p (H ⊔ K : subgroup G) :=
begin
  let ϕ : quotient_group.quotient ((H ⊓ K).comap H.subtype) ≃*
    quotient_group.quotient (K.comap (H ⊔ K).subtype) :=
  quotient_group.quotient_inf_equiv_prod_normal_quotient H K,
  have key1 : is_p_group p (quotient_group.quotient ((H ⊓ K).comap H.subtype)),
  { exact hH.to_quotient ((H ⊓ K).comap H.subtype), },
  have key2 : is_p_group p (quotient_group.quotient (K.comap (H ⊔ K).subtype)),
  { -- is_p_group.of_equiv
    sorry },
  intro g,
  obtain ⟨j, hj⟩ := key2 g,
  obtain ⟨k, hk⟩ := hK ⟨g ^ (p ^ j), (congr_arg (∈ K) ((H ⊔ K).coe_pow g (p ^ j))).mp
    ((quotient_group.eq_one_iff (g ^ (p ^ j))).mp
      ((quotient_group.coe_pow (K.comap (H ⊔ K).subtype) g (p ^ j)).trans hj))⟩,
  refine ⟨j + k, _⟩,
  rw [subtype.ext_iff, (H ⊔ K).coe_pow],
  rw [subtype.ext_iff, K.coe_pow, subtype.coe_mk, ←pow_mul, ←pow_add] at hk,
  exact hk,
end

lemma to_sup_left {H K : subgroup G} (hH : is_p_group p H) (hK : is_p_group p K)
  (hHK : H ≤ K.normalizer) : is_p_group p (H ⊔ K : subgroup G) :=
begin
  replace hHK : H ⊔ K ≤ K.normalizer := sup_le hHK subgroup.le_normalizer,
  let H' : subgroup K.normalizer := H.comap K.normalizer.subtype,
  let K' : subgroup K.normalizer := K.comap K.normalizer.subtype,
  have hH' : is_p_group p H' := sorry,
  have hK' : is_p_group p K' := sorry,
  have key := to_sup_left_aux hH' hK',
  sorry
end

lemma to_sup_right {H K : subgroup G} (hH : is_p_group p H) (hK : is_p_group p K)
  (hHK : K ≤ H.normalizer) : is_p_group p (H ⊔ K : subgroup G) :=
(congr_arg (λ H : subgroup G, is_p_group p H) sup_comm).mp (to_sup_left hK hH hHK)

end is_p_group

end temp

variables (p : ℕ) (G : Type*) [group G]

def sylow : set (subgroup G) :=
{H | is_p_group p H ∧ ∀ K : subgroup G, is_p_group p K → H ≤ K → K = H}

variables {p} {G}

/-- A generalisation of **Sylow's first theorem**.
  Every `p`-subgroup is contained in a Sylow `p`-subgroup -/
lemma is_p_group.exists_le_sylow {H : subgroup G} (hH : is_p_group p H) :
  ∃ K : sylow p G, H ≤ K :=
begin
  suffices : ∃ (K : subgroup G) (hK : is_p_group p K), H ≤ K ∧ ∀ L : subgroup G,
    is_p_group p L → K ≤ L → L = K,
  { obtain ⟨K, hK1, hK2, hK3⟩ := this,
    exact ⟨⟨K, hK1, hK3⟩, hK2⟩ },
  refine zorn.zorn_nonempty_partial_order₀ {K | is_p_group p K} (λ c hc1 hc2 K hK, _) H hH,
  let L : subgroup G :=
  { carrier := ⋃ (Q : c), Q,
    one_mem' := ⟨K, ⟨⟨K, hK⟩, rfl⟩, K.one_mem⟩,
    inv_mem' := λ g ⟨_, ⟨L, rfl⟩, hg⟩, ⟨L, ⟨L, rfl⟩, L.1.inv_mem hg⟩,
    mul_mem' := λ g h ⟨_, ⟨L, rfl⟩, hg⟩ ⟨_, ⟨M, rfl⟩, hh⟩, (hc2.total_of_refl L.2 M.2).elim
      (λ H, ⟨M, ⟨M, rfl⟩, M.1.mul_mem (H hg) hh⟩) (λ H, ⟨L, ⟨L, rfl⟩, L.1.mul_mem hg (H hh)⟩) },
  exact ⟨L, λ ⟨g, _, ⟨M, rfl⟩, hg⟩, by
  { refine exists_imp_exists (λ k hk, subtype.ext _) (hc1 M.2 ⟨g, hg⟩),
    exact (L.coe_pow _ _).trans ((M.1.coe_pow _ _).symm.trans (subtype.ext_iff.mp hk)) },
  λ M hM g hg, ⟨M, ⟨⟨M, hM⟩, rfl⟩, hg⟩⟩,
end

instance sylow_nonempty : nonempty (sylow p G) :=
nonempty_of_exists is_p_group.of_bot.exists_le_sylow

--note: maybe there's a way to avoid fintype.of_injective, so that this can be made computable
noncomputable instance [fintype G] : fintype (sylow p G) :=
@subtype.fintype _ _ (λ _, classical.prop_decidable _)
  (fintype.of_injective subgroup.carrier (λ _ _ h, subgroup.ext (set.ext_iff.mp h)))

instance mul_action' : mul_action G (subgroup G) :=
{ smul := λ g H, H.comap (mul_aut.conj g)⁻¹.to_monoid_hom,
  one_smul := λ H, by
  { change H.comap (mul_aut.conj (1 : G))⁻¹.to_monoid_hom = H,
    rw mul_aut.conj.map_one,
    ext,
    refl },
  mul_smul := λ g h H, by
  { change H.comap (mul_aut.conj (g * h))⁻¹.to_monoid_hom = _,
    rw mul_aut.conj.map_mul,
    refl } }

-- is_p_group preserved under smul
-- mem_sylow preserved under smul

instance (H : subgroup G) : mul_action H (sylow p G) :=
{ smul := λ g K, ⟨g • K, sorry⟩,
  one_smul := sorry,
  mul_smul := sorry }

--mem_smul lemma

lemma subgroup.sylow_mem_fixed_points_iff
  (H : subgroup G) {K : sylow p G} :
  K ∈ mul_action.fixed_points H (sylow p G) ↔ H ≤ K.1.normalizer :=
begin
  refine ⟨λ h g hg k, _, λ h g, _⟩,
  have key := h ⟨g, hg⟩,
  sorry,
  have key := h g.2,
  refine subtype.ext (subgroup.ext (λ k, _)),
  sorry
end

lemma is_p_group_inf_normalizer_sylow {H : subgroup G} (hH : is_p_group p H) (K : sylow p G) :
  H ⊓ K.1.normalizer = H ⊓ K :=
le_antisymm (le_inf inf_le_left (sup_eq_right.mp (K.2.2 (H ⊓ K.1.normalizer ⊔ K)
  (hH.to_inf_left.to_sup_left K.2.1 inf_le_right) le_sup_right)))
  (inf_le_inf_left H subgroup.le_normalizer)

lemma is_p_group.sylow_mem_fixed_points_iff
  {H : subgroup G} (hH : is_p_group p H) {K : sylow p G} :
  K ∈ mul_action.fixed_points H (sylow p G) ↔ H ≤ K :=
by rw [H.sylow_mem_fixed_points_iff, ←inf_eq_left, is_p_group_inf_normalizer_sylow hH, inf_eq_left]

variables (p) (G)

lemma card_sylow_modeq_one [fact p.prime] [fintype (sylow p G)] :
  fintype.card (sylow p G) ≡ 1 [MOD p] :=
begin
  refine sylow_nonempty.elim (λ H : sylow p G, _),
  have key : mul_action.fixed_points H.1 (sylow p G) = {H} :=
  set.eq_singleton_iff_unique_mem.mpr ⟨H.2.1.sylow_mem_fixed_points_iff.mpr le_rfl,
    λ K hK, subtype.ext (H.2.2 K K.2.1 (H.2.1.sylow_mem_fixed_points_iff.mp hK))⟩,
  haveI : fintype (mul_action.fixed_points H.1 (sylow p G)) :=
  by { rw key, exact set.fintype_singleton H },
  calc fintype.card (sylow p G) ≡ fintype.card (mul_action.fixed_points H.1 (sylow p G)) [MOD p] :
    H.2.1.card_modeq_card_fixed_points (sylow p G)
  ... = 1 : by simp_rw key; convert set.card_singleton H,
end
=======
end is_p_group
>>>>>>> 91f053e1
<|MERGE_RESOLUTION|>--- conflicted
+++ resolved
@@ -41,11 +41,7 @@
 λ g, ⟨n, by rw [←hG, pow_card_eq_one]⟩
 
 lemma of_bot : is_p_group p (⊥ : subgroup G) :=
-<<<<<<< HEAD
-of_card (show card (⊥ : subgroup G) = p ^ 0, from subgroup.card_bot)
-=======
 of_card (subgroup.card_bot.trans (pow_zero p).symm)
->>>>>>> 91f053e1
 
 lemma iff_card [fact p.prime] [fintype G] :
   is_p_group p G ↔ ∃ n : ℕ, card G = p ^ n :=
@@ -113,15 +109,6 @@
 
 variables {α : Type*} [mul_action G α]
 
-<<<<<<< HEAD
-lemma card_orbit (a : α) [fintype (mul_action.orbit G a)] :
-  ∃ n : ℕ, card (mul_action.orbit G a) = p ^ n :=
-begin
-  let ϕ := mul_action.orbit_equiv_quotient_stabilizer G a,
-  haveI := of_equiv (mul_action.orbit G a) ϕ,
-  rw [card_congr ϕ, ←subgroup.index_eq_card],
-  exact index hG (mul_action.stabilizer G a),
-=======
 lemma card_orbit (a : α) [fintype (orbit G a)] :
   ∃ n : ℕ, card (orbit G a) = p ^ n :=
 begin
@@ -129,7 +116,6 @@
   haveI := of_equiv (orbit G a) ϕ,
   rw [card_congr ϕ, ←subgroup.index_eq_card],
   exact hG.index (stabilizer G a),
->>>>>>> 91f053e1
 end
 
 variables (α) [fintype α] [fintype (fixed_points G α)]
@@ -181,7 +167,6 @@
 let ⟨⟨b, hb⟩, hba⟩ := exists_ne_of_one_lt_card hα ⟨a, ha⟩ in
 ⟨b, hb, λ hab, hba (by simp_rw [hab])⟩
 
-<<<<<<< HEAD
 end G_is_p_group
 
 lemma to_le {H K : subgroup G} (hK : is_p_group p K) (hHK : H ≤ K) : is_p_group p H :=
@@ -331,7 +316,4 @@
   calc fintype.card (sylow p G) ≡ fintype.card (mul_action.fixed_points H.1 (sylow p G)) [MOD p] :
     H.2.1.card_modeq_card_fixed_points (sylow p G)
   ... = 1 : by simp_rw key; convert set.card_singleton H,
-end
-=======
-end is_p_group
->>>>>>> 91f053e1
+end