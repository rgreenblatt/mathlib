--- conflicted
+++ resolved
@@ -481,20 +481,11 @@
     exact (mul_action.quotient.smul_mk H g 1).symm.trans (equiv.perm.ext_iff.mp hg (1 : G)) },
 end
 
-<<<<<<< HEAD
-noncomputable instance fintype_quotient_normal_core
-  [fintype (quotient_group.quotient H)] [decidable_eq (quotient_group.quotient H)]
-  [decidable_pred (∈ (mul_action.to_perm_hom G (quotient_group.quotient H)).range)] :
-  fintype (quotient_group.quotient H.normal_core) :=
-begin
-  rw H.normal_core_eq_ker,
-=======
 noncomputable instance fintype_quotient_normal_core [fintype (quotient_group.quotient H)] :
   fintype (quotient_group.quotient H.normal_core) :=
 begin
   rw H.normal_core_eq_ker,
   classical,
->>>>>>> 6c8203f2
   exact fintype.of_equiv _ (quotient_group.quotient_ker_equiv_range _).symm.to_equiv,
 end
 
