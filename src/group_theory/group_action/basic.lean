--- conflicted
+++ resolved
@@ -133,14 +133,6 @@
       conv {to_rhs, rw [← hy, ← mul_one y, ← inv_mul_self x, ← mul_assoc,
         mul_action.mul_smul, hx]}⟩⟩)⟩
 
-<<<<<<< HEAD
-instance {b : β} : mul_action α (mul_action.orbit α b) :=
-{ smul := λ a b', ⟨a • b', mul_action.orbit_eq_iff.mp (eq.trans (mul_action.orbit_eq_iff.mpr
-    (mul_action.mem_orbit b' a)) (mul_action.orbit_eq_iff.mpr b'.2))⟩,
-  one_smul := λ a, subtype.ext (one_smul α a),
-  mul_smul := λ a a' b', subtype.ext (mul_smul a a' b') }
-
-=======
 @[to_additive] instance {b : β} : mul_action α (orbit α b) :=
 { smul := λ a b', ⟨a • b', orbit_eq_iff.mp (eq.trans (orbit_eq_iff.mpr (mem_orbit b' a))
     (orbit_eq_iff.mpr b'.2))⟩,
@@ -151,7 +143,6 @@
   ↑(a • b') = a • (b' : β) :=
 rfl
 
->>>>>>> 76f87b7c
 @[to_additive] lemma mem_fixed_points_iff_card_orbit_eq_one {a : β}
   [fintype (orbit α a)] : a ∈ fixed_points α β ↔ fintype.card (orbit α a) = 1 :=
 begin
