/-
Copyright (c) 2021 Thomas Browning. All rights reserved.
Released under Apache 2.0 license as described in the file LICENSE.
Authors: Thomas Browning
-/

import group_theory.quotient_group
import set_theory.cardinal

/-!
# Index of a Subgroup

In this file we define the index of a subgroup, and prove several divisibility properties.

## Main definitions

- `H.index` : the index of `H : subgroup G` as a natural number,
  and returns 0 if the index is infinite.
- `H.rel_index K` : the relative index of `H : subgroup G` in `K : subgroup G` as a natural number,
  and returns 0 if the relative index is infinite.

# Main results

- `index_mul_card` : `H.index * fintype.card H = fintype.card G`
- `index_dvd_card` : `H.index ∣ fintype.card G`
- `index_eq_mul_of_le` : If `H ≤ K`, then `H.index = K.index * (H.subgroup_of K).index`
- `index_dvd_of_le` : If `H ≤ K`, then `K.index ∣ H.index`

-/

namespace subgroup

@[to_additive] lemma bot_subgroup_of {G : Type*} [group G] (H : subgroup G) :
  (⊥ : subgroup G).subgroup_of H = ⊥ :=
eq.symm (subgroup.ext (λ g, subtype.ext_iff))

@[to_additive] lemma top_subgroup_of {G : Type*} [group G] (H : subgroup G) :
  (⊤ : subgroup G).subgroup_of H = ⊤ :=
rfl

@[to_additive] lemma subgroup_of_bot_eq_bot {G : Type*} [group G] (H : subgroup G) :
  H.subgroup_of ⊥ = ⊥ :=
subsingleton.elim _ _

@[to_additive] lemma subgroup_of_bot_eq_top {G : Type*} [group G] (H : subgroup G) :
  H.subgroup_of ⊥ = ⊤ :=
subsingleton.elim _ _

variables {G : Type*} [group G] (H K L : subgroup G)

/-- The index of a subgroup as a natural number, and returns 0 if the index is infinite. -/
@[to_additive "The index of a subgroup as a natural number,
and returns 0 if the index is infinite."]
noncomputable def index : ℕ :=
(cardinal.mk (quotient_group.quotient H)).to_nat

<<<<<<< HEAD
/-- The relative index of a subgroup as a natural number,
  and returns 0 if the relative index is infinite. -/
@[to_additive "The relative index of a subgroup as a natural number,
  and returns 0 if the relative index is infinite."]
noncomputable def rel_index : ℕ :=
(H.subgroup_of K).index

@[to_additive] lemma index_comap_of_surjective {G' : Type*} [group G'] {f : G' →* G}
  (hf : function.surjective f) : (H.comap f).index = H.index :=
begin
  have h1 : ∀ x y : G', @setoid.r G' (quotient_group.left_rel (H.comap f)) x y ↔
    @setoid.r G (quotient_group.left_rel H) (f x) (f y) :=
  λ x y, iff_of_eq (congr_arg (∈ H) (by rw [f.map_mul, f.map_inv])),
  have h2 := λ x y, (quotient.eq'.trans (h1 x y)).trans quotient.eq'.symm,
  let ϕ : quotient_group.quotient (H.comap f) ≃ quotient_group.quotient H :=
  equiv.of_bijective (quotient.map' f (λ x y, (h1 x y).mp))
    ⟨by { refine quotient.ind' (λ x, _), refine quotient.ind' (λ y, _), exact (h2 x y).mpr },
    by { refine quotient.ind' (λ x, _), obtain ⟨y, hy⟩ := hf x,
      exact ⟨y, (quotient.map'_mk' f _ y).trans (congr_arg quotient.mk' hy)⟩ }⟩,
  exact cardinal.to_nat_congr ϕ,
end

@[to_additive] lemma index_comap {G' : Type*} [group G'] (f : G' →* G) :
  (H.comap f).index = H.rel_index f.range :=
eq.trans (congr_arg index (by refl))
  ((H.subgroup_of f.range).index_comap_of_surjective f.range_restrict_surjective)

variables {H K L}

@[to_additive] lemma index_eq_mul_of_le (h : H ≤ K) : H.index = K.index * H.rel_index K :=
(congr_arg cardinal.to_nat (by exact (quotient_equiv_prod_of_le h).cardinal_eq)).trans
  (cardinal.to_nat_mul _ _)

@[to_additive] lemma index_dvd_of_le (h : H ≤ K) : K.index ∣ H.index :=
⟨H.rel_index K, index_eq_mul_of_le h⟩

@[to_additive] lemma rel_index_subgroup_of (hKL : K ≤ L) :
  H.rel_index K = (H.subgroup_of L).rel_index (K.subgroup_of L) :=
(index_comap (H.subgroup_of L) (inclusion hKL)).trans (congr_arg _ (inclusion_range hKL))

@[to_additive] lemma rel_index_mul_rel_index (hHK : H ≤ K) (hKL : K ≤ L) :
  H.rel_index K * K.rel_index L = H.rel_index L :=
begin
  rw [rel_index_subgroup_of hKL, mul_comm, eq_comm],
  exact index_eq_mul_of_le (λ x hx, hHK hx),
end

variables (H K L)

=======
@[to_additive] lemma index_comap_of_surjective {G' : Type*} [group G'] {f : G' →* G}
  (hf : function.surjective f) : (H.comap f).index = H.index :=
begin
  letI := quotient_group.left_rel H,
  letI := quotient_group.left_rel (H.comap f),
  have key : ∀ x y : G', setoid.r x y ↔ setoid.r (f x) (f y) :=
  λ x y, iff_of_eq (congr_arg (∈ H) (by rw [f.map_mul, f.map_inv])),
  refine cardinal.to_nat_congr (equiv.of_bijective (quotient.map' f (λ x y, (key x y).mp)) ⟨_, _⟩),
  { simp_rw [←quotient.eq'] at key,
    refine quotient.ind' (λ x, _),
    refine quotient.ind' (λ y, _),
    exact (key x y).mpr },
  { refine quotient.ind' (λ x, _),
    obtain ⟨y, hy⟩ := hf x,
    exact ⟨y, (quotient.map'_mk' f _ y).trans (congr_arg quotient.mk' hy)⟩ },
end

>>>>>>> 3f15148f
@[to_additive] lemma index_eq_card [fintype (quotient_group.quotient H)] :
  H.index = fintype.card (quotient_group.quotient H) :=
cardinal.mk_to_nat_eq_card

@[to_additive] lemma index_bot [fintype G] : index (⊥ : subgroup G) = fintype.card G :=
begin
  classical,
  exact (index_eq_card ⊥).trans (fintype.card_congr quotient_group.quotient_bot.to_equiv),
end

@[to_additive] lemma index_top : index (⊤ : subgroup G) = 1 :=
begin
  haveI : subsingleton (quotient_group.quotient (⊤ : subgroup G)) :=
    quotient_group.subsingleton_quotient_top,
  refine (index_eq_card (⊤ : subgroup G)).trans _,
  convert fintype.card_of_subsingleton (1 : quotient_group.quotient (⊤ : subgroup G)),
end

@[to_additive] lemma rel_index_bot_left [fintype H] : rel_index ⊥ H = fintype.card H :=
by rw [rel_index, bot_subgroup_of, index_bot]

@[to_additive] lemma rel_index_bot_right : rel_index H ⊥ = 1 :=
by rw [rel_index, subgroup_of_bot_eq_top, index_top]

@[to_additive] lemma rel_index_top_left : rel_index ⊤ H = 1 :=
index_top

@[to_additive] lemma rel_index_top_right : rel_index H ⊤ = index H :=
sorry

--TODO: Use previous stuff

@[to_additive] lemma index_mul_card [fintype G] [hH : fintype H] :
  H.index * fintype.card H = fintype.card G :=
begin
  classical,
  rw H.index_eq_card,
  apply H.card_eq_card_quotient_mul_card_subgroup.symm,
end

@[to_additive] lemma index_dvd_card [fintype G] : H.index ∣ fintype.card G :=
begin
  classical,
  exact ⟨fintype.card H, H.index_mul_card.symm⟩,
end

end subgroup<|MERGE_RESOLUTION|>--- conflicted
+++ resolved
@@ -54,7 +54,6 @@
 noncomputable def index : ℕ :=
 (cardinal.mk (quotient_group.quotient H)).to_nat
 
-<<<<<<< HEAD
 /-- The relative index of a subgroup as a natural number,
   and returns 0 if the relative index is infinite. -/
 @[to_additive "The relative index of a subgroup as a natural number,
@@ -65,16 +64,18 @@
 @[to_additive] lemma index_comap_of_surjective {G' : Type*} [group G'] {f : G' →* G}
   (hf : function.surjective f) : (H.comap f).index = H.index :=
 begin
-  have h1 : ∀ x y : G', @setoid.r G' (quotient_group.left_rel (H.comap f)) x y ↔
-    @setoid.r G (quotient_group.left_rel H) (f x) (f y) :=
+  letI := quotient_group.left_rel H,
+  letI := quotient_group.left_rel (H.comap f),
+  have key : ∀ x y : G', setoid.r x y ↔ setoid.r (f x) (f y) :=
   λ x y, iff_of_eq (congr_arg (∈ H) (by rw [f.map_mul, f.map_inv])),
-  have h2 := λ x y, (quotient.eq'.trans (h1 x y)).trans quotient.eq'.symm,
-  let ϕ : quotient_group.quotient (H.comap f) ≃ quotient_group.quotient H :=
-  equiv.of_bijective (quotient.map' f (λ x y, (h1 x y).mp))
-    ⟨by { refine quotient.ind' (λ x, _), refine quotient.ind' (λ y, _), exact (h2 x y).mpr },
-    by { refine quotient.ind' (λ x, _), obtain ⟨y, hy⟩ := hf x,
-      exact ⟨y, (quotient.map'_mk' f _ y).trans (congr_arg quotient.mk' hy)⟩ }⟩,
-  exact cardinal.to_nat_congr ϕ,
+  refine cardinal.to_nat_congr (equiv.of_bijective (quotient.map' f (λ x y, (key x y).mp)) ⟨_, _⟩),
+  { simp_rw [←quotient.eq'] at key,
+    refine quotient.ind' (λ x, _),
+    refine quotient.ind' (λ y, _),
+    exact (key x y).mpr },
+  { refine quotient.ind' (λ x, _),
+    obtain ⟨y, hy⟩ := hf x,
+    exact ⟨y, (quotient.map'_mk' f _ y).trans (congr_arg quotient.mk' hy)⟩ },
 end
 
 @[to_additive] lemma index_comap {G' : Type*} [group G'] (f : G' →* G) :
@@ -104,25 +105,6 @@
 
 variables (H K L)
 
-=======
-@[to_additive] lemma index_comap_of_surjective {G' : Type*} [group G'] {f : G' →* G}
-  (hf : function.surjective f) : (H.comap f).index = H.index :=
-begin
-  letI := quotient_group.left_rel H,
-  letI := quotient_group.left_rel (H.comap f),
-  have key : ∀ x y : G', setoid.r x y ↔ setoid.r (f x) (f y) :=
-  λ x y, iff_of_eq (congr_arg (∈ H) (by rw [f.map_mul, f.map_inv])),
-  refine cardinal.to_nat_congr (equiv.of_bijective (quotient.map' f (λ x y, (key x y).mp)) ⟨_, _⟩),
-  { simp_rw [←quotient.eq'] at key,
-    refine quotient.ind' (λ x, _),
-    refine quotient.ind' (λ y, _),
-    exact (key x y).mpr },
-  { refine quotient.ind' (λ x, _),
-    obtain ⟨y, hy⟩ := hf x,
-    exact ⟨y, (quotient.map'_mk' f _ y).trans (congr_arg quotient.mk' hy)⟩ },
-end
-
->>>>>>> 3f15148f
 @[to_additive] lemma index_eq_card [fintype (quotient_group.quotient H)] :
   H.index = fintype.card (quotient_group.quotient H) :=
 cardinal.mk_to_nat_eq_card
