/-
Copyright (c) 2021 Thomas Browning. All rights reserved.
Released under Apache 2.0 license as described in the file LICENSE.
Authors: Thomas Browning
-/

import group_theory.quotient_group
import set_theory.cardinal

/-!
# Index of a Subgroup

In this file we define the index of a subgroup, and prove several divisibility properties.

## Main definitions

- `H.index` : the index of `H : subgroup G` as a natural number,
  and returns 0 if the index is infinite.
<<<<<<< HEAD
- `H.rel_index K` : the relative index of `H : subgroup G` in `K : subgroup G` as a natural number,
=======
- `H.relindex K` : the relative index of `H : subgroup G` in `K : subgroup G` as a natural number,
>>>>>>> 2d17c5a2
  and returns 0 if the relative index is infinite.

# Main results

- `index_mul_card` : `H.index * fintype.card H = fintype.card G`
- `index_dvd_card` : `H.index ∣ fintype.card G`
- `index_eq_mul_of_le` : If `H ≤ K`, then `H.index = K.index * (H.subgroup_of K).index`
- `index_dvd_of_le` : If `H ≤ K`, then `K.index ∣ H.index`
- `relindex_mul_relindex` : `relindex` is multiplicative in towers

-/

namespace subgroup

variables {G : Type*} [group G] (H K L : subgroup G)

/-- The index of a subgroup as a natural number, and returns 0 if the index is infinite. -/
@[to_additive "The index of a subgroup as a natural number,
and returns 0 if the index is infinite."]
noncomputable def index : ℕ :=
(cardinal.mk (quotient_group.quotient H)).to_nat

/-- The relative index of a subgroup as a natural number,
  and returns 0 if the relative index is infinite. -/
@[to_additive "The relative index of a subgroup as a natural number,
  and returns 0 if the relative index is infinite."]
<<<<<<< HEAD
noncomputable def rel_index : ℕ :=
=======
noncomputable def relindex : ℕ :=
>>>>>>> 2d17c5a2
(H.subgroup_of K).index

@[to_additive] lemma index_comap_of_surjective {G' : Type*} [group G'] {f : G' →* G}
  (hf : function.surjective f) : (H.comap f).index = H.index :=
begin
  letI := quotient_group.left_rel H,
  letI := quotient_group.left_rel (H.comap f),
  have key : ∀ x y : G', setoid.r x y ↔ setoid.r (f x) (f y) :=
  λ x y, iff_of_eq (congr_arg (∈ H) (by rw [f.map_mul, f.map_inv])),
  refine cardinal.to_nat_congr (equiv.of_bijective (quotient.map' f (λ x y, (key x y).mp)) ⟨_, _⟩),
  { simp_rw [←quotient.eq'] at key,
    refine quotient.ind' (λ x, _),
    refine quotient.ind' (λ y, _),
    exact (key x y).mpr },
  { refine quotient.ind' (λ x, _),
    obtain ⟨y, hy⟩ := hf x,
    exact ⟨y, (quotient.map'_mk' f _ y).trans (congr_arg quotient.mk' hy)⟩ },
end

@[to_additive] lemma index_comap {G' : Type*} [group G'] (f : G' →* G) :
<<<<<<< HEAD
  (H.comap f).index = H.rel_index f.range :=
=======
  (H.comap f).index = H.relindex f.range :=
>>>>>>> 2d17c5a2
eq.trans (congr_arg index (by refl))
  ((H.subgroup_of f.range).index_comap_of_surjective f.range_restrict_surjective)

variables {H K L}

<<<<<<< HEAD
@[to_additive] lemma index_eq_mul_of_le (h : H ≤ K) : H.index = K.index * H.rel_index K :=
(congr_arg cardinal.to_nat (by exact (quotient_equiv_prod_of_le h).cardinal_eq)).trans
  (cardinal.to_nat_mul _ _)

@[to_additive] lemma index_dvd_of_le (h : H ≤ K) : K.index ∣ H.index :=
⟨H.rel_index K, index_eq_mul_of_le h⟩

@[to_additive] lemma rel_index_subgroup_of (hKL : K ≤ L) :
  H.rel_index K = (H.subgroup_of L).rel_index (K.subgroup_of L) :=
(index_comap (H.subgroup_of L) (inclusion hKL)).trans (congr_arg _ (inclusion_range hKL))

@[to_additive] lemma rel_index_mul_rel_index (hHK : H ≤ K) (hKL : K ≤ L) :
  H.rel_index K * K.rel_index L = H.rel_index L :=
begin
  rw [rel_index_subgroup_of hKL, mul_comm, eq_comm],
  exact index_eq_mul_of_le (λ x hx, hHK hx),
=======
@[to_additive] lemma relindex_mul_index (h : H ≤ K) : H.relindex K * K.index = H.index :=
((mul_comm _ _).trans (cardinal.to_nat_mul _ _).symm).trans
  (congr_arg cardinal.to_nat (equiv.cardinal_eq (quotient_equiv_prod_of_le h))).symm

@[to_additive] lemma index_dvd_of_le (h : H ≤ K) : K.index ∣ H.index :=
dvd_of_mul_left_eq (H.relindex K) (relindex_mul_index h)

@[to_additive] lemma relindex_subgroup_of (hKL : K ≤ L) :
  (H.subgroup_of L).relindex (K.subgroup_of L) = H.relindex K :=
((index_comap (H.subgroup_of L) (inclusion hKL)).trans (congr_arg _ (inclusion_range hKL))).symm

@[to_additive] lemma relindex_mul_relindex (hHK : H ≤ K) (hKL : K ≤ L) :
  H.relindex K * K.relindex L = H.relindex L :=
begin
  rw [←relindex_subgroup_of hKL],
  exact relindex_mul_index (λ x hx, hHK hx),
>>>>>>> 2d17c5a2
end

variables (H K L)

@[to_additive] lemma index_eq_card [fintype (quotient_group.quotient H)] :
  H.index = fintype.card (quotient_group.quotient H) :=
cardinal.mk_to_nat_eq_card

@[to_additive] lemma index_bot [fintype G] : index (⊥ : subgroup G) = fintype.card G :=
begin
  classical,
  exact (index_eq_card ⊥).trans (fintype.card_congr quotient_group.quotient_bot.to_equiv),
end

@[to_additive] lemma index_top : index (⊤ : subgroup G) = 1 :=
begin
  haveI : subsingleton (quotient_group.quotient (⊤ : subgroup G)) :=
    quotient_group.subsingleton_quotient_top,
  refine (index_eq_card (⊤ : subgroup G)).trans _,
  convert fintype.card_of_subsingleton (1 : quotient_group.quotient (⊤ : subgroup G)),
end

@[to_additive] lemma rel_index_bot_left [fintype H] : rel_index ⊥ H = fintype.card H :=
by rw [rel_index, bot_subgroup_of, index_bot]

@[to_additive] lemma rel_index_bot_right : rel_index H ⊥ = 1 :=
by rw [rel_index, subgroup_of_bot_eq_top, index_top]

@[to_additive] lemma rel_index_top_left : rel_index ⊤ H = 1 :=
index_top

@[to_additive] lemma rel_index_top_right : rel_index H ⊤ = index H :=
sorry

--TODO: Use previous stuff

@[to_additive] lemma index_mul_card [fintype G] [hH : fintype H] :
  H.index * fintype.card H = fintype.card G :=
begin
  classical,
  rw H.index_eq_card,
  apply H.card_eq_card_quotient_mul_card_subgroup.symm,
end

@[to_additive] lemma index_dvd_card [fintype G] : H.index ∣ fintype.card G :=
begin
  classical,
  exact ⟨fintype.card H, H.index_mul_card.symm⟩,
end

end subgroup<|MERGE_RESOLUTION|>--- conflicted
+++ resolved
@@ -16,11 +16,7 @@
 
 - `H.index` : the index of `H : subgroup G` as a natural number,
   and returns 0 if the index is infinite.
-<<<<<<< HEAD
-- `H.rel_index K` : the relative index of `H : subgroup G` in `K : subgroup G` as a natural number,
-=======
 - `H.relindex K` : the relative index of `H : subgroup G` in `K : subgroup G` as a natural number,
->>>>>>> 2d17c5a2
   and returns 0 if the relative index is infinite.
 
 # Main results
@@ -47,11 +43,7 @@
   and returns 0 if the relative index is infinite. -/
 @[to_additive "The relative index of a subgroup as a natural number,
   and returns 0 if the relative index is infinite."]
-<<<<<<< HEAD
-noncomputable def rel_index : ℕ :=
-=======
 noncomputable def relindex : ℕ :=
->>>>>>> 2d17c5a2
 (H.subgroup_of K).index
 
 @[to_additive] lemma index_comap_of_surjective {G' : Type*} [group G'] {f : G' →* G}
@@ -72,34 +64,12 @@
 end
 
 @[to_additive] lemma index_comap {G' : Type*} [group G'] (f : G' →* G) :
-<<<<<<< HEAD
-  (H.comap f).index = H.rel_index f.range :=
-=======
   (H.comap f).index = H.relindex f.range :=
->>>>>>> 2d17c5a2
 eq.trans (congr_arg index (by refl))
   ((H.subgroup_of f.range).index_comap_of_surjective f.range_restrict_surjective)
 
 variables {H K L}
 
-<<<<<<< HEAD
-@[to_additive] lemma index_eq_mul_of_le (h : H ≤ K) : H.index = K.index * H.rel_index K :=
-(congr_arg cardinal.to_nat (by exact (quotient_equiv_prod_of_le h).cardinal_eq)).trans
-  (cardinal.to_nat_mul _ _)
-
-@[to_additive] lemma index_dvd_of_le (h : H ≤ K) : K.index ∣ H.index :=
-⟨H.rel_index K, index_eq_mul_of_le h⟩
-
-@[to_additive] lemma rel_index_subgroup_of (hKL : K ≤ L) :
-  H.rel_index K = (H.subgroup_of L).rel_index (K.subgroup_of L) :=
-(index_comap (H.subgroup_of L) (inclusion hKL)).trans (congr_arg _ (inclusion_range hKL))
-
-@[to_additive] lemma rel_index_mul_rel_index (hHK : H ≤ K) (hKL : K ≤ L) :
-  H.rel_index K * K.rel_index L = H.rel_index L :=
-begin
-  rw [rel_index_subgroup_of hKL, mul_comm, eq_comm],
-  exact index_eq_mul_of_le (λ x hx, hHK hx),
-=======
 @[to_additive] lemma relindex_mul_index (h : H ≤ K) : H.relindex K * K.index = H.index :=
 ((mul_comm _ _).trans (cardinal.to_nat_mul _ _).symm).trans
   (congr_arg cardinal.to_nat (equiv.cardinal_eq (quotient_equiv_prod_of_le h))).symm
@@ -116,7 +86,6 @@
 begin
   rw [←relindex_subgroup_of hKL],
   exact relindex_mul_index (λ x hx, hHK hx),
->>>>>>> 2d17c5a2
 end
 
 variables (H K L)
