/-
Copyright (c) 2019 Kenny Lau. All rights reserved.
Released under Apache 2.0 license as described in the file LICENSE.
Authors: Kenny Lau, Johan Commelin
-/
import data.equiv.functor
import data.mv_polynomial
import ring_theory.free_ring

/-!
# Free commutative rings

The theory of the free commutative ring generated by a type `α`.
It is isomorphic to the polynomial ring over ℤ with variables
in `α`

## Main definitions

* `free_comm_ring α`     : the free commutative ring on a type α
* `lift_hom (f : α → R)` : the ring hom `free_comm_ring α →+* R` induced by functoriality from `f`.
* `map (f : α → β)`      : the ring hom `free_comm_ring α →*+ free_comm_ring β` induced by
                           functoriality from f.

## Main results

`free_comm_ring` has functorial properties (it is an adjoint to the forgetful functor).
In this file we have:

* `of : α → free_comm_ring α`
* `lift_hom (f : α → R) : free_comm_ring α →+* R`
* `map (f : α → β) : free_comm_ring α →+* free_comm_ring β`

* `free_comm_ring_equiv_mv_polynomial_int : free_comm_ring α ≃+* mv_polynomial α ℤ` :
    `free_comm_ring α` is isomorphic to a polynomial ring.



## Implementation notes

`free_comm_ring α` is implemented not using `mv_polynomial` but
directly as the free abelian group on `multiset α`, the type
of monomials in this free commutative ring.

## Tags

free commutative ring, free ring
-/

noncomputable theory
open_locale classical

universes u v

variables (α : Type u)

/-- `free_comm_ring α` is the free commutative ring on the type `α`. -/
def free_comm_ring (α : Type u) : Type u :=
free_abelian_group $ multiplicative $ multiset α

namespace free_comm_ring

/-- The structure of a commutative ring on `free_comm_ring α`. -/
instance : comm_ring (free_comm_ring α) := free_abelian_group.comm_ring _

instance : inhabited (free_comm_ring α) := ⟨0⟩

variables {α}

/-- The canonical map from `α` to the free commutative ring on `α`. -/
def of (x : α) : free_comm_ring α :=
free_abelian_group.of ([x] : multiset α)

@[elab_as_eliminator] protected lemma induction_on
  {C : free_comm_ring α → Prop} (z : free_comm_ring α)
  (hn1 : C (-1)) (hb : ∀ b, C (of b))
  (ha : ∀ x y, C x → C y → C (x + y))
  (hm : ∀ x y, C x → C y → C (x * y)) : C z :=
have hn : ∀ x, C x → C (-x), from λ x ih, neg_one_mul x ▸ hm _ _ hn1 ih,
have h1 : C 1, from neg_neg (1 : free_comm_ring α) ▸ hn _ hn1,
free_abelian_group.induction_on z
  (add_left_neg (1 : free_comm_ring α) ▸ ha _ _ hn1 h1)
  (λ m, multiset.induction_on m h1 $ λ a m ih, hm _ _ (hb a) ih)
  (λ m ih, hn _ ih)
  ha
section lift

variables {R : Type v} [comm_ring R] (f : α → R)

<<<<<<< HEAD
/-- Lift a map `α → R` to a ring homomorphism `free_comm_ring α → R`. -/
def lift : free_comm_ring α →+* β :=
{ map_one' := free_abelian_group.lift.of _ _,
  map_mul' := λ x y,
begin
  refine free_abelian_group.induction_on y (mul_zero _).symm _ _ _;
    simp only [add_monoid_hom.to_fun_eq_coe],
  { intros s2,
    simp only [free_abelian_group.lift.of, free_abelian_group.mul_def],
    refine free_abelian_group.induction_on x (zero_mul _).symm _ _ _,
    { intros s1,
      simp only [free_abelian_group.lift.of],
      calc _ = multiset.prod ((multiset.map f s1) + (multiset.map f s2)) :
           congr_arg multiset.prod (multiset.map_add _ _ _)
        ... = _ : multiset.prod_add _ _ },
    { intros s1 ih, simp only [add_monoid_hom.map_neg, ih, neg_mul_eq_neg_mul] },
    { intros x1 x2 ih1 ih2, simp only [add_monoid_hom.map_add, ih1, ih2, add_mul] } },
  { intros s2 ih, simp only [mul_neg_eq_neg_mul_symm, add_monoid_hom.map_neg, ih] },
  { intros y1 y2 ih1 ih2, simp only [mul_add, add_monoid_hom.map_add, ih1, ih2] },
end,
  ..free_abelian_group.lift $ λ (s : multiset α), (s.map f).prod }
=======
/-- Lift a map `α → R` to a additive group homomorphism `free_comm_ring α → R`.
For a version producing a bundled homomorphism, see `lift_hom`. -/
def lift : free_comm_ring α →+* R :=
{ map_one' := free_abelian_group.lift.of _ _,
  map_mul' := λ x y,
  begin
    refine free_abelian_group.induction_on y (mul_zero _).symm _ _ _,
    { intros s2, conv_lhs { dsimp only [free_abelian_group.mul_def] },
      simp only [free_abelian_group.lift.of, add_monoid_hom.to_fun_eq_coe],
      refine free_abelian_group.induction_on x (zero_mul _).symm _ _ _,
      { intros s1, iterate 3 { rw free_abelian_group.lift.of },
        calc _ = multiset.prod ((multiset.map f s1) + (multiset.map f s2)) :
            by {congr' 1, exact multiset.map_add _ _ _}
          ... = _ : multiset.prod_add _ _ },
      { intros s1 ih, iterate 3 { rw free_abelian_group.lift.neg }, rw [ih, neg_mul_eq_neg_mul] },
      { intros x1 x2 ih1 ih2, iterate 3 { rw free_abelian_group.lift.add }, rw [ih1, ih2, add_mul] } },
    { intros s2 ih,
      simp only [add_monoid_hom.to_fun_eq_coe] at ih ⊢,
      rw [mul_neg_eq_neg_mul_symm, add_monoid_hom.map_neg, add_monoid_hom.map_neg, mul_neg_eq_neg_mul_symm, ih] },
    { intros y1 y2 ih1 ih2,
      simp only [add_monoid_hom.to_fun_eq_coe] at ih1 ih2 ⊢,
      rw [mul_add, add_monoid_hom.map_add, add_monoid_hom.map_add, mul_add, ih1, ih2] },
  end,
  ..free_abelian_group.lift $ λ s : multiplicative (multiset α), (s.to_add.map f).prod }
>>>>>>> 7310eab9

@[simp] lemma lift_of (x : α) : lift f (of x) = f x :=
(free_abelian_group.lift.of _ _).trans $ mul_one _

<<<<<<< HEAD
@[simp] lemma lift_comp_of (f : free_comm_ring α →+* β) : lift (f ∘ of) = f :=
ring_hom.ext $ λ x, free_comm_ring.induction_on x
  (by simp only [ring_hom.map_neg, ring_hom.map_one])
  (lift_of _)
  (λ x y ihx ihy, by simp only [ring_hom.map_add, ihx, ihy])
  (λ x y ihx ihy, by simp only [ring_hom.map_mul, ihx, ihy])
=======
@[simp] lemma lift_comp_of (f : free_comm_ring α →+* R) : lift (f ∘ of) = f :=
ring_hom.ext $ λ x, free_comm_ring.induction_on x
  (by rw [ring_hom.map_neg, ring_hom.map_one, f.map_neg, f.map_one])
  (lift_of _)
  (λ x y ihx ihy, by rw [ring_hom.map_add, f.map_add, ihx, ihy])
  (λ x y ihx ihy, by rw [ring_hom.map_mul, f.map_mul, ihx, ihy])
>>>>>>> 7310eab9

end lift

variables {β : Type v} (f : α → β)

/-- A map `f : α → β` produces a ring homomorphism `free_comm_ring α →+* free_comm_ring β`. -/
def map : free_comm_ring α →+* free_comm_ring β :=
lift $ of ∘ f

<<<<<<< HEAD
=======
@[simp]
>>>>>>> 7310eab9
lemma map_of (x : α) : map f (of x) = of (f x) := lift_of _ _

/-- `is_supported x s` means that all monomials showing up in `x` have variables in `s`. -/
def is_supported (x : free_comm_ring α) (s : set α) : Prop :=
x ∈ ring.closure (of '' s)

section is_supported
variables {x y : free_comm_ring α} {s t : set α}

theorem is_supported_upwards (hs : is_supported x s) (hst : s ⊆ t) :
  is_supported x t :=
ring.closure_mono (set.monotone_image hst) hs

theorem is_supported_add (hxs : is_supported x s) (hys : is_supported y s) :
  is_supported (x + y) s :=
is_add_submonoid.add_mem hxs hys

theorem is_supported_neg (hxs : is_supported x s) :
  is_supported (-x) s :=
is_add_subgroup.neg_mem hxs

theorem is_supported_sub (hxs : is_supported x s) (hys : is_supported y s) :
  is_supported (x - y) s :=
is_add_subgroup.sub_mem _ _ _ hxs hys

theorem is_supported_mul (hxs : is_supported x s) (hys : is_supported y s) :
  is_supported (x * y) s :=
is_submonoid.mul_mem hxs hys

theorem is_supported_zero : is_supported 0 s :=
is_add_submonoid.zero_mem

theorem is_supported_one : is_supported 1 s :=
is_submonoid.one_mem

theorem is_supported_int {i : ℤ} {s : set α} : is_supported ↑i s :=
int.induction_on i is_supported_zero
  (λ i hi, by rw [int.cast_add, int.cast_one]; exact is_supported_add hi is_supported_one)
  (λ i hi, by rw [int.cast_sub, int.cast_one]; exact is_supported_sub hi is_supported_one)

end is_supported

/-- The restriction map from `free_comm_ring α` to `free_comm_ring s` where `s : set α`, defined
  by sending all variables not in `s` to zero. -/
def restriction (s : set α) [decidable_pred s] : free_comm_ring α →+* free_comm_ring s :=
<<<<<<< HEAD
lift (λ p, if H : p ∈ s then of ⟨p, H⟩ else 0)
=======
lift (λ p, if H : p ∈ s then of ⟨p, H⟩  else 0)
>>>>>>> 7310eab9

section restriction
variables (s : set α) [decidable_pred s] (x y : free_comm_ring α)
@[simp] lemma restriction_of (p) : restriction s (of p) = if H : p ∈ s then of ⟨p, H⟩ else 0 := lift_of _ _
<<<<<<< HEAD
=======

>>>>>>> 7310eab9
end restriction

theorem is_supported_of {p} {s : set α} : is_supported (of p) s ↔ p ∈ s :=
suffices is_supported (of p) s → p ∈ s, from ⟨this, λ hps, ring.subset_closure ⟨p, hps, rfl⟩⟩,
assume hps : is_supported (of p) s, begin
  haveI := classical.dec_pred s,
  have : ∀ x, is_supported x s →
    ∃ (n : ℤ), lift (λ a, if a ∈ s then (0 : polynomial ℤ) else polynomial.X) x = n,
  { intros x hx, refine ring.in_closure.rec_on hx _ _ _ _,
    { use 1, rw [ring_hom.map_one], norm_cast },
    { use -1, rw [ring_hom.map_neg, ring_hom.map_one], norm_cast },
<<<<<<< HEAD
    { rintros _ ⟨z, hzs, rfl⟩ _ _,
      use 0,
      rw [ring_hom.map_mul, lift_of, if_pos hzs, zero_mul],
      norm_cast },
=======
    { rintros _ ⟨z, hzs, rfl⟩ _ _, use 0, rw [ring_hom.map_mul, lift_of, if_pos hzs, zero_mul], norm_cast },
>>>>>>> 7310eab9
    { rintros x y ⟨q, hq⟩ ⟨r, hr⟩, refine ⟨q+r, _⟩, rw [ring_hom.map_add, hq, hr], norm_cast } },
  specialize this (of p) hps, rw [lift_of] at this, split_ifs at this, { exact h },
  exfalso, apply ne.symm int.zero_ne_one,
  rcases this with ⟨w, H⟩, rw ←polynomial.C_eq_int_cast at H,
  have : polynomial.X.coeff 1 = (polynomial.C ↑w).coeff 1, by rw H,
  rwa [polynomial.coeff_C, if_neg (one_ne_zero : 1 ≠ 0), polynomial.coeff_X, if_pos rfl] at this
end

theorem map_subtype_val_restriction {x} (s : set α) [decidable_pred s] (hxs : is_supported x s) :
  map (subtype.val : s → α) (restriction s x) = x :=
begin
  refine ring.in_closure.rec_on hxs _ _ _ _,
  { rw ring_hom.map_one, refl },
  { rw [ring_hom.map_neg, ring_hom.map_neg, ring_hom.map_one], refl },
<<<<<<< HEAD
  { rintros _ ⟨p, hps, rfl⟩ n ih,
    rw [ring_hom.map_mul, restriction_of, dif_pos hps, ring_hom.map_mul, map_of, ih] },
=======
  { rintros _ ⟨p, hps, rfl⟩ n ih, rw [ring_hom.map_mul, restriction_of, dif_pos hps, ring_hom.map_mul, map_of, ih] },
>>>>>>> 7310eab9
  { intros x y ihx ihy, rw [ring_hom.map_add, ring_hom.map_add, ihx, ihy] }
end

theorem exists_finite_support (x : free_comm_ring α) : ∃ s : set α, set.finite s ∧ is_supported x s :=
free_comm_ring.induction_on x
  ⟨∅, set.finite_empty, is_supported_neg is_supported_one⟩
  (λ p, ⟨{p}, set.finite_singleton p, is_supported_of.2 $ set.mem_singleton _⟩)
  (λ x y ⟨s, hfs, hxs⟩ ⟨t, hft, hxt⟩, ⟨s ∪ t, hfs.union hft, is_supported_add
    (is_supported_upwards hxs $ set.subset_union_left s t)
    (is_supported_upwards hxt $ set.subset_union_right s t)⟩)
  (λ x y ⟨s, hfs, hxs⟩ ⟨t, hft, hxt⟩, ⟨s ∪ t, hfs.union hft, is_supported_mul
    (is_supported_upwards hxs $ set.subset_union_left s t)
    (is_supported_upwards hxt $ set.subset_union_right s t)⟩)

theorem exists_finset_support (x : free_comm_ring α) : ∃ s : finset α, is_supported x ↑s :=
let ⟨s, hfs, hxs⟩ := exists_finite_support x in ⟨hfs.to_finset, by rwa set.finite.coe_to_finset⟩

end free_comm_ring


namespace free_ring
open function
variable (α)

<<<<<<< HEAD
/-- The surjective homomorphism from the free ring to the free commutative ring. -/
=======
/-- The canonical ring homomorphism from the free ring generated by `α` to the free commutative ring
    generated by `α`. -/
>>>>>>> 7310eab9
def to_free_comm_ring {α} : free_ring α →+* free_comm_ring α :=
free_ring.lift free_comm_ring.of

instance : has_coe (free_ring α) (free_comm_ring α) := ⟨to_free_comm_ring⟩

@[simp, norm_cast] protected lemma coe_zero : ↑(0 : free_ring α) = (0 : free_comm_ring α) := rfl
@[simp, norm_cast] protected lemma coe_one : ↑(1 : free_ring α) = (1 : free_comm_ring α) := rfl

variable {α}

@[simp] protected lemma coe_of (a : α) : ↑(free_ring.of a) = free_comm_ring.of a :=
free_ring.lift_of _ _
@[simp, norm_cast] protected lemma coe_neg (x : free_ring α) : ↑(-x) = -(x : free_comm_ring α) :=
<<<<<<< HEAD
ring_hom.map_neg _ _
@[simp, norm_cast] protected lemma coe_add (x y : free_ring α) : ↑(x + y) = (x : free_comm_ring α) + y :=
ring_hom.map_add _ _ _
@[simp, norm_cast] protected lemma coe_sub (x y : free_ring α) : ↑(x - y) = (x : free_comm_ring α) - y :=
ring_hom.map_sub _ _ _
@[simp, norm_cast] protected lemma coe_mul (x y : free_ring α) : ↑(x * y) = (x : free_comm_ring α) * y :=
ring_hom.map_mul _ _ _
=======
(free_ring.lift _).map_neg _
@[simp, norm_cast] protected lemma coe_add (x y : free_ring α) : ↑(x + y) = (x : free_comm_ring α) + y :=
(free_ring.lift _).map_add _ _
@[simp, norm_cast] protected lemma coe_sub (x y : free_ring α) : ↑(x - y) = (x : free_comm_ring α) - y :=
(free_ring.lift _).map_sub _ _
@[simp, norm_cast] protected lemma coe_mul (x y : free_ring α) : ↑(x * y) = (x : free_comm_ring α) * y :=
(free_ring.lift _).map_mul _ _
>>>>>>> 7310eab9

variable (α)

protected lemma coe_surjective : surjective (coe : free_ring α → free_comm_ring α) :=
λ x,
begin
  apply free_comm_ring.induction_on x,
  { use -1, refl },
  { intro x, use free_ring.of x, refl },
<<<<<<< HEAD
  { rintros _ _ ⟨x, rfl⟩ ⟨y, rfl⟩, use x + y, exact ring_hom.map_add _ _ _ },
  { rintros _ _ ⟨x, rfl⟩ ⟨y, rfl⟩, use x * y, exact ring_hom.map_mul _ _ _ }
=======
  { rintros _ _ ⟨x, rfl⟩ ⟨y, rfl⟩, use x + y, exact (free_ring.lift _).map_add _ _ },
  { rintros _ _ ⟨x, rfl⟩ ⟨y, rfl⟩, use x * y, exact (free_ring.lift _).map_mul _ _ }
>>>>>>> 7310eab9
end

lemma coe_eq :
  (coe : free_ring α → free_comm_ring α) =
  @functor.map free_abelian_group _ _ _ (λ (l : list α), (l : multiset α)) :=
begin
  funext,
  apply free_abelian_group.lift.ext to_free_comm_ring.to_add_monoid_hom,
  intros x,
  change free_ring.lift free_comm_ring.of (free_abelian_group.of x) = _,
  change _ = free_abelian_group.of (↑x),
  induction x with hd tl ih,
  { refl },
  unfold free_ring.lift at *,
  simp only [*, ring_hom.coe_mk, add_monoid_hom.to_fun_eq_coe,
    free_abelian_group.lift.of, list.prod_cons, list.map] at *,
  refl
end

-- FIXME This was in `deprecated.ring`, but only used here.
-- It would be good to inline it into the next construction.
/-- Interpret an equivalence `f : R ≃ S` as a ring equivalence `R ≃+* S`. -/
def of' {R S : Type*} [ring R] [ring S] (e : R ≃ S) [is_ring_hom e] : R ≃+* S :=
{ .. e, .. monoid_hom.of e, .. add_monoid_hom.of e }

/-- If α has size at most 1 then the natural map from the free ring on `α` to the
    free commutative ring on `α` is an isomorphism of rings. -/
def subsingleton_equiv_free_comm_ring [subsingleton α] :
  free_ring α ≃+* free_comm_ring α :=
@of' (free_ring α) (free_comm_ring α) _ _
  (functor.map_equiv free_abelian_group (multiset.subsingleton_equiv α)) $
  begin
    delta functor.map_equiv,
    rw congr_arg is_ring_hom _,
    work_on_goal 2 { symmetry, exact coe_eq α },
    exact to_free_comm_ring.is_ring_hom
  end

instance [subsingleton α] : comm_ring (free_ring α) :=
{ mul_comm := λ x y,
  by { rw [← (subsingleton_equiv_free_comm_ring α).symm_apply_apply (y * x),
        ((subsingleton_equiv_free_comm_ring α)).map_mul,
        mul_comm,
        ← ((subsingleton_equiv_free_comm_ring α)).map_mul,
        (subsingleton_equiv_free_comm_ring α).symm_apply_apply], },
  .. free_ring.ring α }

end free_ring

/-- The free commutative ring on `α` is isomorphic to the polynomial ring over ℤ with
    variables in `α` -/
def free_comm_ring_equiv_mv_polynomial_int :
  free_comm_ring α ≃+* mv_polynomial α ℤ :=
{ to_fun  := free_comm_ring.lift $ λ a, mv_polynomial.X a,
  inv_fun := mv_polynomial.eval₂ (int.cast_ring_hom (free_comm_ring α)) free_comm_ring.of,
  left_inv :=
  begin
    intro x,
    haveI : is_semiring_hom (coe : int → free_comm_ring α) :=
      (int.cast_ring_hom _).is_semiring_hom,
    refine free_abelian_group.induction_on x rfl _ _ _,
    { intro s,
      refine multiset.induction_on s _ _,
      { unfold free_comm_ring.lift,
<<<<<<< HEAD
        rw [ring_hom.coe_mk, add_monoid_hom.to_fun_eq_coe, free_abelian_group.lift.of],
=======
        simp only [free_abelian_group.lift.of, ring_hom.coe_mk, add_monoid_hom.to_fun_eq_coe],
>>>>>>> 7310eab9
        exact mv_polynomial.eval₂_one _ _ },
      { intros hd tl ih,
        show mv_polynomial.eval₂ (int.cast_ring_hom (free_comm_ring α)) free_comm_ring.of
          (free_comm_ring.lift (λ a, mv_polynomial.X a)
          (free_comm_ring.of hd * free_abelian_group.of tl)) =
          free_comm_ring.of hd * free_abelian_group.of tl,
        rw [ring_hom.map_mul, free_comm_ring.lift_of,
          mv_polynomial.eval₂_mul, mv_polynomial.eval₂_X, ih] } },
    { intros s ih,
      rw [ring_hom.map_neg, ← neg_one_mul, mv_polynomial.eval₂_mul,
        ← mv_polynomial.C_1, ← mv_polynomial.C_neg, mv_polynomial.eval₂_C,
        ring_hom.map_neg, ring_hom.map_one, neg_one_mul, ih] },
    { intros x₁ x₂ ih₁ ih₂, rw [ring_hom.map_add, mv_polynomial.eval₂_add, ih₁, ih₂] }
  end,
  right_inv :=
  begin
    intro x,
    haveI : is_semiring_hom (coe : int → free_comm_ring α) :=
      (int.cast_ring_hom _).is_semiring_hom,
    have : ∀ i : ℤ, free_comm_ring.lift (λ (a : α), mv_polynomial.X a) (int.cast_ring_hom _ i) =
      mv_polynomial.C i,
    { exact λ i, int.induction_on i
      (by rw [ring_hom.map_zero, ring_hom.map_zero, mv_polynomial.C_0])
      (λ i ih, by rw [ring_hom.map_add, ring_hom.map_one, ring_hom.map_add,
        ring_hom.map_one, ih, mv_polynomial.C_add, mv_polynomial.C_1])
      (λ i ih, by rw [ring_hom.map_sub, ring_hom.map_one, ring_hom.map_sub,
        ring_hom.map_one, ih, mv_polynomial.C_sub, mv_polynomial.C_1]) },
    apply mv_polynomial.induction_on x,
    { intro i, rw [mv_polynomial.eval₂_C, this] },
    { intros p q ihp ihq, rw [mv_polynomial.eval₂_add, ring_hom.map_add, ihp, ihq] },
    { intros p a ih,
      rw [mv_polynomial.eval₂_mul, mv_polynomial.eval₂_X,
        ring_hom.map_mul, free_comm_ring.lift_of, ih] }
  end,
  .. free_comm_ring.lift $ λ a, mv_polynomial.X a }

/-- The free commutative ring on the empty type is isomorphic to `ℤ`. -/
def free_comm_ring_pempty_equiv_int : free_comm_ring pempty.{u+1} ≃+* ℤ :=
ring_equiv.trans (free_comm_ring_equiv_mv_polynomial_int _) (mv_polynomial.pempty_ring_equiv _)

/-- The free commutative ring on a type with one term is isomorphic to `ℤ[X]`. -/
def free_comm_ring_punit_equiv_polynomial_int : free_comm_ring punit.{u+1} ≃+* polynomial ℤ :=
ring_equiv.trans (free_comm_ring_equiv_mv_polynomial_int _) (mv_polynomial.punit_ring_equiv _)

open free_ring

/-- The free ring on the empty type is isomorphic to `ℤ`. -/
def free_ring_pempty_equiv_int : free_ring pempty.{u+1} ≃+* ℤ :=
ring_equiv.trans (subsingleton_equiv_free_comm_ring _) free_comm_ring_pempty_equiv_int

/-- The free ring on a type with one term is isomorphic to `ℤ[X]`. -/
def free_ring_punit_equiv_polynomial_int : free_ring punit.{u+1} ≃+* polynomial ℤ :=
ring_equiv.trans (subsingleton_equiv_free_comm_ring _) free_comm_ring_punit_equiv_polynomial_int<|MERGE_RESOLUTION|>--- conflicted
+++ resolved
@@ -86,29 +86,6 @@
 
 variables {R : Type v} [comm_ring R] (f : α → R)
 
-<<<<<<< HEAD
-/-- Lift a map `α → R` to a ring homomorphism `free_comm_ring α → R`. -/
-def lift : free_comm_ring α →+* β :=
-{ map_one' := free_abelian_group.lift.of _ _,
-  map_mul' := λ x y,
-begin
-  refine free_abelian_group.induction_on y (mul_zero _).symm _ _ _;
-    simp only [add_monoid_hom.to_fun_eq_coe],
-  { intros s2,
-    simp only [free_abelian_group.lift.of, free_abelian_group.mul_def],
-    refine free_abelian_group.induction_on x (zero_mul _).symm _ _ _,
-    { intros s1,
-      simp only [free_abelian_group.lift.of],
-      calc _ = multiset.prod ((multiset.map f s1) + (multiset.map f s2)) :
-           congr_arg multiset.prod (multiset.map_add _ _ _)
-        ... = _ : multiset.prod_add _ _ },
-    { intros s1 ih, simp only [add_monoid_hom.map_neg, ih, neg_mul_eq_neg_mul] },
-    { intros x1 x2 ih1 ih2, simp only [add_monoid_hom.map_add, ih1, ih2, add_mul] } },
-  { intros s2 ih, simp only [mul_neg_eq_neg_mul_symm, add_monoid_hom.map_neg, ih] },
-  { intros y1 y2 ih1 ih2, simp only [mul_add, add_monoid_hom.map_add, ih1, ih2] },
-end,
-  ..free_abelian_group.lift $ λ (s : multiset α), (s.map f).prod }
-=======
 /-- Lift a map `α → R` to a additive group homomorphism `free_comm_ring α → R`.
 For a version producing a bundled homomorphism, see `lift_hom`. -/
 def lift : free_comm_ring α →+* R :=
@@ -133,26 +110,16 @@
       rw [mul_add, add_monoid_hom.map_add, add_monoid_hom.map_add, mul_add, ih1, ih2] },
   end,
   ..free_abelian_group.lift $ λ s : multiplicative (multiset α), (s.to_add.map f).prod }
->>>>>>> 7310eab9
 
 @[simp] lemma lift_of (x : α) : lift f (of x) = f x :=
 (free_abelian_group.lift.of _ _).trans $ mul_one _
 
-<<<<<<< HEAD
-@[simp] lemma lift_comp_of (f : free_comm_ring α →+* β) : lift (f ∘ of) = f :=
-ring_hom.ext $ λ x, free_comm_ring.induction_on x
-  (by simp only [ring_hom.map_neg, ring_hom.map_one])
-  (lift_of _)
-  (λ x y ihx ihy, by simp only [ring_hom.map_add, ihx, ihy])
-  (λ x y ihx ihy, by simp only [ring_hom.map_mul, ihx, ihy])
-=======
 @[simp] lemma lift_comp_of (f : free_comm_ring α →+* R) : lift (f ∘ of) = f :=
 ring_hom.ext $ λ x, free_comm_ring.induction_on x
   (by rw [ring_hom.map_neg, ring_hom.map_one, f.map_neg, f.map_one])
   (lift_of _)
   (λ x y ihx ihy, by rw [ring_hom.map_add, f.map_add, ihx, ihy])
   (λ x y ihx ihy, by rw [ring_hom.map_mul, f.map_mul, ihx, ihy])
->>>>>>> 7310eab9
 
 end lift
 
@@ -162,10 +129,7 @@
 def map : free_comm_ring α →+* free_comm_ring β :=
 lift $ of ∘ f
 
-<<<<<<< HEAD
-=======
 @[simp]
->>>>>>> 7310eab9
 lemma map_of (x : α) : map f (of x) = of (f x) := lift_of _ _
 
 /-- `is_supported x s` means that all monomials showing up in `x` have variables in `s`. -/
@@ -211,19 +175,12 @@
 /-- The restriction map from `free_comm_ring α` to `free_comm_ring s` where `s : set α`, defined
   by sending all variables not in `s` to zero. -/
 def restriction (s : set α) [decidable_pred s] : free_comm_ring α →+* free_comm_ring s :=
-<<<<<<< HEAD
 lift (λ p, if H : p ∈ s then of ⟨p, H⟩ else 0)
-=======
-lift (λ p, if H : p ∈ s then of ⟨p, H⟩  else 0)
->>>>>>> 7310eab9
 
 section restriction
 variables (s : set α) [decidable_pred s] (x y : free_comm_ring α)
 @[simp] lemma restriction_of (p) : restriction s (of p) = if H : p ∈ s then of ⟨p, H⟩ else 0 := lift_of _ _
-<<<<<<< HEAD
-=======
-
->>>>>>> 7310eab9
+
 end restriction
 
 theorem is_supported_of {p} {s : set α} : is_supported (of p) s ↔ p ∈ s :=
@@ -235,14 +192,10 @@
   { intros x hx, refine ring.in_closure.rec_on hx _ _ _ _,
     { use 1, rw [ring_hom.map_one], norm_cast },
     { use -1, rw [ring_hom.map_neg, ring_hom.map_one], norm_cast },
-<<<<<<< HEAD
     { rintros _ ⟨z, hzs, rfl⟩ _ _,
       use 0,
       rw [ring_hom.map_mul, lift_of, if_pos hzs, zero_mul],
       norm_cast },
-=======
-    { rintros _ ⟨z, hzs, rfl⟩ _ _, use 0, rw [ring_hom.map_mul, lift_of, if_pos hzs, zero_mul], norm_cast },
->>>>>>> 7310eab9
     { rintros x y ⟨q, hq⟩ ⟨r, hr⟩, refine ⟨q+r, _⟩, rw [ring_hom.map_add, hq, hr], norm_cast } },
   specialize this (of p) hps, rw [lift_of] at this, split_ifs at this, { exact h },
   exfalso, apply ne.symm int.zero_ne_one,
@@ -257,12 +210,8 @@
   refine ring.in_closure.rec_on hxs _ _ _ _,
   { rw ring_hom.map_one, refl },
   { rw [ring_hom.map_neg, ring_hom.map_neg, ring_hom.map_one], refl },
-<<<<<<< HEAD
   { rintros _ ⟨p, hps, rfl⟩ n ih,
     rw [ring_hom.map_mul, restriction_of, dif_pos hps, ring_hom.map_mul, map_of, ih] },
-=======
-  { rintros _ ⟨p, hps, rfl⟩ n ih, rw [ring_hom.map_mul, restriction_of, dif_pos hps, ring_hom.map_mul, map_of, ih] },
->>>>>>> 7310eab9
   { intros x y ihx ihy, rw [ring_hom.map_add, ring_hom.map_add, ihx, ihy] }
 end
 
@@ -287,12 +236,8 @@
 open function
 variable (α)
 
-<<<<<<< HEAD
-/-- The surjective homomorphism from the free ring to the free commutative ring. -/
-=======
 /-- The canonical ring homomorphism from the free ring generated by `α` to the free commutative ring
     generated by `α`. -/
->>>>>>> 7310eab9
 def to_free_comm_ring {α} : free_ring α →+* free_comm_ring α :=
 free_ring.lift free_comm_ring.of
 
@@ -306,15 +251,6 @@
 @[simp] protected lemma coe_of (a : α) : ↑(free_ring.of a) = free_comm_ring.of a :=
 free_ring.lift_of _ _
 @[simp, norm_cast] protected lemma coe_neg (x : free_ring α) : ↑(-x) = -(x : free_comm_ring α) :=
-<<<<<<< HEAD
-ring_hom.map_neg _ _
-@[simp, norm_cast] protected lemma coe_add (x y : free_ring α) : ↑(x + y) = (x : free_comm_ring α) + y :=
-ring_hom.map_add _ _ _
-@[simp, norm_cast] protected lemma coe_sub (x y : free_ring α) : ↑(x - y) = (x : free_comm_ring α) - y :=
-ring_hom.map_sub _ _ _
-@[simp, norm_cast] protected lemma coe_mul (x y : free_ring α) : ↑(x * y) = (x : free_comm_ring α) * y :=
-ring_hom.map_mul _ _ _
-=======
 (free_ring.lift _).map_neg _
 @[simp, norm_cast] protected lemma coe_add (x y : free_ring α) : ↑(x + y) = (x : free_comm_ring α) + y :=
 (free_ring.lift _).map_add _ _
@@ -322,7 +258,6 @@
 (free_ring.lift _).map_sub _ _
 @[simp, norm_cast] protected lemma coe_mul (x y : free_ring α) : ↑(x * y) = (x : free_comm_ring α) * y :=
 (free_ring.lift _).map_mul _ _
->>>>>>> 7310eab9
 
 variable (α)
 
@@ -332,13 +267,8 @@
   apply free_comm_ring.induction_on x,
   { use -1, refl },
   { intro x, use free_ring.of x, refl },
-<<<<<<< HEAD
-  { rintros _ _ ⟨x, rfl⟩ ⟨y, rfl⟩, use x + y, exact ring_hom.map_add _ _ _ },
-  { rintros _ _ ⟨x, rfl⟩ ⟨y, rfl⟩, use x * y, exact ring_hom.map_mul _ _ _ }
-=======
   { rintros _ _ ⟨x, rfl⟩ ⟨y, rfl⟩, use x + y, exact (free_ring.lift _).map_add _ _ },
   { rintros _ _ ⟨x, rfl⟩ ⟨y, rfl⟩, use x * y, exact (free_ring.lift _).map_mul _ _ }
->>>>>>> 7310eab9
 end
 
 lemma coe_eq :
@@ -403,11 +333,7 @@
     { intro s,
       refine multiset.induction_on s _ _,
       { unfold free_comm_ring.lift,
-<<<<<<< HEAD
-        rw [ring_hom.coe_mk, add_monoid_hom.to_fun_eq_coe, free_abelian_group.lift.of],
-=======
         simp only [free_abelian_group.lift.of, ring_hom.coe_mk, add_monoid_hom.to_fun_eq_coe],
->>>>>>> 7310eab9
         exact mv_polynomial.eval₂_one _ _ },
       { intros hd tl ih,
         show mv_polynomial.eval₂ (int.cast_ring_hom (free_comm_ring α)) free_comm_ring.of
