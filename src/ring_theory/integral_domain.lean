--- conflicted
+++ resolved
@@ -36,19 +36,11 @@
 
 variables [ring R] [domain R] [fintype R]
 
-<<<<<<< HEAD
-lemma bijective_mul_left (a : R) (ha : a ≠ 0) : bijective (λ b, a * b) :=
-fintype.injective_iff_bijective.1 $ λ b c, mul_left_cancel₀ ha
-
-lemma bijective_mul_right (a : R) (ha : a ≠ 0) : bijective (λ b, b * a) :=
-fintype.injective_iff_bijective.1 $ λ b c, mul_right_cancel₀ ha
-=======
 lemma mul_right_bijective₀ (a : R) (ha : a ≠ 0) : bijective (λ b, a * b) :=
 fintype.injective_iff_bijective.1 $ mul_right_injective₀ ha
 
 lemma mul_left_bijective₀ (a : R) (ha : a ≠ 0) : bijective (λ b, b * a) :=
 fintype.injective_iff_bijective.1 $ mul_left_injective₀ ha
->>>>>>> 8366f932
 
 /-- Every finite domain is a division ring.
 
@@ -56,11 +48,7 @@
 which shows a finite domain is in fact commutative, hence a field. -/
 def division_ring_of_domain (R : Type*) [ring R] [domain R] [decidable_eq R] [fintype R] :
   division_ring R :=
-<<<<<<< HEAD
-{ inv := λ a, if h : a = 0 then 0 else fintype.bij_inv (bijective_mul_left a h) 1,
-=======
 { inv := λ a, if h : a = 0 then 0 else fintype.bij_inv (mul_right_bijective₀ a h) 1,
->>>>>>> 8366f932
   mul_inv_cancel := λ a ha, show a * dite _ _ _ = _,
     by { rw dif_neg ha, exact fintype.right_inverse_bij_inv _ _ },
   inv_zero := dif_pos rfl,
