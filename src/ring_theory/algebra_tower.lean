/-
Copyright (c) 2020 Kenny Lau. All rights reserved.
Released under Apache 2.0 license as described in the file LICENSE.
Authors: Kenny Lau
-/

import algebra.algebra.tower
import algebra.invertible
import data.polynomial.algebra_map
import linear_algebra.basis
import ring_theory.adjoin

/-!
# Towers of algebras

We set up the basic theory of algebra towers.
An algebra tower A/S/R is expressed by having instances of `algebra A S`,
`algebra R S`, `algebra R A` and `is_scalar_tower R S A`, the later asserting the
compatibility condition `(r • s) • a = r • (s • a)`.

In `field_theory/tower.lean` we use this to prove the tower law for finite extensions,
that if `R` and `S` are both fields, then `[A:R] = [A:S] [S:A]`.

In this file we prepare the main lemma:
if `{bi | i ∈ I}` is an `R`-basis of `S` and `{cj | j ∈ J}` is a `S`-basis
of `A`, then `{bi cj | i ∈ I, j ∈ J}` is an `R`-basis of `A`. This statement does not require the
base rings to be a field, so we also generalize the lemma to rings in this file.
-/

universes u v w u₁

variables (R : Type u) (S : Type v) (A : Type w) (B : Type u₁)

namespace is_scalar_tower

section semiring
variables [comm_semiring R] [comm_semiring S] [semiring A] [semiring B]
variables [algebra R S] [algebra S A] [algebra S B] [algebra R A] [algebra R B]
variables [is_scalar_tower R S A] [is_scalar_tower R S B]

variables (R) {S A B}

instance polynomial : is_scalar_tower R S (polynomial A) :=
of_algebra_map_eq $ λ x, congr_arg polynomial.C $ algebra_map_apply R S A x

variables (R S A)
theorem aeval_apply (x : A) (p : polynomial R) : polynomial.aeval x p =
  polynomial.aeval x (polynomial.map (algebra_map R S) p) :=
by rw [polynomial.aeval_def, polynomial.aeval_def, polynomial.eval₂_map, algebra_map_eq R S A]

/-- Suppose that `R -> S -> A` is a tower of algebras.
If an element `r : R` is invertible in `S`, then it is invertible in `A`. -/
def invertible.algebra_tower (r : R) [invertible (algebra_map R S r)] :
  invertible (algebra_map R A r) :=
invertible.copy (invertible.map (algebra_map S A : S →* A) (algebra_map R S r)) (algebra_map R A r)
  (by rw [ring_hom.coe_monoid_hom, is_scalar_tower.algebra_map_apply R S A])

/-- A natural number that is invertible when coerced to `R` is also invertible
when coerced to any `R`-algebra. -/
def invertible_algebra_coe_nat (n : ℕ) [inv : invertible (n : R)] :
  invertible (n : A) :=
by { haveI : invertible (algebra_map ℕ R n) := inv, exact invertible.algebra_tower ℕ R A n }

end semiring

section comm_semiring
variables [comm_semiring R] [comm_semiring A] [comm_semiring B]
variables [algebra R A] [algebra A B] [algebra R B] [is_scalar_tower R A B]

lemma algebra_map_aeval (x : A) (p : polynomial R) :
  algebra_map A B (polynomial.aeval x p) = polynomial.aeval (algebra_map A B x) p :=
by rw [polynomial.aeval_def, polynomial.aeval_def, polynomial.hom_eval₂,
  ←is_scalar_tower.algebra_map_eq]

lemma aeval_eq_zero_of_aeval_algebra_map_eq_zero {x : A} {p : polynomial R}
  (h : function.injective (algebra_map A B)) (hp : polynomial.aeval (algebra_map A B x) p = 0) :
  polynomial.aeval x p = 0 :=
begin
  rw [← algebra_map_aeval, ← (algebra_map A B).map_zero] at hp,
  exact h hp,
end

lemma aeval_eq_zero_of_aeval_algebra_map_eq_zero_field {R A B : Type*} [comm_semiring R] [field A]
  [comm_semiring B] [nontrivial B] [algebra R A] [algebra R B] [algebra A B] [is_scalar_tower R A B]
  {x : A} {p : polynomial R} (h : polynomial.aeval (algebra_map A B x) p = 0) :
  polynomial.aeval x p = 0 :=
aeval_eq_zero_of_aeval_algebra_map_eq_zero R A B (algebra_map A B).injective h

end comm_semiring

end is_scalar_tower

<<<<<<< HEAD
=======
namespace algebra

theorem adjoin_algebra_map' {R : Type u} {S : Type v} {A : Type w}
  [comm_ring R] [comm_ring S] [comm_ring A] [algebra R S] [algebra S A] (s : set S) :
  adjoin R (algebra_map S (comap R S A) '' s) = subalgebra.map (adjoin R s) (to_comap R S A) :=
le_antisymm (adjoin_le $ set.image_subset_iff.2 $ λ y hy, ⟨y, subset_adjoin hy, rfl⟩)
  (subalgebra.map_le.2 $ adjoin_le $ λ y hy, subset_adjoin ⟨y, hy, rfl⟩)

theorem adjoin_algebra_map (R : Type u) (S : Type v) (A : Type w)
  [comm_ring R] [comm_ring S] [comm_ring A] [algebra R S] [algebra S A] [algebra R A]
  [is_scalar_tower R S A] (s : set S) :
  adjoin R (algebra_map S A '' s) = subalgebra.map (adjoin R s) (is_scalar_tower.to_alg_hom R S A) :=
le_antisymm (adjoin_le $ set.image_subset_iff.2 $ λ y hy, ⟨y, subset_adjoin hy, rfl⟩)
  (subalgebra.map_le.2 $ adjoin_le $ λ y hy, subset_adjoin ⟨y, hy, rfl⟩)

lemma adjoin_res (C D E : Type*) [comm_semiring C] [comm_semiring D] [comm_semiring E]
  [algebra C D] [algebra C E] [algebra D E] [is_scalar_tower C D E] (S : set E) :
(algebra.adjoin D S).res C = ((⊤ : subalgebra C D).map (is_scalar_tower.to_alg_hom C D E)).under
  (algebra.adjoin ((⊤ : subalgebra C D).map (is_scalar_tower.to_alg_hom C D E)) S) :=
begin
  suffices : set.range (algebra_map D E) =
    set.range (algebra_map ((⊤ : subalgebra C D).map (is_scalar_tower.to_alg_hom C D E)) E),
  { ext x, change x ∈ subsemiring.closure (_ ∪ S) ↔ x ∈ subsemiring.closure (_ ∪ S), rw this },
  ext x,
  split,
  { rintros ⟨y, hy⟩,
    exact ⟨⟨algebra_map D E y, ⟨y, ⟨algebra.mem_top, rfl⟩⟩⟩, hy⟩ },
  { rintros ⟨⟨y, ⟨z, ⟨h0, h1⟩⟩⟩, h2⟩,
    exact ⟨z, eq.trans h1 h2⟩ },
end

lemma adjoin_res_eq_adjoin_res (C D E F : Type*) [comm_semiring C] [comm_semiring D]
  [comm_semiring E] [comm_semiring F] [algebra C D] [algebra C E] [algebra C F] [algebra D F]
  [algebra E F] [is_scalar_tower C D F] [is_scalar_tower C E F] {S : set D} {T : set E}
  (hS : algebra.adjoin C S = ⊤) (hT : algebra.adjoin C T = ⊤) :
(algebra.adjoin E (algebra_map D F '' S)).res C =
  (algebra.adjoin D (algebra_map E F '' T)).res C :=
by { rw [adjoin_res, adjoin_res, ←hS, ←hT, ←algebra.adjoin_image, ←algebra.adjoin_image,
  ←alg_hom.coe_to_ring_hom, ←alg_hom.coe_to_ring_hom, is_scalar_tower.coe_to_alg_hom,
  is_scalar_tower.coe_to_alg_hom, ←algebra.adjoin_union, ←algebra.adjoin_union, set.union_comm] }

end algebra

>>>>>>> 53914334
namespace subalgebra

open is_scalar_tower

section comm_semiring

variables (R) {S A} [comm_semiring R] [comm_semiring S] [comm_semiring A]
variables [algebra R S] [algebra S A] [algebra R A] [is_scalar_tower R S A]

@[simp] lemma aeval_coe {S : subalgebra R A} {x : S} {p : polynomial R} :
  polynomial.aeval (x : A) p = polynomial.aeval x p :=
(algebra_map_aeval R S A x p).symm

end comm_semiring

end subalgebra

namespace algebra

section

theorem adjoin_algebra_map (R : Type u) (S : Type v) (A : Type w)
  [comm_ring R] [comm_ring S] [comm_ring A] [algebra R S] [algebra S A] [algebra R A]
  [is_scalar_tower R S A] (s : set S) :
  adjoin R (algebra_map S A '' s) = subalgebra.map (adjoin R s) (is_scalar_tower.to_alg_hom R S A) :=
le_antisymm (adjoin_le $ set.image_subset_iff.2 $ λ y hy, ⟨y, subset_adjoin hy, rfl⟩)
  (subalgebra.map_le.2 $ adjoin_le $ λ y hy, subset_adjoin ⟨y, hy, rfl⟩)

open_locale classical

lemma fg_trans' {R S A : Type*} [comm_ring R] [comm_ring S] [comm_ring A]
  [algebra R S] [algebra S A] [algebra R A] [is_scalar_tower R S A]
  (hRS : (⊤ : subalgebra R S).fg) (hSA : (⊤ : subalgebra S A).fg) :
  (⊤ : subalgebra R A).fg :=
let ⟨s, hs⟩ := hRS, ⟨t, ht⟩ := hSA in ⟨s.image (algebra_map S A) ∪ t,
by rw [finset.coe_union, finset.coe_image, adjoin_union, adjoin_algebra_map, hs,
       map_top, is_scalar_tower.range_under_adjoin, ht, subalgebra.res_top]⟩
end

end algebra

section ring

open finsupp
open_locale big_operators classical
universes v₁ w₁

variables {R S A}
variables [comm_ring R] [ring S] [add_comm_group A]
variables [algebra R S] [module S A] [module R A] [is_scalar_tower R S A]

theorem linear_independent_smul {ι : Type v₁} {b : ι → S} {ι' : Type w₁} {c : ι' → A}
  (hb : linear_independent R b) (hc : linear_independent S c) :
  linear_independent R (λ p : ι × ι', b p.1 • c p.2) :=
begin
  rw linear_independent_iff' at hb hc, rw linear_independent_iff'', rintros s g hg hsg ⟨i, k⟩,
  by_cases hik : (i, k) ∈ s,
  { have h1 : ∑ i in (s.image prod.fst).product (s.image prod.snd), g i • b i.1 • c i.2 = 0,
    { rw ← hsg, exact (finset.sum_subset finset.subset_product $ λ p _ hp,
        show g p • b p.1 • c p.2 = 0, by rw [hg p hp, zero_smul]).symm },
    rw [finset.sum_product, finset.sum_comm] at h1,
    simp_rw [← smul_assoc, ← finset.sum_smul] at h1,
    exact hb _ _ (hc _ _ h1 k (finset.mem_image_of_mem _ hik)) i (finset.mem_image_of_mem _ hik) },
  exact hg _ hik
end

theorem is_basis.smul {ι : Type v₁} {b : ι → S} {ι' : Type w₁} {c : ι' → A}
  (hb : is_basis R b) (hc : is_basis S c) : is_basis R (λ p : ι × ι', b p.1 • c p.2) :=
⟨linear_independent_smul hb.1 hc.1,
by rw [← set.range_smul_range, submodule.span_smul hb.2, ← submodule.restrict_scalars_top R S A,
    submodule.restrict_scalars_inj, hc.2]⟩

theorem is_basis.smul_repr
  {ι ι' : Type*} {b : ι → S} {c : ι' → A}
  (hb : is_basis R b) (hc : is_basis S c) (x : A) (ij : ι × ι') :
  (hb.smul hc).repr x ij = hb.repr (hc.repr x ij.2) ij.1 :=
begin
  apply (hb.smul hc).repr_apply_eq,
  { intros x y, ext, simp only [linear_map.map_add, add_apply, pi.add_apply] },
  { intros c x, ext,
    simp only [← is_scalar_tower.algebra_map_smul S c x, linear_map.map_smul, smul_eq_mul,
               ← algebra.smul_def, smul_apply, pi.smul_apply] },
  rintros ij,
  ext ij',
  rw single_apply,
  split_ifs with hij,
  { simp [hij] },
  rw [linear_map.map_smul, smul_apply, hc.repr_self_apply],
  split_ifs with hj,
  { simp [hj, show ¬ (ij.1 = ij'.1), from λ hi, hij (prod.ext hi hj)] },
  simp
end

theorem is_basis.smul_repr_mk
  {ι ι' : Type*} {b : ι → S} {c : ι' → A}
  (hb : is_basis R b) (hc : is_basis S c) (x : A) (i : ι) (j : ι') :
  (hb.smul hc).repr x (i, j) = hb.repr (hc.repr x j) i :=
by simp [is_basis.smul_repr]

end ring

section artin_tate

variables (C : Type*)
variables [comm_ring A] [comm_ring B] [comm_ring C]
variables [algebra A B] [algebra B C] [algebra A C] [is_scalar_tower A B C]

open finset submodule
open_locale classical

lemma exists_subalgebra_of_fg (hAC : (⊤ : subalgebra A C).fg) (hBC : (⊤ : submodule B C).fg) :
  ∃ B₀ : subalgebra A B, B₀.fg ∧ (⊤ : submodule B₀ C).fg :=
begin
  cases hAC with x hx,
  cases hBC with y hy, have := hy,
  simp_rw [eq_top_iff', mem_span_finset] at this, choose f hf,
  let s : finset B := (finset.product (x ∪ (y * y)) y).image (function.uncurry f),
  have hsx : ∀ (xi ∈ x) (yj ∈ y), f xi yj ∈ s := λ xi hxi yj hyj,
    show function.uncurry f (xi, yj) ∈ s,
    from mem_image_of_mem _ $ mem_product.2 ⟨mem_union_left _ hxi, hyj⟩,
  have hsy : ∀ (yi yj yk ∈ y), f (yi * yj) yk ∈ s := λ yi yj yk hyi hyj hyk,
    show function.uncurry f (yi * yj, yk) ∈ s,
    from mem_image_of_mem _ $ mem_product.2 ⟨mem_union_right _ $ finset.mul_mem_mul hyi hyj, hyk⟩,
  have hxy : ∀ xi ∈ x, xi ∈ span (algebra.adjoin A (↑s : set B)) (↑(insert 1 y : finset C) : set C) :=
    λ xi hxi, hf xi ▸ sum_mem _ (λ yj hyj, smul_mem
      (span (algebra.adjoin A (↑s : set B)) (↑(insert 1 y : finset C) : set C))
      ⟨f xi yj, algebra.subset_adjoin $ hsx xi hxi yj hyj⟩
      (subset_span $ mem_insert_of_mem hyj)),
  have hyy : span (algebra.adjoin A (↑s : set B)) (↑(insert 1 y : finset C) : set C) *
      span (algebra.adjoin A (↑s : set B)) (↑(insert 1 y : finset C) : set C) ≤
    span (algebra.adjoin A (↑s : set B)) (↑(insert 1 y : finset C) : set C),
  { rw [span_mul_span, span_le, coe_insert], rintros _ ⟨yi, yj, rfl | hyi, rfl | hyj, rfl⟩,
    { rw mul_one, exact subset_span (set.mem_insert _ _) },
    { rw one_mul, exact subset_span (set.mem_insert_of_mem _ hyj) },
    { rw mul_one, exact subset_span (set.mem_insert_of_mem _ hyi) },
    { rw ← hf (yi * yj), exact (submodule.mem_coe _).2 (sum_mem _ $ λ yk hyk, smul_mem
        (span (algebra.adjoin A (↑s : set B)) (insert 1 ↑y : set C))
        ⟨f (yi * yj) yk, algebra.subset_adjoin $ hsy yi yj yk hyi hyj hyk⟩
        (subset_span $ set.mem_insert_of_mem _ hyk : yk ∈ _)) } },
  refine ⟨algebra.adjoin A (↑s : set B), subalgebra.fg_adjoin_finset _, insert 1 y, _⟩,
  refine restrict_scalars_injective A _ _ _,
  rw [restrict_scalars_top, eq_top_iff, ← algebra.coe_top, ← hx, algebra.adjoin_eq_span, span_le],
  refine λ r hr, monoid.in_closure.rec_on hr hxy (subset_span $ mem_insert_self _ _)
      (λ p q _ _ hp hq, hyy $ submodule.mul_mem_mul hp hq)
end

/-- Artin--Tate lemma: if A ⊆ B ⊆ C is a chain of subrings of commutative rings, and
A is noetherian, and C is algebra-finite over A, and C is module-finite over B,
then B is algebra-finite over A.

References: Atiyah--Macdonald Proposition 7.8; Stacks 00IS; Altman--Kleiman 16.17. -/
theorem fg_of_fg_of_fg [is_noetherian_ring A]
  (hAC : (⊤ : subalgebra A C).fg) (hBC : (⊤ : submodule B C).fg)
  (hBCi : function.injective (algebra_map B C)) :
  (⊤ : subalgebra A B).fg :=
let ⟨B₀, hAB₀, hB₀C⟩ := exists_subalgebra_of_fg A B C hAC hBC in
algebra.fg_trans' (B₀.fg_top.2 hAB₀) $ subalgebra.fg_of_submodule_fg $
have is_noetherian_ring B₀, from is_noetherian_ring_of_fg hAB₀,
have is_noetherian B₀ C, by exactI is_noetherian_of_fg_of_noetherian' hB₀C,
by exactI fg_of_injective (is_scalar_tower.to_alg_hom B₀ B C).to_linear_map
  (linear_map.ker_eq_bot.2 hBCi)

end artin_tate

lemma is_noetherian_ring_of_is_noetherian_coe_submodule (R) {S} [comm_ring R] [ring S] [algebra R S]
(N : subalgebra R S) (h : is_noetherian R (N : submodule R S)) : is_noetherian_ring N :=
begin
  apply is_noetherian_of_is_scalar_tower R h,
  { apply_instance },
  exact is_scalar_tower.subalgebra_to_submodule N
end

section alg_hom_tower

variables {A} {C D : Type*} [comm_semiring A] [comm_semiring C] [comm_semiring D]
  [algebra A C] [algebra A D]

variables (f : C →ₐ[A] D) (B) [comm_semiring B] [algebra A B] [algebra B C] [is_scalar_tower A B C]

/-- Restrict the domain of an `alg_hom`. -/
def alg_hom.restrict_domain : B →ₐ[A] D := f.comp (is_scalar_tower.to_alg_hom A B C)

/-- Extend the scalars of an `alg_hom`. -/
def alg_hom.extend_scalars : @alg_hom B C D _ _ _ _ (f.restrict_domain B).to_ring_hom.to_algebra :=
{ commutes' := λ _, rfl .. f }

variables {B}

/-- `alg_hom`s from the top of a tower are equivalent to a pair of `alg_hom`s. -/
def alg_hom_equiv_sigma :
  (C →ₐ[A] D) ≃ Σ (f : B →ₐ[A] D), @alg_hom B C D _ _ _ _ f.to_ring_hom.to_algebra :=
{ to_fun := λ f, ⟨f.restrict_domain B, f.extend_scalars B⟩,
  inv_fun := λ fg, @is_scalar_tower.restrict_base A _ _ _ _ _ _ _ _ _
    fg.1.to_ring_hom.to_algebra _ _ _ _ fg.2,
  left_inv := λ f, by { dsimp only, ext, refl },
  right_inv :=
  begin
    rintros ⟨⟨f, _, _, _, _, _⟩, g, _, _, _, _, hg⟩,
    have : f = λ x, g (algebra_map B C x) := by { ext, exact (hg x).symm },
    subst this,
    refl,
  end }

end alg_hom_tower<|MERGE_RESOLUTION|>--- conflicted
+++ resolved
@@ -90,8 +90,6 @@
 
 end is_scalar_tower
 
-<<<<<<< HEAD
-=======
 namespace algebra
 
 theorem adjoin_algebra_map' {R : Type u} {S : Type v} {A : Type w}
@@ -135,7 +133,6 @@
 
 end algebra
 
->>>>>>> 53914334
 namespace subalgebra
 
 open is_scalar_tower
