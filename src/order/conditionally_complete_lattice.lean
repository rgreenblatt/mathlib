--- conflicted
+++ resolved
@@ -542,10 +542,11 @@
   s.sup' hs id = Sup s :=
 by rw [hs.sup'_eq_cSup_image, image_id]
 
-/--Introduction rule to prove that b is the supremum of s: it suffices to check that
-1) b is an upper bound
-2) every other upper bound b' satisfies b ≤ b'.-/
-theorem cSup_intro' (_ : s.nonempty)
+/-- Introduction rule to prove that `b` is the supremum of `s`: it suffices to check that
+1. `b` is an upper bound
+2. every other upper bound `b'` satisfies `b ≤ b'`.
+-/
+theorem cSup_eq_of_is_forall_le_of_forall_le_imp_ge (_ : s.nonempty)
   (h_is_ub : ∀ a ∈ s, a ≤ b) (h_b_le_ub : ∀ub, (∀ a ∈ s, a ≤ ub) → (b ≤ ub)) : Sup s = b :=
 le_antisymm
   (show Sup s ≤ b, from cSup_le ‹s.nonempty› h_is_ub)
@@ -622,21 +623,8 @@
   (∃i, f i < a) :=
 @exists_lt_of_lt_csupr (order_dual α) _ _ _ _ _ h
 
-<<<<<<< HEAD
-end conditionally_complete_linear_order
-=======
-/--Introduction rule to prove that b is the supremum of s: it suffices to check that
-1) b is an upper bound
-2) every other upper bound b' satisfies b ≤ b'.-/
-theorem cSup_eq_of_is_forall_le_of_forall_le_imp_ge (_ : s.nonempty)
-  (h_is_ub : ∀ a ∈ s, a ≤ b) (h_b_le_ub : ∀ub, (∀ a ∈ s, a ≤ ub) → (b ≤ ub)) : Sup s = b :=
-le_antisymm
-  (show Sup s ≤ b, from cSup_le ‹s.nonempty› h_is_ub)
-  (show b ≤ Sup s, from h_b_le_ub _ $ assume a, le_cSup ⟨b, h_is_ub⟩)
-
 open function
 variables [is_well_order α (<)]
->>>>>>> 65eef746
 
 lemma Inf_eq_argmin_on (hs : s.nonempty) : Inf s = argmin_on id (@is_well_order.wf α (<) _) s hs :=
 is_least.cInf_eq ⟨argmin_on_mem _ _ _ _, λ a ha, argmin_on_le id _ _ ha⟩
