--- conflicted
+++ resolved
@@ -645,17 +645,6 @@
 instance lattice [lattice α] : lattice (with_bot α) :=
 { ..with_bot.semilattice_sup, ..with_bot.semilattice_inf }
 
-<<<<<<< HEAD
-theorem lattice_eq_DLO [linear_order α] :
-  linear_order.to_lattice = @with_bot.lattice α _ :=
-lattice.ext $ λ x y, iff.rfl
-
-theorem sup_eq_max [linear_order α] (x y : with_bot α) : x ⊔ y = max x y :=
-by rw [← sup_eq_max, lattice_eq_DLO]
-
-theorem inf_eq_min [linear_order α] (x y : with_bot α) : x ⊓ y = min x y :=
-by rw [← inf_eq_min, lattice_eq_DLO]
-=======
 instance linear_order [linear_order α] : linear_order (with_bot α) :=
 lattice.to_linear_order _ $ λ o₁ o₂,
 begin
@@ -663,7 +652,6 @@
   cases o₂ with b, {exact or.inr bot_le},
   simp [le_total]
 end
->>>>>>> 30617c7b
 
 @[norm_cast] -- this is not marked simp because the corresponding with_top lemmas are used
 lemma coe_min [linear_order α] (x y : α) : ((min x y : α) : with_bot α) = min x y := rfl
@@ -894,17 +882,6 @@
 instance lattice [lattice α] : lattice (with_top α) :=
 { ..with_top.semilattice_sup, ..with_top.semilattice_inf }
 
-<<<<<<< HEAD
-theorem lattice_eq_DLO [linear_order α] :
-  linear_order.to_lattice = @with_top.lattice α _ :=
-lattice.ext $ λ x y, iff.rfl
-
-theorem sup_eq_max [linear_order α] (x y : with_top α) : x ⊔ y = max x y :=
-by rw [← sup_eq_max, lattice_eq_DLO]
-
-theorem inf_eq_min [linear_order α] (x y : with_top α) : x ⊓ y = min x y :=
-by rw [← inf_eq_min, lattice_eq_DLO]
-=======
 instance linear_order [linear_order α] : linear_order (with_top α) :=
 lattice.to_linear_order _ $ λ o₁ o₂,
 begin
@@ -912,7 +889,6 @@
   cases o₂ with b, {exact or.inl le_top},
   simp [le_total]
 end
->>>>>>> 30617c7b
 
 @[simp, norm_cast]
 lemma coe_min [linear_order α] (x y : α) : ((min x y : α) : with_top α) = min x y := rfl
