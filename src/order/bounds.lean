--- conflicted
+++ resolved
@@ -546,17 +546,10 @@
 @[simp] lemma bdd_below_empty [nonempty α] : bdd_below (∅ : set α) :=
 by simp only [bdd_below, lower_bounds_empty, univ_nonempty]
 
-<<<<<<< HEAD
-lemma is_glb_empty [partial_order γ] [order_top γ] : is_glb ∅ (⊤:γ) :=
-by simp only [is_glb, lower_bounds_empty, is_greatest_univ]
-
-lemma is_lub_empty [partial_order γ] [order_bot γ] : is_lub ∅ (⊥:γ) :=
-=======
 lemma is_glb_empty [preorder γ] [order_top γ] : is_glb ∅ (⊤:γ) :=
 by simp only [is_glb, lower_bounds_empty, is_greatest_univ]
 
 lemma is_lub_empty [preorder γ] [order_bot γ] : is_lub ∅ (⊥:γ) :=
->>>>>>> e5a79a7a
 @is_glb_empty (order_dual γ) _ _
 
 lemma is_lub.nonempty [no_bot_order α] (hs : is_lub s a) : s.nonempty :=
