--- conflicted
+++ resolved
@@ -3,12 +3,7 @@
 Released under Apache 2.0 license as described in the file LICENSE.
 Authors: Johan Commelin
 -/
-<<<<<<< HEAD
-import logic.function.iterate
-import order.bounded_order
-=======
 import order.galois_connection
->>>>>>> db926f00
 import order.complete_lattice
 import tactic.monotonicity
 import order.bounded_lattice
