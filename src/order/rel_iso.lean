--- conflicted
+++ resolved
@@ -772,26 +772,16 @@
   (hx : ∀ x', x ≤ x') (hy : ∀ y', y ≤ y') : f x = y :=
 by { refine le_antisymm _ (hy _), rw [← f.apply_symm_apply y, f.map_rel_iff], apply hx }
 
-<<<<<<< HEAD
-lemma order_iso.map_bot [partial_order α] [partial_order β] [order_bot α] [order_bot β]
-  (f : α ≃o β) : f ⊥ = ⊥ :=
-=======
 lemma order_iso.map_bot [has_le α] [partial_order β] [order_bot α] [order_bot β] (f : α ≃o β) :
   f ⊥ = ⊥ :=
->>>>>>> e5a79a7a
 f.map_bot' (λ _, bot_le) (λ _, bot_le)
 
 lemma order_iso.map_top' [has_le α] [partial_order β] (f : α ≃o β) {x : α} {y : β}
   (hx : ∀ x', x' ≤ x) (hy : ∀ y', y' ≤ y) : f x = y :=
 f.dual.map_bot' hx hy
 
-<<<<<<< HEAD
-lemma order_iso.map_top [partial_order α] [partial_order β] [order_top α] [order_top β]
-  (f : α ≃o β) : f ⊤ = ⊤ :=
-=======
 lemma order_iso.map_top [has_le α] [partial_order β] [order_top α] [order_top β] (f : α ≃o β) :
   f ⊤ = ⊤ :=
->>>>>>> e5a79a7a
 f.dual.map_bot
 
 lemma order_embedding.map_inf_le [semilattice_inf α] [semilattice_inf β]
@@ -808,15 +798,15 @@
 end
 
 /-- Note that this goal could also be stated `(disjoint on f) a b` -/
-lemma disjoint.map_order_iso [semilattice_inf_bot α] [semilattice_inf_bot β] {a b : α}
-  (f : α ≃o β) (ha : disjoint a b) : disjoint (f a) (f b) :=
+lemma disjoint.map_order_iso [semilattice_inf α] [order_bot α] [semilattice_inf β] [order_bot β]
+  {a b : α} (f : α ≃o β) (ha : disjoint a b) : disjoint (f a) (f b) :=
 begin
   rw [disjoint, ←f.map_inf, ←f.map_bot],
   exact f.monotone ha,
 end
 
-@[simp] lemma disjoint_map_order_iso_iff [semilattice_inf_bot α] [semilattice_inf_bot β] {a b : α}
-  (f : α ≃o β) : disjoint (f a) (f b) ↔ disjoint a b :=
+@[simp] lemma disjoint_map_order_iso_iff [semilattice_inf α] [order_bot α] [semilattice_inf β]
+  [order_bot β] {a b : α} (f : α ≃o β) : disjoint (f a) (f b) ↔ disjoint a b :=
 ⟨λ h, f.symm_apply_apply a ▸ f.symm_apply_apply b ▸ h.map_order_iso f.symm, λ h, h.map_order_iso f⟩
 
 lemma order_embedding.le_map_sup [semilattice_sup α] [semilattice_sup β]
