/-
Copyright (c) 2018 Kenny Lau. All rights reserved.
Released under Apache 2.0 license as described in the file LICENSE.
Authors: Kenny Lau, Yury Kudryashov
-/
import tactic.nth_rewrite
import data.matrix.basic
import linear_algebra.tensor_product
import ring_theory.subring
import deprecated.subring

/-!
# Algebra over Commutative Semiring (under category)

In this file we define algebra over commutative (semi)rings, algebra homomorphisms `alg_hom`,
algebra equivalences `alg_equiv`. We also define usual operations on `alg_hom`s
(`id`, `comp`).

`subalgebra`s are defined in `algebra.algebra.subalgebra`.

If `S` is an `R`-algebra and `A` is an `S`-algebra then `algebra.comap.algebra R S A` can be used
to provide `A` with a structure of an `R`-algebra. Other than that, `algebra.comap` is now
deprecated and replcaed with `is_scalar_tower`.

## Notations

* `A →ₐ[R] B` : `R`-algebra homomorphism from `A` to `B`.
* `A ≃ₐ[R] B` : `R`-algebra equivalence from `A` to `B`.
-/

universes u v w u₁ v₁

open_locale tensor_product big_operators

section prio
-- We set this priority to 0 later in this file
set_option extends_priority 200 /- control priority of
`instance [algebra R A] : has_scalar R A` -/

/-- The category of R-algebras where R is a commutative
ring is the under category R ↓ CRing. In the categorical
setting we have a forgetful functor R-Alg ⥤ R-Mod.
However here it extends module in order to preserve
definitional equality in certain cases. -/
@[nolint has_inhabited_instance]
class algebra (R : Type u) (A : Type v) [comm_semiring R] [semiring A]
  extends has_scalar R A, R →+* A :=
(commutes' : ∀ r x, to_fun r * x = x * to_fun r)
(smul_def' : ∀ r x, r • x = to_fun r * x)
end prio

/-- Embedding `R →+* A` given by `algebra` structure. -/
def algebra_map (R : Type u) (A : Type v) [comm_semiring R] [semiring A] [algebra R A] : R →+* A :=
algebra.to_ring_hom

/-- Creating an algebra from a morphism to the center of a semiring. -/
def ring_hom.to_algebra' {R S} [comm_semiring R] [semiring S] (i : R →+* S)
  (h : ∀ c x, i c * x = x * i c) :
  algebra R S :=
{ smul := λ c x, i c * x,
  commutes' := h,
  smul_def' := λ c x, rfl,
  to_ring_hom := i}

/-- Creating an algebra from a morphism to a commutative semiring. -/
def ring_hom.to_algebra {R S} [comm_semiring R] [comm_semiring S] (i : R →+* S) :
  algebra R S :=
i.to_algebra' $ λ _, mul_comm _

lemma ring_hom.algebra_map_to_algebra {R S} [comm_semiring R] [comm_semiring S]
  (i : R →+* S) :
  @algebra_map R S _ _ i.to_algebra = i :=
rfl

namespace algebra

variables {R : Type u} {S : Type v} {A : Type w}

/-- Let `R` be a commutative semiring, let `A` be a semiring with a `semimodule R` structure.
If `(r • 1) * x = x * (r • 1) = r • x` for all `r : R` and `x : A`, then `A` is an `algebra`
over `R`. -/
def of_semimodule' [comm_semiring R] [semiring A] [semimodule R A]
  (h₁ : ∀ (r : R) (x : A), (r • 1) * x = r • x)
  (h₂ : ∀ (r : R) (x : A), x * (r • 1) = r • x) : algebra R A :=
{ to_fun := λ r, r • 1,
  map_one' := one_smul _ _,
  map_mul' := λ r₁ r₂, by rw [h₁, mul_smul],
  map_zero' := zero_smul _ _,
  map_add' := λ r₁ r₂, add_smul r₁ r₂ 1,
  commutes' := λ r x, by simp only [h₁, h₂],
  smul_def' := λ r x, by simp only [h₁] }

/-- Let `R` be a commutative semiring, let `A` be a semiring with a `semimodule R` structure.
If `(r • x) * y = x * (r • y) = r • (x * y)` for all `r : R` and `x y : A`, then `A`
is an `algebra` over `R`. -/
def of_semimodule [comm_semiring R] [semiring A] [semimodule R A]
  (h₁ : ∀ (r : R) (x y : A), (r • x) * y = r • (x * y))
  (h₂ : ∀ (r : R) (x y : A), x * (r • y) = r • (x * y)) : algebra R A :=
of_semimodule' (λ r x, by rw [h₁, one_mul]) (λ r x, by rw [h₂, mul_one])

section semiring

variables [comm_semiring R] [comm_semiring S] [semiring A] [algebra R A]

lemma smul_def'' (r : R) (x : A) : r • x = algebra_map R A r * x :=
algebra.smul_def' r x

/--
To prove two algebra structures on a fixed `[comm_semiring R] [semiring A]` agree,
it suffices to check the `algebra_map`s agree.
-/
-- We'll later use this to show `algebra ℤ M` is a subsingleton.
@[ext]
lemma algebra_ext {R : Type*} [comm_semiring R] {A : Type*} [semiring A] (P Q : algebra R A)
  (w : ∀ (r : R), by { haveI := P, exact algebra_map R A r } = by { haveI := Q, exact algebra_map R A r }) :
  P = Q :=
begin
  unfreezingI { rcases P with ⟨⟨P⟩⟩, rcases Q with ⟨⟨Q⟩⟩ },
  congr,
  { funext r a,
    replace w := congr_arg (λ s, s * a) (w r),
    simp only [←algebra.smul_def''] at w,
    apply w, },
  { ext r,
    exact w r, },
  { apply proof_irrel_heq, },
  { apply proof_irrel_heq, },
end

@[priority 200] -- see Note [lower instance priority]
instance to_semimodule : semimodule R A :=
{ one_smul := by simp [smul_def''],
  mul_smul := by simp [smul_def'', mul_assoc],
  smul_add := by simp [smul_def'', mul_add],
  smul_zero := by simp [smul_def''],
  add_smul := by simp [smul_def'', add_mul],
  zero_smul := by simp [smul_def''] }

-- from now on, we don't want to use the following instance anymore
attribute [instance, priority 0] algebra.to_has_scalar

lemma smul_def (r : R) (x : A) : r • x = algebra_map R A r * x :=
algebra.smul_def' r x

lemma algebra_map_eq_smul_one (r : R) : algebra_map R A r = r • 1 :=
calc algebra_map R A r = algebra_map R A r * 1 : (mul_one _).symm
                   ... = r • 1                 : (algebra.smul_def r 1).symm

theorem commutes (r : R) (x : A) : algebra_map R A r * x = x * algebra_map R A r :=
algebra.commutes' r x

theorem left_comm (r : R) (x y : A) : x * (algebra_map R A r * y) = algebra_map R A r * (x * y) :=
by rw [← mul_assoc, ← commutes, mul_assoc]

@[simp] lemma mul_smul_comm (s : R) (x y : A) :
  x * (s • y) = s • (x * y) :=
by rw [smul_def, smul_def, left_comm]

@[simp] lemma smul_mul_assoc (r : R) (x y : A) :
  (r • x) * y = r • (x * y) :=
by rw [smul_def, smul_def, mul_assoc]

section
variables (r : R) (a : A)

@[simp] lemma bit0_smul_one : bit0 r • (1 : A) = r • 2 :=
by simp [bit0, add_smul, smul_add]
@[simp] lemma bit0_smul_bit0 : bit0 r • bit0 a = r • (bit0 (bit0 a)) :=
by simp [bit0, add_smul, smul_add]
@[simp] lemma bit0_smul_bit1 : bit0 r • bit1 a = r • (bit0 (bit1 a)) :=
by simp [bit0, add_smul, smul_add]
@[simp] lemma bit1_smul_one : bit1 r • (1 : A) = r • 2 + 1 :=
by simp [bit1, add_smul, smul_add]
@[simp] lemma bit1_smul_bit0 : bit1 r • bit0 a = r • (bit0 (bit0 a)) + bit0 a :=
by simp [bit1, add_smul, smul_add]
@[simp] lemma bit1_smul_bit1 : bit1 r • bit1 a = r • (bit0 (bit1 a)) + bit1 a :=
by { simp only [bit0, bit1, add_smul, smul_add, one_smul], abel }

end

variables (R A)

/--
The canonical ring homomorphism `algebra_map R A : R →* A` for any `R`-algebra `A`,
packaged as an `R`-linear map.
-/
protected def linear_map : R →ₗ[R] A :=
{ map_smul' := λ x y, begin dsimp, simp [algebra.smul_def], end,
  ..algebra_map R A }

@[simp]
lemma linear_map_apply (r : R) : algebra.linear_map R A r = algebra_map R A r := rfl

instance id : algebra R R := (ring_hom.id R).to_algebra

variables {R A}

namespace id

@[simp] lemma map_eq_self (x : R) : algebra_map R R x = x := rfl

@[simp] lemma smul_eq_mul (x y : R) : x • y = x * y := rfl

end id

/-- Algebra over a subsemiring. -/
instance of_subsemiring (S : subsemiring R) : algebra S A :=
{ smul := λ s x, (s : R) • x,
  commutes' := λ r x, algebra.commutes r x,
  smul_def' := λ r x, algebra.smul_def r x,
  .. (algebra_map R A).comp (subsemiring.subtype S) }

/-- Algebra over a subring. -/
instance of_subring {R A : Type*} [comm_ring R] [ring A] [algebra R A]
  (S : subring R) : algebra S A :=
{ smul := λ s x, (s : R) • x,
  commutes' := λ r x, algebra.commutes r x,
  smul_def' := λ r x, algebra.smul_def r x,
  .. (algebra_map R A).comp (subring.subtype S) }

lemma algebra_map_of_subring {R : Type*} [comm_ring R] (S : subring R) :
  (algebra_map S R : S →+* R) = subring.subtype S := rfl

lemma coe_algebra_map_of_subring {R : Type*} [comm_ring R] (S : subring R) :
  (algebra_map S R : S → R) = subtype.val := rfl

lemma algebra_map_of_subring_apply {R : Type*} [comm_ring R] (S : subring R) (x : S) :
  algebra_map S R x = x := rfl

/-- Algebra over a set that is closed under the ring operations. -/
instance of_is_subring {R A : Type*} [comm_ring R] [ring A] [algebra R A]
  (S : set R) [is_subring S] : algebra S A :=
algebra.of_subring S.to_subring

lemma is_subring_coe_algebra_map_hom {R : Type*} [comm_ring R] (S : set R) [is_subring S] :
  (algebra_map S R : S →+* R) = is_subring.subtype S := rfl

lemma is_subring_coe_algebra_map {R : Type*} [comm_ring R] (S : set R) [is_subring S] :
  (algebra_map S R : S → R) = subtype.val := rfl

lemma is_subring_algebra_map_apply {R : Type*} [comm_ring R] (S : set R) [is_subring S] (x : S) :
  algebra_map S R x = x := rfl

lemma set_range_subset {R : Type*} [comm_ring R] {T₁ T₂ : set R} [is_subring T₁] (hyp : T₁ ⊆ T₂) :
  set.range (algebra_map T₁ R) ⊆ T₂ :=
begin
  rintros x ⟨⟨t, ht⟩, rfl⟩,
  exact hyp ht,
end

variables (R A)
/-- The multiplication in an algebra is a bilinear map. -/
def lmul : A →ₗ A →ₗ A :=
linear_map.mk₂ R (*)
  (λ x y z, add_mul x y z)
  (λ c x y, by rw [smul_def, smul_def, mul_assoc _ x y])
  (λ x y z, mul_add x y z)
  (λ c x y, by rw [smul_def, smul_def, left_comm])

/-- The multiplication on the left in an algebra is a linear map. -/
def lmul_left (r : A) : A →ₗ A :=
lmul R A r

/-- The multiplication on the right in an algebra is a linear map. -/
def lmul_right (r : A) : A →ₗ A :=
(lmul R A).flip r

/-- Simultaneous multiplication on the left and right is a linear map. -/
def lmul_left_right (vw: A × A) : A →ₗ[R] A :=
(lmul_right R A vw.2).comp (lmul_left R A vw.1)

/-- The multiplication map on an algebra, as an `R`-linear map from `A ⊗[R] A` to `A`. -/
def lmul' : A ⊗[R] A →ₗ[R] A :=
tensor_product.lift (algebra.lmul R A)

variables {R A}

@[simp] lemma lmul_apply (p q : A) : lmul R A p q = p * q := rfl
@[simp] lemma lmul_left_apply (p q : A) : lmul_left R A p q = p * q := rfl
@[simp] lemma lmul_right_apply (p q : A) : lmul_right R A p q = q * p := rfl
@[simp] lemma lmul_left_right_apply (vw : A × A) (p : A) :
  lmul_left_right R A vw p = vw.1 * p * vw.2 := rfl

@[simp] lemma lmul'_apply {x y} : algebra.lmul' R A (x ⊗ₜ y) = x * y :=
begin
  dsimp [algebra.lmul'],
  simp,
end

/-- Explicit characterization of the submonoid map in the case of an algebra.
`S` is made explicit to help with type inference -/
def algebra_map_submonoid (S : Type*) [semiring S] [algebra R S]
  (M : submonoid R) : (submonoid S) :=
submonoid.map (algebra_map R S : R →* S) M

lemma mem_algebra_map_submonoid_of_mem [algebra R S] {M : submonoid R} (x : M) :
  (algebra_map R S x) ∈ algebra_map_submonoid S M :=
set.mem_image_of_mem (algebra_map R S) x.2

instance linear_map.semimodule' (R : Type u) [comm_semiring R]
  (M : Type v) [add_comm_monoid M] [semimodule R M]
  (S : Type w) [comm_semiring S] [algebra R S] : semimodule S (M →ₗ[R] S) :=
{ smul := λ s f, linear_map.llcomp _ _ _ _ (algebra.lmul R S s) f,
  one_smul := λ f, linear_map.ext $ λ x, one_mul _,
  mul_smul := λ s₁ s₂ f, linear_map.ext $ λ x, mul_assoc _ _ _,
  smul_add := λ s f g, linear_map.map_add _ _ _,
  smul_zero := λ s, linear_map.map_zero _,
  add_smul := λ s₁ s₂ f, linear_map.ext $ λ x, add_mul _ _ _,
  zero_smul := λ f, linear_map.ext $ λ x, zero_mul _ }

end semiring

section ring
variables [comm_ring R]

variables (R)

/-- A `semiring` that is an `algebra` over a commutative ring carries a natural `ring` structure. -/
def semiring_to_ring [semiring A] [algebra R A] : ring A := {
  ..semimodule.add_comm_monoid_to_add_comm_group R,
  ..(infer_instance : semiring A) }

variables {R}

lemma mul_sub_algebra_map_commutes [ring A] [algebra R A] (x : A) (r : R) :
  x * (x - algebra_map R A r) = (x - algebra_map R A r) * x :=
by rw [mul_sub, ←commutes, sub_mul]

lemma mul_sub_algebra_map_pow_commutes [ring A] [algebra R A] (x : A) (r : R) (n : ℕ) :
  x * (x - algebra_map R A r) ^ n = (x - algebra_map R A r) ^ n * x :=
begin
  induction n with n ih,
  { simp },
  { rw [pow_succ, ←mul_assoc, mul_sub_algebra_map_commutes,
      mul_assoc, ih, ←mul_assoc], }
end

end ring

end algebra

namespace module

instance endomorphism_algebra (R : Type u) (M : Type v)
  [comm_ring R] [add_comm_group M] [module R M] : algebra R (M →ₗ[R] M) :=
{ to_fun    := λ r, r • linear_map.id,
  map_one' := one_smul _ _,
  map_zero' := zero_smul _ _,
  map_add' := λ r₁ r₂, add_smul _ _ _,
  map_mul' := λ r₁ r₂, by { ext x, simp [mul_smul] },
  commutes' := by { intros, ext, simp },
  smul_def' := by { intros, ext, simp } }

lemma algebra_map_End_eq_smul_id (R : Type u) (M : Type v)
  [comm_ring R] [add_comm_group M] [module R M] (a : R) :
  (algebra_map R (End R M)) a = a • linear_map.id := rfl

lemma algebra_map_End_apply (R : Type u) (M : Type v)
  [comm_ring R] [add_comm_group M] [module R M] (a : R) (m : M) :
  (algebra_map R (End R M)) a m = a • m := rfl

lemma ker_algebra_map_End (K : Type u) (V : Type v)
  [field K] [add_comm_group V] [vector_space K V] (a : K) (ha : a ≠ 0) :
  ((algebra_map K (End K V)) a).ker = ⊥ :=
linear_map.ker_smul _ _ ha

end module

instance matrix_algebra (n : Type u) (R : Type v)
  [decidable_eq n] [fintype n] [comm_semiring R] : algebra R (matrix n n R) :=
{ commutes' := by { intros, simp [matrix.scalar], },
  smul_def' := by { intros, simp [matrix.scalar], },
  ..(matrix.scalar n) }

set_option old_structure_cmd true
/-- Defining the homomorphism in the category R-Alg. -/
@[nolint has_inhabited_instance]
structure alg_hom (R : Type u) (A : Type v) (B : Type w)
  [comm_semiring R] [semiring A] [semiring B] [algebra R A] [algebra R B] extends ring_hom A B :=
(commutes' : ∀ r : R, to_fun (algebra_map R A r) = algebra_map R B r)

run_cmd tactic.add_doc_string `alg_hom.to_ring_hom "Reinterpret an `alg_hom` as a `ring_hom`"

infixr ` →ₐ `:25 := alg_hom _
notation A ` →ₐ[`:25 R `] ` B := alg_hom R A B

namespace alg_hom

variables {R : Type u} {A : Type v} {B : Type w} {C : Type u₁} {D : Type v₁}

section semiring

variables [comm_semiring R] [semiring A] [semiring B] [semiring C] [semiring D]
variables [algebra R A] [algebra R B] [algebra R C] [algebra R D]

instance : has_coe_to_fun (A →ₐ[R] B) := ⟨_, λ f, f.to_fun⟩

instance coe_ring_hom : has_coe (A →ₐ[R] B) (A →+* B) := ⟨alg_hom.to_ring_hom⟩

instance coe_monoid_hom : has_coe (A →ₐ[R] B) (A →* B) := ⟨λ f, ↑(f : A →+* B)⟩

instance coe_add_monoid_hom : has_coe (A →ₐ[R] B) (A →+ B) := ⟨λ f, ↑(f : A →+* B)⟩

@[simp, norm_cast] lemma coe_mk {f : A → B} (h₁ h₂ h₃ h₄ h₅) :
  ⇑(⟨f, h₁, h₂, h₃, h₄, h₅⟩ : A →ₐ[R] B) = f := rfl

@[simp, norm_cast] lemma coe_to_ring_hom (f : A →ₐ[R] B) : ⇑(f : A →+* B) = f := rfl

-- as `simp` can already prove this lemma, it is not tagged with the `simp` attribute.
@[norm_cast] lemma coe_to_monoid_hom (f : A →ₐ[R] B) : ⇑(f : A →* B) = f := rfl

-- as `simp` can already prove this lemma, it is not tagged with the `simp` attribute.
@[norm_cast] lemma coe_to_add_monoid_hom (f : A →ₐ[R] B) : ⇑(f : A →+ B) = f := rfl

variables (φ : A →ₐ[R] B)

theorem coe_fn_inj ⦃φ₁ φ₂ : A →ₐ[R] B⦄ (H : ⇑φ₁ = φ₂) : φ₁ = φ₂ :=
by { cases φ₁, cases φ₂, congr, exact H }

theorem coe_ring_hom_injective : function.injective (coe : (A →ₐ[R] B) → (A →+* B)) :=
λ φ₁ φ₂ H, coe_fn_inj $ show ((φ₁ : (A →+* B)) : A → B) = ((φ₂ : (A →+* B)) : A → B),
  from congr_arg _ H

theorem coe_monoid_hom_injective : function.injective (coe : (A →ₐ[R] B)  → (A →* B)) :=
ring_hom.coe_monoid_hom_injective.comp coe_ring_hom_injective

theorem coe_add_monoid_hom_injective : function.injective (coe : (A →ₐ[R] B)  → (A →+ B)) :=
ring_hom.coe_add_monoid_hom_injective.comp coe_ring_hom_injective

@[ext]
theorem ext {φ₁ φ₂ : A →ₐ[R] B} (H : ∀ x, φ₁ x = φ₂ x) : φ₁ = φ₂ :=
coe_fn_inj $ funext H

theorem ext_iff {φ₁ φ₂ : A →ₐ[R] B} : φ₁ = φ₂ ↔ ∀ x, φ₁ x = φ₂ x :=
⟨by { rintro rfl x, refl }, ext⟩

@[simp]
theorem commutes (r : R) : φ (algebra_map R A r) = algebra_map R B r := φ.commutes' r

theorem comp_algebra_map : (φ : A →+* B).comp (algebra_map R A) = algebra_map R B :=
ring_hom.ext $ φ.commutes

@[simp] lemma map_add (r s : A) : φ (r + s) = φ r + φ s :=
φ.to_ring_hom.map_add r s

@[simp] lemma map_zero : φ 0 = 0 :=
φ.to_ring_hom.map_zero

@[simp] lemma map_mul (x y) : φ (x * y) = φ x * φ y :=
φ.to_ring_hom.map_mul x y

@[simp] lemma map_one : φ 1 = 1 :=
φ.to_ring_hom.map_one

@[simp] lemma map_smul (r : R) (x : A) : φ (r • x) = r • φ x :=
by simp only [algebra.smul_def, map_mul, commutes]

@[simp] lemma map_pow (x : A) (n : ℕ) : φ (x ^ n) = (φ x) ^ n :=
φ.to_ring_hom.map_pow x n

lemma map_sum {ι : Type*} (f : ι → A) (s : finset ι) :
  φ (∑ x in s, f x) = ∑ x in s, φ (f x) :=
φ.to_ring_hom.map_sum f s

<<<<<<< HEAD
lemma map_finsupp_sum {ι : Type*} (f : ι →₀ B) (g : ι → B → A) :
  φ (f.sum g) = f.sum (λ i b, φ (g i b)) :=
=======
lemma map_finsupp_sum {α : Type*} [has_zero α] {ι : Type*} (f : ι →₀ α) (g : ι → α → A) :
  φ (f.sum g) = f.sum (λ i a, φ (g i a)) :=
>>>>>>> 40b1eb81
φ.map_sum _ _

@[simp] lemma map_nat_cast (n : ℕ) : φ n = n :=
φ.to_ring_hom.map_nat_cast n

@[simp] lemma map_bit0 (x) : φ (bit0 x) = bit0 (φ x) :=
φ.to_ring_hom.map_bit0 x

@[simp] lemma map_bit1 (x) : φ (bit1 x) = bit1 (φ x) :=
φ.to_ring_hom.map_bit1 x

section

variables (R A)
/-- Identity map as an `alg_hom`. -/
protected def id : A →ₐ[R] A :=
{ commutes' := λ _, rfl,
  ..ring_hom.id A  }

end

@[simp] lemma id_apply (p : A) : alg_hom.id R A p = p := rfl

/-- Composition of algebra homeomorphisms. -/
def comp (φ₁ : B →ₐ[R] C) (φ₂ : A →ₐ[R] B) : A →ₐ[R] C :=
{ commutes' := λ r : R, by rw [← φ₁.commutes, ← φ₂.commutes]; refl,
  .. φ₁.to_ring_hom.comp ↑φ₂ }

@[simp] lemma comp_apply (φ₁ : B →ₐ[R] C) (φ₂ : A →ₐ[R] B) (p : A) :
  φ₁.comp φ₂ p = φ₁ (φ₂ p) := rfl

@[simp] theorem comp_id : φ.comp (alg_hom.id R A) = φ :=
ext $ λ x, rfl

@[simp] theorem id_comp : (alg_hom.id R B).comp φ = φ :=
ext $ λ x, rfl

theorem comp_assoc (φ₁ : C →ₐ[R] D) (φ₂ : B →ₐ[R] C) (φ₃ : A →ₐ[R] B) :
  (φ₁.comp φ₂).comp φ₃ = φ₁.comp (φ₂.comp φ₃) :=
ext $ λ x, rfl

/-- R-Alg ⥤ R-Mod -/
def to_linear_map : A →ₗ B :=
{ to_fun := φ,
  map_add' := φ.map_add,
  map_smul' := φ.map_smul }

@[simp] lemma to_linear_map_apply (p : A) : φ.to_linear_map p = φ p := rfl

theorem to_linear_map_inj {φ₁ φ₂ : A →ₐ[R] B} (H : φ₁.to_linear_map = φ₂.to_linear_map) : φ₁ = φ₂ :=
ext $ λ x, show φ₁.to_linear_map x = φ₂.to_linear_map x, by rw H

@[simp] lemma comp_to_linear_map (f : A →ₐ[R] B) (g : B →ₐ[R] C) :
  (g.comp f).to_linear_map = g.to_linear_map.comp f.to_linear_map := rfl

end semiring

section comm_semiring

variables [comm_semiring R] [comm_semiring A] [comm_semiring B]
variables [algebra R A] [algebra R B]

variables (φ : A →ₐ[R] B)

lemma map_prod {ι : Type*} (f : ι → A) (s : finset ι) :
  φ (∏ x in s, f x) = ∏ x in s, φ (f x) :=
φ.to_ring_hom.map_prod f s

<<<<<<< HEAD
lemma map_finsupp_prod {ι : Type*} (f : ι →₀ B) (g : ι → B → A) :
  φ (f.prod g) = f.prod (λ i b, φ (g i b)) :=
=======
lemma map_finsupp_prod {α : Type*} [has_zero α] {ι : Type*} (f : ι →₀ α) (g : ι → α → A) :
  φ (f.prod g) = f.prod (λ i a, φ (g i a)) :=
>>>>>>> 40b1eb81
φ.map_prod _ _

end comm_semiring

section ring

variables [comm_ring R] [ring A] [ring B] [ring C]
variables [algebra R A] [algebra R B] [algebra R C] (φ : A →ₐ[R] B)

@[simp] lemma map_neg (x) : φ (-x) = -φ x :=
φ.to_ring_hom.map_neg x

@[simp] lemma map_sub (x y) : φ (x - y) = φ x - φ y :=
φ.to_ring_hom.map_sub x y

end ring

section division_ring

variables [comm_ring R] [division_ring A] [division_ring B]
variables [algebra R A] [algebra R B] (φ : A →ₐ[R] B)

@[simp] lemma map_inv (x) : φ (x⁻¹) = (φ x)⁻¹ :=
φ.to_ring_hom.map_inv x

@[simp] lemma map_div (x y) : φ (x / y) = φ x / φ y :=
φ.to_ring_hom.map_div x y

end division_ring

theorem injective_iff {R A B : Type*} [comm_semiring R] [ring A] [semiring B]
  [algebra R A] [algebra R B] (f : A →ₐ[R] B) :
  function.injective f ↔ (∀ x, f x = 0 → x = 0) :=
ring_hom.injective_iff (f : A →+* B)

end alg_hom

set_option old_structure_cmd true
/-- An equivalence of algebras is an equivalence of rings commuting with the actions of scalars. -/
structure alg_equiv (R : Type u) (A : Type v) (B : Type w)
  [comm_semiring R] [semiring A] [semiring B] [algebra R A] [algebra R B]
  extends A ≃ B, A ≃* B, A ≃+ B, A ≃+* B :=
(commutes' : ∀ r : R, to_fun (algebra_map R A r) = algebra_map R B r)

attribute [nolint doc_blame] alg_equiv.to_ring_equiv
attribute [nolint doc_blame] alg_equiv.to_equiv
attribute [nolint doc_blame] alg_equiv.to_add_equiv
attribute [nolint doc_blame] alg_equiv.to_mul_equiv

notation A ` ≃ₐ[`:50 R `] ` A' := alg_equiv R A A'

namespace alg_equiv

variables {R : Type u} {A₁ : Type v} {A₂ : Type w} {A₃ : Type u₁}
variables [comm_semiring R] [semiring A₁] [semiring A₂] [semiring A₃]
variables [algebra R A₁] [algebra R A₂] [algebra R A₃]
variables (e : A₁ ≃ₐ[R] A₂)

instance : has_coe_to_fun (A₁ ≃ₐ[R] A₂) := ⟨_, alg_equiv.to_fun⟩

@[ext]
lemma ext {f g : A₁ ≃ₐ[R] A₂} (h : ∀ a, f a = g a) : f = g :=
begin
  have h₁ : f.to_equiv = g.to_equiv := equiv.ext h,
  cases f, cases g, congr,
  { exact (funext h) },
  { exact congr_arg equiv.inv_fun h₁ }
end

lemma coe_fun_injective : @function.injective (A₁ ≃ₐ[R] A₂) (A₁ → A₂) (λ e, (e : A₁ → A₂)) :=
begin
  intros f g w,
  ext,
  exact congr_fun w a,
end

instance has_coe_to_ring_equiv : has_coe (A₁ ≃ₐ[R] A₂) (A₁ ≃+* A₂) := ⟨alg_equiv.to_ring_equiv⟩

@[simp] lemma mk_apply {to_fun inv_fun left_inv right_inv map_mul map_add commutes a} :
  (⟨to_fun, inv_fun, left_inv, right_inv, map_mul, map_add, commutes⟩ : A₁ ≃ₐ[R] A₂) a = to_fun a :=
rfl

@[simp] lemma to_fun_apply {e : A₁ ≃ₐ[R] A₂} {a : A₁} : e.to_fun a = e a := rfl

@[simp, norm_cast] lemma coe_ring_equiv : ((e : A₁ ≃+* A₂) : A₁ → A₂) = e := rfl

lemma coe_ring_equiv_injective : function.injective (λ e : A₁ ≃ₐ[R] A₂, (e : A₁ ≃+* A₂)) :=
begin
  intros f g w,
  ext,
  replace w : ((f : A₁ ≃+* A₂) : A₁ → A₂) = ((g : A₁ ≃+* A₂) : A₁ → A₂) :=
    congr_arg (λ e : A₁ ≃+* A₂, (e : A₁ → A₂)) w,
  exact congr_fun w a,
end

@[simp] lemma map_add : ∀ x y, e (x + y) = e x + e y := e.to_add_equiv.map_add

@[simp] lemma map_zero : e 0 = 0 := e.to_add_equiv.map_zero

@[simp] lemma map_mul : ∀ x y, e (x * y) = (e x) * (e y) := e.to_mul_equiv.map_mul

@[simp] lemma map_one : e 1 = 1 := e.to_mul_equiv.map_one

@[simp] lemma commutes : ∀ (r : R), e (algebra_map R A₁ r) = algebra_map R A₂ r :=
  e.commutes'

@[simp] lemma map_neg {A₁ : Type v} {A₂ : Type w}
  [ring A₁] [ring A₂] [algebra R A₁] [algebra R A₂] (e : A₁ ≃ₐ[R] A₂) :
  ∀ x, e (-x) = -(e x) := e.to_add_equiv.map_neg

@[simp] lemma map_sub {A₁ : Type v} {A₂ : Type w}
  [ring A₁] [ring A₂] [algebra R A₁] [algebra R A₂] (e : A₁ ≃ₐ[R] A₂) :
  ∀ x y, e (x - y) = e x - e y := e.to_add_equiv.map_sub

lemma map_sum {ι : Type*} (f : ι → A₁) (s : finset ι) :
  e (∑ x in s, f x) = ∑ x in s, e (f x) :=
e.to_add_equiv.map_sum f s

<<<<<<< HEAD
lemma map_finsupp_sum {ι : Type*} (f : ι →₀ A₂) (g : ι → A₂ → A₁) :
=======
lemma map_finsupp_sum {α : Type*} [has_zero α] {ι : Type*} (f : ι →₀ α) (g : ι → α → A₁) :
>>>>>>> 40b1eb81
  e (f.sum g) = f.sum (λ i b, e (g i b)) :=
e.map_sum _ _

/-- Interpret an algebra equivalence as an algebra homomorphism.

This definition is included for symmetry with the other `to_*_hom` projections.
The `simp` normal form is to use the coercion of the `has_coe_to_alg_hom` instance. -/
def to_alg_hom : A₁ →ₐ[R] A₂ :=
{ map_one' := e.map_one, map_zero' := e.map_zero, ..e }

instance has_coe_to_alg_hom : has_coe (A₁ ≃ₐ[R] A₂) (A₁ →ₐ[R] A₂) :=
⟨to_alg_hom⟩

@[simp] lemma to_alg_hom_eq_coe : e.to_alg_hom = e := rfl

@[simp, norm_cast] lemma coe_alg_hom : ((e : A₁ →ₐ[R] A₂) : A₁ → A₂) = e :=
rfl

lemma injective : function.injective e := e.to_equiv.injective

lemma surjective : function.surjective e := e.to_equiv.surjective

lemma bijective : function.bijective e := e.to_equiv.bijective

instance : has_one (A₁ ≃ₐ[R] A₁) := ⟨{commutes' := λ r, rfl, ..(1 : A₁ ≃+* A₁)}⟩

instance : inhabited (A₁ ≃ₐ[R] A₁) := ⟨1⟩

/-- Algebra equivalences are reflexive. -/
@[refl]
def refl : A₁ ≃ₐ[R] A₁ := 1

@[simp] lemma coe_refl : (@refl R A₁ _ _ _ : A₁ →ₐ[R] A₁) = alg_hom.id R A₁ :=
alg_hom.ext (λ x, rfl)

/-- Algebra equivalences are symmetric. -/
@[symm]
def symm (e : A₁ ≃ₐ[R] A₂) : A₂ ≃ₐ[R] A₁ :=
{ commutes' := λ r, by { rw ←e.to_ring_equiv.symm_apply_apply (algebra_map R A₁ r), congr,
                         change _ = e _, rw e.commutes, },
  ..e.to_ring_equiv.symm, }

@[simp] lemma inv_fun_apply {e : A₁ ≃ₐ[R] A₂} {a : A₂} : e.inv_fun a = e.symm a := rfl

@[simp] lemma symm_symm {e : A₁ ≃ₐ[R] A₂} : e.symm.symm = e :=
by { ext, refl, }

/-- Algebra equivalences are transitive. -/
@[trans]
def trans (e₁ : A₁ ≃ₐ[R] A₂) (e₂ : A₂ ≃ₐ[R] A₃) : A₁ ≃ₐ[R] A₃ :=
{ commutes' := λ r, show e₂.to_fun (e₁.to_fun _) = _, by rw [e₁.commutes', e₂.commutes'],
  ..(e₁.to_ring_equiv.trans e₂.to_ring_equiv), }

@[simp] lemma apply_symm_apply (e : A₁ ≃ₐ[R] A₂) : ∀ x, e (e.symm x) = x :=
  e.to_equiv.apply_symm_apply

@[simp] lemma symm_apply_apply (e : A₁ ≃ₐ[R] A₂) : ∀ x, e.symm (e x) = x :=
  e.to_equiv.symm_apply_apply

@[simp] lemma trans_apply (e₁ : A₁ ≃ₐ[R] A₂) (e₂ : A₂ ≃ₐ[R] A₃) (x : A₁) :
  (e₁.trans e₂) x = e₂ (e₁ x) := rfl

@[simp] lemma comp_symm (e : A₁ ≃ₐ[R] A₂) :
  alg_hom.comp (e : A₁ →ₐ[R] A₂) ↑e.symm = alg_hom.id R A₂ :=
by { ext, simp }

@[simp] lemma symm_comp (e : A₁ ≃ₐ[R] A₂) :
  alg_hom.comp ↑e.symm (e : A₁ →ₐ[R] A₂) = alg_hom.id R A₁ :=
by { ext, simp }

/-- If an algebra morphism has an inverse, it is a algebra isomorphism. -/
def of_alg_hom (f : A₁ →ₐ[R] A₂) (g : A₂ →ₐ[R] A₁) (h₁ : f.comp g = alg_hom.id R A₂) (h₂ : g.comp f = alg_hom.id R A₁) : A₁ ≃ₐ[R] A₂ :=
{ inv_fun   := g,
  left_inv  := alg_hom.ext_iff.1 h₂,
  right_inv := alg_hom.ext_iff.1 h₁,
  ..f }

/-- Promotes a bijective algebra homomorphism to an algebra equivalence. -/
noncomputable def of_bijective (f : A₁ →ₐ[R] A₂) (hf : function.bijective f) : A₁ ≃ₐ[R] A₂ :=
{ .. ring_equiv.of_bijective (f : A₁ →+* A₂) hf, .. f }

/-- Forgetting the multiplicative structures, an equivalence of algebras is a linear equivalence. -/
def to_linear_equiv (e : A₁ ≃ₐ[R] A₂) : A₁ ≃ₗ[R] A₂ :=
{ to_fun    := e.to_fun,
  map_add'  := λ x y, by simp,
  map_smul' := λ r x, by simp [algebra.smul_def''],
  inv_fun   := e.symm.to_fun,
  left_inv  := e.left_inv,
  right_inv := e.right_inv, }

@[simp] lemma to_linear_equiv_apply (e : A₁ ≃ₐ[R] A₂) (x : A₁) : e.to_linear_equiv x = e x := rfl

theorem to_linear_equiv_inj {e₁ e₂ : A₁ ≃ₐ[R] A₂} (H : e₁.to_linear_equiv = e₂.to_linear_equiv) :
  e₁ = e₂ :=
ext $ λ x, show e₁.to_linear_equiv x = e₂.to_linear_equiv x, by rw H

/-- Interpret an algebra equivalence as a linear map. -/
def to_linear_map : A₁ →ₗ[R] A₂ :=
e.to_alg_hom.to_linear_map

@[simp] lemma to_alg_hom_to_linear_map :
  (e : A₁ →ₐ[R] A₂).to_linear_map = e.to_linear_map := rfl

@[simp] lemma to_linear_equiv_to_linear_map :
  e.to_linear_equiv.to_linear_map = e.to_linear_map := rfl

@[simp] lemma to_linear_map_apply (x : A₁) : e.to_linear_map x = e x := rfl

theorem to_linear_map_inj {e₁ e₂ : A₁ ≃ₐ[R] A₂} (H : e₁.to_linear_map = e₂.to_linear_map) :
  e₁ = e₂ :=
ext $ λ x, show e₁.to_linear_map x = e₂.to_linear_map x, by rw H

@[simp] lemma trans_to_linear_map (f : A₁ ≃ₐ[R] A₂) (g : A₂ ≃ₐ[R] A₃) :
  (f.trans g).to_linear_map = g.to_linear_map.comp f.to_linear_map := rfl

end alg_equiv

namespace algebra

variables (R : Type u) (S : Type v) (A : Type w)
include R S A

/-- `comap R S A` is a type alias for `A`, and has an R-algebra structure defined on it
  when `algebra R S` and `algebra S A`. If `S` is an `R`-algebra and `A` is an `S`-algebra then
  `algebra.comap.algebra R S A` can be used to provide `A` with a structure of an `R`-algebra.
  Other than that, `algebra.comap` is now deprecated and replaced with `is_scalar_tower`. -/
/- This is done to avoid a type class search with meta-variables `algebra R ?m_1` and
    `algebra ?m_1 A -/
/- The `nolint` attribute is added because it has unused arguments `R` and `S`, but these are necessary for synthesizing the
     appropriate type classes -/
@[nolint unused_arguments]
def comap : Type w := A

instance comap.inhabited [h : inhabited A] : inhabited (comap R S A) := h
instance comap.semiring [h : semiring A] : semiring (comap R S A) := h
instance comap.ring [h : ring A] : ring (comap R S A) := h
instance comap.comm_semiring [h : comm_semiring A] : comm_semiring (comap R S A) := h
instance comap.comm_ring [h : comm_ring A] : comm_ring (comap R S A) := h

instance comap.algebra' [comm_semiring S] [semiring A] [h : algebra S A] :
  algebra S (comap R S A) := h

/-- Identity homomorphism `A →ₐ[S] comap R S A`. -/
def comap.to_comap [comm_semiring S] [semiring A] [algebra S A] :
  A →ₐ[S] comap R S A := alg_hom.id S A
/-- Identity homomorphism `comap R S A →ₐ[S] A`. -/
def comap.of_comap [comm_semiring S] [semiring A] [algebra S A] :
  comap R S A →ₐ[S] A := alg_hom.id S A

variables [comm_semiring R] [comm_semiring S] [semiring A] [algebra R S] [algebra S A]

/-- `R ⟶ S` induces `S-Alg ⥤ R-Alg` -/
instance comap.algebra : algebra R (comap R S A) :=
{ smul := λ r x, (algebra_map R S r • x : A),
  commutes' := λ r x, algebra.commutes _ _,
  smul_def' := λ _ _, algebra.smul_def _ _,
  .. (algebra_map S A).comp (algebra_map R S) }

/-- Embedding of `S` into `comap R S A`. -/
def to_comap : S →ₐ[R] comap R S A :=
{ commutes' := λ r, rfl,
  .. algebra_map S A }

theorem to_comap_apply (x) : to_comap R S A x = algebra_map S A x := rfl

end algebra

namespace alg_hom

variables {R : Type u} {S : Type v} {A : Type w} {B : Type u₁}
variables [comm_semiring R] [comm_semiring S] [semiring A] [semiring B]
variables [algebra R S] [algebra S A] [algebra S B] (φ : A →ₐ[S] B)
include R

/-- R ⟶ S induces S-Alg ⥤ R-Alg -/
def comap : algebra.comap R S A →ₐ[R] algebra.comap R S B :=
{ commutes' := λ r, φ.commutes (algebra_map R S r)
  ..φ }

end alg_hom

namespace rat

instance algebra_rat {α} [division_ring α] [char_zero α] : algebra ℚ α :=
(rat.cast_hom α).to_algebra' $ λ r x, r.cast_commute x

end rat

namespace algebra

variables (R : Type u) (A : Type v)

variables [comm_semiring R] [semiring A] [algebra R A]

/-- `algebra_map` as an `alg_hom`. -/
def of_id : R →ₐ[R] A :=
{ commutes' := λ _, rfl, .. algebra_map R A }
variables {R}

theorem of_id_apply (r) : of_id R A r = algebra_map R A r := rfl

end algebra

section nat

variables (R : Type*) [semiring R]

/-- Reinterpret a `ring_hom` as an `ℕ`-algebra homomorphism. -/
def alg_hom_nat
  {R : Type u} [semiring R] [algebra ℕ R]
  {S : Type v} [semiring S] [algebra ℕ S]
  (f : R →+* S) : R →ₐ[ℕ] S :=
{ commutes' := λ i, show f _ = _, by simp, .. f }

/-- Semiring ⥤ ℕ-Alg -/
instance algebra_nat : algebra ℕ R :=
{ commutes' := nat.cast_commute,
  smul_def' := λ _ _, nsmul_eq_mul _ _,
  .. nat.cast_ring_hom R }

section span_nat
open submodule

lemma span_nat_eq_add_group_closure (s : set R) :
  (span ℕ s).to_add_submonoid = add_submonoid.closure s :=
eq.symm $ add_submonoid.closure_eq_of_le subset_span $ λ x hx, span_induction hx
  (λ x hx, add_submonoid.subset_closure hx) (add_submonoid.zero_mem _)
  (λ _ _, add_submonoid.add_mem _) (λ _ _ _, add_submonoid.nsmul_mem _ ‹_› _)

@[simp] lemma span_nat_eq (s : add_submonoid R) : (span ℕ (s : set R)).to_add_submonoid = s :=
by rw [span_nat_eq_add_group_closure, s.closure_eq]

end span_nat

end nat

section int

variables (R : Type*) [ring R]

/-- Reinterpret a `ring_hom` as a `ℤ`-algebra homomorphism. -/
def alg_hom_int
  {R : Type u} [comm_ring R] [algebra ℤ R]
  {S : Type v} [comm_ring S] [algebra ℤ S]
  (f : R →+* S) : R →ₐ[ℤ] S :=
{ commutes' := λ i, show f _ = _, by simp, .. f }

/-- Ring ⥤ ℤ-Alg -/
instance algebra_int : algebra ℤ R :=
{ commutes' := int.cast_commute,
  smul_def' := λ _ _, gsmul_eq_mul _ _,
  .. int.cast_ring_hom R }

/--
Promote a ring homomorphisms to a `ℤ`-algebra homomorphism.
-/
def ring_hom.to_int_alg_hom {R S : Type*} [ring R] [ring S] (f : R →+* S) : R →ₐ[ℤ] S :=
{ commutes' := λ n, by simp,
  .. f }

variables {R}

section
variables {S : Type*} [ring S]

instance int_algebra_subsingleton : subsingleton (algebra ℤ S) :=
⟨λ P Q, by { ext, simp, }⟩
end

section
variables {S : Type*} [semiring S]

instance nat_algebra_subsingleton : subsingleton (algebra ℕ S) :=
⟨λ P Q, by { ext, simp, }⟩
end

section span_int
open submodule

lemma span_int_eq_add_group_closure (s : set R) :
  (span ℤ s).to_add_subgroup = add_subgroup.closure s :=
eq.symm $ add_subgroup.closure_eq_of_le _ subset_span $ λ x hx, span_induction hx
  (λ x hx, add_subgroup.subset_closure hx) (add_subgroup.zero_mem _)
  (λ _ _, add_subgroup.add_mem _) (λ _ _ _, add_subgroup.gsmul_mem _ ‹_› _)

@[simp] lemma span_int_eq (s : add_subgroup R) : (span ℤ (s : set R)).to_add_subgroup = s :=
by rw [span_int_eq_add_group_closure, s.closure_eq]

end span_int

end int

/-!
The R-algebra structure on `Π i : I, A i` when each `A i` is an R-algebra.

We couldn't set this up back in `algebra.pi_instances` because this file imports it.
-/
namespace pi

variable {I : Type u}     -- The indexing type
variable {f : I → Type v} -- The family of types already equipped with instances
variables (x y : Π i, f i) (i : I)
variables (I f)

instance algebra (α) {r : comm_semiring α}
  [s : ∀ i, semiring (f i)] [∀ i, algebra α (f i)] :
  algebra α (Π i : I, f i) :=
{ commutes' := λ a f, begin ext, simp [algebra.commutes], end,
  smul_def' := λ a f, begin ext, simp [algebra.smul_def''], end,
  ..pi.ring_hom (λ i, algebra_map α (f i)) }

@[simp] lemma algebra_map_apply (α) {r : comm_semiring α}
  [s : ∀ i, semiring (f i)] [∀ i, algebra α (f i)] (a : α) (i : I) :
  algebra_map α (Π i, f i) a i = algebra_map α (f i) a := rfl

-- One could also build a `Π i, R i`-algebra structure on `Π i, A i`,
-- when each `A i` is an `R i`-algebra, although I'm not sure that it's useful.

end pi

section is_scalar_tower

variables {R : Type*} [comm_semiring R]
variables (A : Type*) [semiring A] [algebra R A]
variables {M : Type*} [add_comm_monoid M] [semimodule A M] [semimodule R M] [is_scalar_tower R A M]
variables {N : Type*} [add_comm_monoid N] [semimodule A N] [semimodule R N] [is_scalar_tower R A N]

lemma algebra_compatible_smul (r : R) (m : M) : r • m = ((algebra_map R A) r) • m :=
by rw [←(one_smul A m), ←smul_assoc, algebra.smul_def, mul_one, one_smul]

variable {A}

lemma smul_algebra_smul_comm (r : R) (a : A) (m : M) : a • r • m = r • a • m :=
by rw [algebra_compatible_smul A r (a • m), smul_smul, algebra.commutes, mul_smul, ←algebra_compatible_smul]

@[simp] lemma map_smul_eq_smul_map (f : M →ₗ[A] N) (r : R) (m : M) :
  f (r • m) = r • f m :=
by rw [algebra_compatible_smul A r m, linear_map.map_smul, ←algebra_compatible_smul A r (f m)]

instance : has_coe (M →ₗ[A] N) (M →ₗ[R] N) :=
⟨λ f, ⟨f.to_fun, λ x y, f.map_add' x y, λ r n, map_smul_eq_smul_map _ _ _⟩⟩

end is_scalar_tower

section restrict_scalars
/- In this section, we describe restriction of scalars: if `S` is an algebra over `R`, then
`S`-modules are also `R`-modules. -/

section semimodule

variables (R : Type*) [comm_semiring R] (S : Type*) [semiring S] [algebra R S]
variables (E : Type*) [add_comm_monoid E] [semimodule S E]
variables {F : Type*} [add_comm_monoid F] [semimodule S F]

/--
When `E` is a module over a ring `S`, and `S` is an algebra over `R`, then `E` inherits a
module structure over `R`, called `module.restrict_scalars' R S E`.
We do not register this as an instance as `S` can not be inferred.
-/
def semimodule.restrict_scalars' : semimodule R E :=
{ smul      := λ c x, (algebra_map R S c) • x,
  one_smul  := by simp,
  mul_smul  := by simp [mul_smul],
  smul_add  := by simp [smul_add],
  smul_zero := by simp [smul_zero],
  add_smul  := by simp [add_smul],
  zero_smul := by simp [zero_smul] }

/--
When `E` is a module over a ring `S`, and `S` is an algebra over `R`, then `E` inherits a
module structure over `R`, provided as a type synonym `module.restrict_scalars R S E := E`.

When the `R`-module structure on `E` is registered directly (using `module.restrict_scalars'` for
instance, or for `S = ℂ` and `R = ℝ`), theorems on `module.restrict_scalars R S E` can be directly
applied to `E` as these types are the same for the kernel.
-/
@[nolint unused_arguments]
def semimodule.restrict_scalars (R : Type*) (S : Type*) (E : Type*) : Type* := E

instance (R : Type*) (S : Type*) (E : Type*) [I : inhabited E] :
  inhabited (semimodule.restrict_scalars R S E) := I

instance (R : Type*) (S : Type*) (E : Type*) [I : add_comm_monoid E] :
  add_comm_monoid (semimodule.restrict_scalars R S E) := I

instance semimodule.restrict_scalars.module_orig (R : Type*) (S : Type*) [semiring S]
  (E : Type*) [add_comm_monoid E] [I : semimodule S E] :
  semimodule S (semimodule.restrict_scalars R S E) := I

instance : semimodule R (semimodule.restrict_scalars R S E) :=
(semimodule.restrict_scalars' R S E : semimodule R E)

lemma semimodule.restrict_scalars_smul_def (c : R) (x : semimodule.restrict_scalars R S E) :
  c • x = ((algebra_map R S c) • x : E) := rfl

/--
`module.restrict_scalars R S S` is `R`-linearly equivalent to the original algebra `S`.

Unfortunately these structures are not generally definitionally equal:
the `R`-module structure on `S` is part of the data of `S`,
while the `R`-module structure on `module.restrict_scalars R S S`
comes from the ring homomorphism `R →+* S`, which is a separate part of the data of `S`.
The field `algebra.smul_def'` gives the equation we need here.
-/
def algebra.restrict_scalars_equiv :
  (semimodule.restrict_scalars R S S) ≃ₗ[R] S :=
{ to_fun := λ s, s,
  inv_fun := λ s, s,
  left_inv := λ s, rfl,
  right_inv := λ s, rfl,
  map_add' := λ x y, rfl,
  map_smul' := λ c x, (algebra.smul_def' _ _).symm, }

@[simp]
lemma algebra.restrict_scalars_equiv_apply (s : S) :
  algebra.restrict_scalars_equiv R S s = s := rfl
@[simp]
lemma algebra.restrict_scalars_equiv_symm_apply (s : S) :
  (algebra.restrict_scalars_equiv R S).symm s = s := rfl

variables {S E}

open semimodule

instance : is_scalar_tower R S (restrict_scalars R S E) :=
⟨λ r s e, by { rw [algebra.smul_def, mul_smul], refl }⟩

/--
`V.restrict_scalars R` is the `R`-submodule of the `R`-module given by restriction of scalars,
corresponding to `V`, an `S`-submodule of the original `S`-module.
-/
@[simps]
def submodule.restrict_scalars (V : submodule S E) : submodule R (restrict_scalars R S E) :=
{ carrier := V.carrier,
  zero_mem' := V.zero_mem,
  smul_mem' := λ c e h, V.smul_mem _ h,
  add_mem' := λ x y hx hy, V.add_mem hx hy, }

@[simp]
lemma submodule.restrict_scalars_mem (V : submodule S E) (e : E) :
  e ∈ V.restrict_scalars R ↔ e ∈ V :=
iff.refl _

@[simp]
lemma submodule.restrict_scalars_bot :
  submodule.restrict_scalars R (⊥ : submodule S E) = ⊥ :=
rfl

@[simp]
lemma submodule.restrict_scalars_top :
  submodule.restrict_scalars R (⊤ : submodule S E) = ⊤ :=
rfl

/-- The `R`-linear map induced by an `S`-linear map when `S` is an algebra over `R`. -/
def linear_map.restrict_scalars (f : E →ₗ[S] F) :
  (restrict_scalars R S E) →ₗ[R] (restrict_scalars R S F) :=
{ to_fun := f.to_fun,
  map_add' := λx y, f.map_add x y,
  map_smul' := λc x, f.map_smul (algebra_map R S c) x }

@[simp, norm_cast squash] lemma linear_map.coe_restrict_scalars_eq_coe (f : E →ₗ[S] F) :
  (f.restrict_scalars R : E → F) = f := rfl

@[simp]
lemma restrict_scalars_ker (f : E →ₗ[S] F) :
  (f.restrict_scalars R).ker = submodule.restrict_scalars R f.ker :=
rfl

/-- `A`-linearly coerce a `R`-linear map from `M` to `R` to a function, given an algebra `A` over
a commutative semiring `R` and `M` a semimodule over `R`. -/
def linear_map.lto_fun (R : Type u) (M : Type v) (A : Type w)
  [comm_semiring R] [add_comm_monoid M] [semimodule R M] [comm_ring A] [algebra R A] :
  (M →ₗ[R] A) →ₗ[A] (M → A) :=
{ to_fun := linear_map.to_fun,
  map_add' := λ f g, rfl,
  map_smul' := λ c f, rfl }

end semimodule

section module

instance (R : Type*) (S : Type*) (E : Type*) [I : add_comm_group E] :
  add_comm_group (semimodule.restrict_scalars R S E) := I

end module

end restrict_scalars

section extend_scalars
/-! When `V` is an `R`-module and `W` is an `S`-module, where `S` is an algebra over `R`, then
the collection of `R`-linear maps from `V` to `W` admits an `S`-module structure, given by
multiplication in the target -/

variables (R : Type*) [comm_semiring R] (S : Type*) [semiring S] [algebra R S]
  (V : Type*) [add_comm_monoid V] [semimodule R V]
  (W : Type*) [add_comm_monoid W] [semimodule S W]

/-- The set of `R`-linear maps admits an `S`-action by left multiplication -/
instance linear_map.has_scalar_extend_scalars :
  has_scalar S (V →ₗ[R] (semimodule.restrict_scalars R S W)) :=
{ smul := λ r f,
  { to_fun := λ v, r • f v,
    map_add' := by simp [smul_add],
    map_smul' := λ c x, by rw [linear_map.map_smul, smul_algebra_smul_comm] }}

/-- The set of `R`-linear maps is an `S`-module-/
instance linear_map.module_extend_scalars :
  semimodule S (V →ₗ[R] (semimodule.restrict_scalars R S W)) :=
{ one_smul := λ f, by { ext v, simp [(•)] },
  mul_smul := λ r r' f, by { ext v, simp [(•), smul_smul] },
  smul_add := λ r f g, by { ext v, simp [(•), smul_add] },
  smul_zero := λ r, by { ext v, simp [(•)] },
  add_smul := λ r r' f, by { ext v, simp [(•), add_smul] },
  zero_smul := λ f, by { ext v, simp [(•)] } }

variables {R S V W}

/-- When `f` is a linear map taking values in `S`, then `λb, f b • x` is a linear map. -/
def smul_algebra_right (f : V →ₗ[R] S) (x : semimodule.restrict_scalars R S W) :
  V →ₗ[R] (semimodule.restrict_scalars R S W) :=
{ to_fun := λb, f b • x,
  map_add' := by simp [add_smul],
  map_smul' := λ b y, by { simp [algebra.smul_def, ← smul_smul], refl } }

@[simp] theorem smul_algebra_right_apply
  (f : V →ₗ[R] S) (x : semimodule.restrict_scalars R S W) (c : V) :
  smul_algebra_right f x c = f c • x := rfl

end extend_scalars

/-!
When `V` and `W` are `S`-modules, for some `R`-algebra `S`,
the collection of `S`-linear maps from `V` to `W` forms an `R`-module.
(But not generally an `S`-module, because `S` may be non-commutative.)
-/

section module_of_linear_maps

variables (R : Type*) [comm_semiring R] (S : Type*) [semiring S] [algebra R S]
  (V : Type*) [add_comm_monoid V] [semimodule S V]
  (W : Type*) [add_comm_monoid W] [semimodule S W]

/--
For `r : R`, and `f : V →ₗ[S] W` (where `S` is an `R`-algebra) we define
`(r • f) v = f (r • v)`.
-/
def linear_map_algebra_has_scalar : has_scalar R (V →ₗ[S] W) :=
{ smul := λ r f,
  { to_fun := λ v, f ((algebra_map R S r) • v),
    map_add' := λ x y, by simp [smul_add],
    map_smul' := λ s v, by simp [smul_smul, algebra.commutes], } }

local attribute [instance] linear_map_algebra_has_scalar

/-- The `R`-module structure on `S`-linear maps, for `S` an `R`-algebra. -/
def linear_map_algebra_module : semimodule R (V →ₗ[S] W) :=
{ one_smul := λ f, begin ext v, dsimp [(•)], simp, end,
  mul_smul := λ r r' f,
  begin
    ext v, dsimp [(•)],
    rw [linear_map.map_smul, linear_map.map_smul, linear_map.map_smul, ring_hom.map_mul,
        smul_smul, algebra.commutes],
  end,
  smul_zero := λ r, by { ext v, dsimp [(•)], refl, },
  smul_add := λ r f g, by { ext v, dsimp [(•)], simp [linear_map.map_add], },
  zero_smul := λ f, by { ext v, dsimp [(•)], simp, },
  add_smul := λ r r' f, by { ext v, dsimp [(•)], simp [add_smul], }, }

local attribute [instance] linear_map_algebra_module

variables {R S V W}
@[simp]
lemma linear_map_algebra_module.smul_apply (c : R) (f : V →ₗ[S] W) (v : V) :
  (c • f) v = (c • (f v) : semimodule.restrict_scalars R S W) :=
begin
  erw [linear_map.map_smul],
  refl,
end

end module_of_linear_maps<|MERGE_RESOLUTION|>--- conflicted
+++ resolved
@@ -462,13 +462,8 @@
   φ (∑ x in s, f x) = ∑ x in s, φ (f x) :=
 φ.to_ring_hom.map_sum f s
 
-<<<<<<< HEAD
-lemma map_finsupp_sum {ι : Type*} (f : ι →₀ B) (g : ι → B → A) :
-  φ (f.sum g) = f.sum (λ i b, φ (g i b)) :=
-=======
 lemma map_finsupp_sum {α : Type*} [has_zero α] {ι : Type*} (f : ι →₀ α) (g : ι → α → A) :
   φ (f.sum g) = f.sum (λ i a, φ (g i a)) :=
->>>>>>> 40b1eb81
 φ.map_sum _ _
 
 @[simp] lemma map_nat_cast (n : ℕ) : φ n = n :=
@@ -537,13 +532,8 @@
   φ (∏ x in s, f x) = ∏ x in s, φ (f x) :=
 φ.to_ring_hom.map_prod f s
 
-<<<<<<< HEAD
-lemma map_finsupp_prod {ι : Type*} (f : ι →₀ B) (g : ι → B → A) :
-  φ (f.prod g) = f.prod (λ i b, φ (g i b)) :=
-=======
 lemma map_finsupp_prod {α : Type*} [has_zero α] {ι : Type*} (f : ι →₀ α) (g : ι → α → A) :
   φ (f.prod g) = f.prod (λ i a, φ (g i a)) :=
->>>>>>> 40b1eb81
 φ.map_prod _ _
 
 end comm_semiring
@@ -662,11 +652,7 @@
   e (∑ x in s, f x) = ∑ x in s, e (f x) :=
 e.to_add_equiv.map_sum f s
 
-<<<<<<< HEAD
-lemma map_finsupp_sum {ι : Type*} (f : ι →₀ A₂) (g : ι → A₂ → A₁) :
-=======
 lemma map_finsupp_sum {α : Type*} [has_zero α] {ι : Type*} (f : ι →₀ α) (g : ι → α → A₁) :
->>>>>>> 40b1eb81
   e (f.sum g) = f.sum (λ i b, e (g i b)) :=
 e.map_sum _ _
 
