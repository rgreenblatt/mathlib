/-
Copyright (c) 2014 Jeremy Avigad. All rights reserved.
Released under Apache 2.0 license as described in the file LICENSE.
Authors: Jeremy Avigad, Leonardo de Moura, Floris van Doorn, Amelia Livingston
-/

import algebra.group
import tactic.norm_cast

/-!
# Properties and homomorphisms of semirings and rings

This file proves simple properties of semirings, rings and domains and their unit groups. It also
defines homomorphisms of semirings and rings, both unbundled (e.g. `is_semiring_hom f`)
and bundled (e.g. `ring_hom a β`, a.k.a. `α →+* β`). The unbundled ones are deprecated
and the plan is to slowly remove them from mathlib.

## Main definitions

is_semiring_hom (deprecated), is_ring_hom (deprecated), ring_hom, nonzero_comm_semiring,
nonzero_comm_ring, domain

## Notations

→+* for bundled ring homs (also use for semiring homs)

## Implementation notes

There's a coercion from bundled homs to fun, and the canonical
notation is to use the bundled hom as a function via this coercion.

There is no `semiring_hom` -- the idea is that `ring_hom` is used.
The constructor for a `ring_hom` between semirings needs a proof of `map_zero`, `map_one` and
`map_add` as well as `map_mul`; a separate constructor `ring_hom.mk'` will construct ring homs
between rings from monoid homs given only a proof that addition is preserved.


Throughout the section on `ring_hom` implicit `{}` brackets are often used instead of type class `[]` brackets.
This is done when the instances can be inferred because they are implicit arguments to the type `ring_hom`.
When they can be inferred from the type it is faster to use this method than to use type class inference.

## Tags

is_ring_hom, is_semiring_hom, ring_hom, semiring_hom, semiring, comm_semiring, ring, comm_ring,
domain, integral_domain, nonzero_comm_semiring, nonzero_comm_ring, units
-/
universes u v w
variable {α : Type u}

section
variable [semiring α]

theorem mul_two (n : α) : n * 2 = n + n :=
(left_distrib n 1 1).trans (by simp)

theorem bit0_eq_two_mul (n : α) : bit0 n = 2 * n :=
(two_mul _).symm

@[simp] lemma mul_ite {α} [semiring α] (P : Prop) [decidable P] (a : α) :
  a * (if P then 1 else 0) = if P then a else 0 :=
by split_ifs; simp

@[simp] lemma ite_mul {α} [semiring α] (P : Prop) [decidable P] (a : α) :
  (if P then 1 else 0) * a = if P then a else 0 :=
by split_ifs; simp

variable (α)

/-- Either zero and one are nonequal in a semiring, or the semiring is the zero ring. -/
lemma zero_ne_one_or_forall_eq_0 : (0 : α) ≠ 1 ∨ (∀a:α, a = 0) :=
by haveI := classical.dec;
   refine not_or_of_imp (λ h a, _); simpa using congr_arg ((*) a) h.symm

/-- If zero equals one in a semiring, the semiring is the zero ring. -/
lemma eq_zero_of_zero_eq_one (h : (0 : α) = 1) : (∀a:α, a = 0) :=
(zero_ne_one_or_forall_eq_0 α).neg_resolve_left h

/-- If zero equals one in a semiring, all elements of that semiring are equal. -/
theorem subsingleton_of_zero_eq_one (h : (0 : α) = 1) : subsingleton α :=
⟨λa b, by rw [eq_zero_of_zero_eq_one α h a, eq_zero_of_zero_eq_one α h b]⟩

end

namespace units
variables [ring α] {a b : α}

/-- Each element of the group of units of a ring has an additive inverse. -/
instance : has_neg (units α) := ⟨λu, ⟨-↑u, -↑u⁻¹, by simp, by simp⟩ ⟩

/-- Representing an element of a ring's unit group as an element of the ring commutes with
    mapping this element to its additive inverse. -/
@[simp] protected theorem coe_neg (u : units α) : (↑-u : α) = -u := rfl

/-- Mapping an element of a ring's unit group to its inverse commutes with mapping this element
    to its additive inverse. -/
@[simp] protected theorem neg_inv (u : units α) : (-u)⁻¹ = -u⁻¹ := rfl

/-- An element of a ring's unit group equals the additive inverse of its additive inverse. -/
@[simp] protected theorem neg_neg (u : units α) : - -u = u :=
units.ext $ neg_neg _

/-- Multiplication of elements of a ring's unit group commutes with mapping the first
    argument to its additive inverse. -/
@[simp] protected theorem neg_mul (u₁ u₂ : units α) : -u₁ * u₂ = -(u₁ * u₂) :=
units.ext $ neg_mul_eq_neg_mul_symm _ _

/-- Multiplication of elements of a ring's unit group commutes with mapping the second argument
    to its additive inverse. -/
@[simp] protected theorem mul_neg (u₁ u₂ : units α) : u₁ * -u₂ = -(u₁ * u₂) :=
units.ext $ (neg_mul_eq_mul_neg _ _).symm

/-- Multiplication of the additive inverses of two elements of a ring's unit group equals
    multiplication of the two original elements. -/
@[simp] protected theorem neg_mul_neg (u₁ u₂ : units α) : -u₁ * -u₂ = u₁ * u₂ := by simp

/-- The additive inverse of an element of a ring's unit group equals the additive inverse of
    one times the original element. -/
protected theorem neg_eq_neg_one_mul (u : units α) : -u = -1 * u := by simp

end units

instance [semiring α] : semiring (with_zero α) :=
{ left_distrib := λ a b c, begin
    cases a with a, {refl},
    cases b with b; cases c with c; try {refl},
    exact congr_arg some (left_distrib _ _ _)
  end,
  right_distrib := λ a b c, begin
    cases c with c,
    { change (a + b) * 0 = a * 0 + b * 0, simp },
    cases a with a; cases b with b; try {refl},
    exact congr_arg some (right_distrib _ _ _)
  end,
  ..with_zero.add_comm_monoid,
  ..with_zero.mul_zero_class,
  ..with_zero.monoid }

attribute [refl] dvd_refl
attribute [trans] dvd.trans

/-- Predicate for semiring homomorphisms (deprecated -- use the bundled `ring_hom` version). -/
class is_semiring_hom {α : Type u} {β : Type v} [semiring α] [semiring β] (f : α → β) : Prop :=
(map_zero : f 0 = 0)
(map_one : f 1 = 1)
(map_add : ∀ {x y}, f (x + y) = f x + f y)
(map_mul : ∀ {x y}, f (x * y) = f x * f y)

namespace is_semiring_hom

variables {β : Type v} [semiring α] [semiring β]
variables (f : α → β) [is_semiring_hom f] {x y : α}

/-- The identity map is a semiring homomorphism. -/
instance id : is_semiring_hom (@id α) := by refine {..}; intros; refl

/-- The composition of two semiring homomorphisms is a semiring homomorphism. -/
@[priority 10] -- see Note [low priority instance on morphisms]
instance comp {γ} [semiring γ] (g : β → γ) [is_semiring_hom g] :
  is_semiring_hom (g ∘ f) :=
{ map_zero := by simp [map_zero f]; exact map_zero g,
  map_one := by simp [map_one f]; exact map_one g,
  map_add := λ x y, by simp [map_add f]; rw map_add g; refl,
  map_mul := λ x y, by simp [map_mul f]; rw map_mul g; refl }

/-- A semiring homomorphism is an additive monoid homomorphism. -/
@[priority 100] -- see Note [lower instance priority]
instance : is_add_monoid_hom f :=
{ ..‹is_semiring_hom f› }

/-- A semiring homomorphism is a monoid homomorphism. -/
@[priority 100] -- see Note [lower instance priority]
instance : is_monoid_hom f :=
{ ..‹is_semiring_hom f› }

end is_semiring_hom

section
  variables [ring α] (a b c d e : α)

/-- An element of a ring multiplied by the additive inverse of one is the element's additive
    inverse. -/
  lemma mul_neg_one (a : α) : a * -1 = -a := by simp

/-- The additive inverse of one multiplied by an element of a ring is the element's additive
    inverse. -/
  lemma neg_one_mul (a : α) : -1 * a = -a := by simp

/-- An iff statement following from right distributivity in rings and the definition
    of subtraction. -/
  theorem mul_add_eq_mul_add_iff_sub_mul_add_eq : a * e + c = b * e + d ↔ (a - b) * e + c = d :=
  calc
    a * e + c = b * e + d ↔ a * e + c = d + b * e : by simp
      ... ↔ a * e + c - b * e = d : iff.intro (λ h, begin simp [h] end) (λ h,
                                                    begin simp [h.symm] end)
      ... ↔ (a - b) * e + c = d   : begin simp [@sub_eq_add_neg α, @right_distrib α] end

/-- A simplification of one side of an equation exploiting right distributivity in rings
    and the definition of subtraction. -/
  theorem sub_mul_add_eq_of_mul_add_eq_mul_add : a * e + c = b * e + d → (a - b) * e + c = d :=
  assume h,
  calc
    (a - b) * e + c = (a * e + c) - b * e : begin simp [@sub_eq_add_neg α, @right_distrib α] end
                ... = d                   : begin rw h, simp [@add_sub_cancel α] end

/-- If the product of two elements of a ring is nonzero, both elements are nonzero. -/
  theorem ne_zero_and_ne_zero_of_mul_ne_zero {a b : α} (h : a * b ≠ 0) : a ≠ 0 ∧ b ≠ 0 :=
  begin
    split,
    { intro ha, apply h, simp [ha] },
    { intro hb, apply h, simp [hb] }
  end

end

/-- Given an element a of a commutative semiring, there exists another element whose product
    with zero equals a iff a equals zero. -/
@[simp] lemma zero_dvd_iff [comm_semiring α] {a : α} : 0 ∣ a ↔ a = 0 :=
⟨eq_zero_of_zero_dvd, λ h, by rw h⟩

section comm_ring
  variable [comm_ring α]

/-- Representation of a difference of two squares in a commutative ring as a product. -/
  theorem mul_self_sub_mul_self (a b : α) : a * a - b * b = (a + b) * (a - b) :=
  by rw [add_mul, mul_sub, mul_sub, mul_comm a b, sub_add_sub_cancel]

/-- An element a of a commutative ring divides the additive inverse of an element b iff a
    divides b. -/
  @[simp] lemma dvd_neg (a b : α) : (a ∣ -b) ↔ (a ∣ b) :=
  ⟨dvd_of_dvd_neg, dvd_neg_of_dvd⟩

/-- The additive inverse of an element a of a commutative ring divides another element b iff a
    divides b. -/
  @[simp] lemma neg_dvd (a b : α) : (-a ∣ b) ↔ (a ∣ b) :=
  ⟨dvd_of_neg_dvd, neg_dvd_of_dvd⟩

/-- If an element a divides another element c in a commutative ring, a divides the sum of another
    element b with c iff a divides b. -/
  theorem dvd_add_left {a b c : α} (h : a ∣ c) : a ∣ b + c ↔ a ∣ b :=
  (dvd_add_iff_left h).symm

/-- If an element a divides another element b in a commutative ring, a divides the sum of b and
    another element c iff a divides c. -/
  theorem dvd_add_right {a b c : α} (h : a ∣ b) : a ∣ b + c ↔ a ∣ c :=
  (dvd_add_iff_right h).symm

/-- An element a divides the sum a + b if and only if a divides b.-/
@[simp] lemma dvd_add_self_left {a b : α} :
  a ∣ a + b ↔ a ∣ b :=
dvd_add_right (dvd_refl a)

/-- An element a divides the sum b + a if and only if a divides b.-/
@[simp] lemma dvd_add_self_right {a b : α} :
  a ∣ b + a ↔ a ∣ b :=
dvd_add_left (dvd_refl a)

/-- Vieta's formula for a quadratic equation, relating the coefficients of the polynomial with
  its roots. This particular version states that if we have a root `x` of a monic quadratic
  polynomial, then there is another root `y` such that `x + y` is negative the `a_1` coefficient
  and `x * y` is the `a_0` coefficient. -/
lemma Vieta_formula_quadratic {b c x : α} (h : x * x - b * x + c = 0) :
  ∃ y : α, y * y - b * y + c = 0 ∧ x + y = b ∧ x * y = c :=
begin
  have : c = b * x - x * x, { apply eq_of_sub_eq_zero, simpa using h },
  use b - x, simp [left_distrib, mul_comm, this],
end

end comm_ring

/-- Predicate for ring homomorphisms (deprecated -- use the bundled `ring_hom` version). -/
class is_ring_hom {α : Type u} {β : Type v} [ring α] [ring β] (f : α → β) : Prop :=
(map_one : f 1 = 1)
(map_mul : ∀ {x y}, f (x * y) = f x * f y)
(map_add : ∀ {x y}, f (x + y) = f x + f y)

namespace is_ring_hom

variables {β : Type v} [ring α] [ring β]

/-- A map of rings that is a semiring homomorphism is also a ring homomorphism. -/
lemma of_semiring (f : α → β) [H : is_semiring_hom f] : is_ring_hom f := {..H}

variables (f : α → β) [is_ring_hom f] {x y : α}

/-- Ring homomorphisms map zero to zero. -/
lemma map_zero : f 0 = 0 :=
calc f 0 = f (0 + 0) - f 0 : by rw [map_add f]; simp
     ... = 0 : by simp

/-- Ring homomorphisms preserve additive inverses. -/
lemma map_neg : f (-x) = -f x :=
calc f (-x) = f (-x + x) - f x : by rw [map_add f]; simp
        ... = -f x : by simp [map_zero f]

/-- Ring homomorphisms preserve subtraction. -/
lemma map_sub : f (x - y) = f x - f y :=
by simp [map_add f, map_neg f]

/-- The identity map is a ring homomorphism. -/
instance id : is_ring_hom (@id α) := by refine {..}; intros; refl

/-- The composition of two ring homomorphisms is a ring homomorphism. -/
@[priority 10] -- see Note [low priority instance on morphisms]
instance comp {γ} [ring γ] (g : β → γ) [is_ring_hom g] :
  is_ring_hom (g ∘ f) :=
{ map_add := λ x y, by simp [map_add f]; rw map_add g; refl,
  map_mul := λ x y, by simp [map_mul f]; rw map_mul g; refl,
  map_one := by simp [map_one f]; exact map_one g }

/-- A ring homomorphism is also a semiring homomorphism. -/
@[priority 100] -- see Note [lower instance priority]
instance : is_semiring_hom f :=
{ map_zero := map_zero f, ..‹is_ring_hom f› }

@[priority 100] -- see Note [lower instance priority]
instance : is_add_group_hom f := { }

end is_ring_hom

set_option old_structure_cmd true

section prio
set_option default_priority 100 -- see Note [default priority]
/-- Bundled semiring homomorphisms; use this for bundled ring homomorphisms too. -/
structure ring_hom (α : Type*) (β : Type*) [semiring α] [semiring β]
  extends monoid_hom α β, add_monoid_hom α β
end prio

infixr ` →+* `:25 := ring_hom

instance {α : Type*} {β : Type*} {rα : semiring α} {rβ : semiring β} : has_coe_to_fun (α →+* β) :=
⟨_, ring_hom.to_fun⟩

<<<<<<< HEAD
instance {α : Type*} {β : Type*} [semiring α] [semiring β] : has_coe (α →+* β) (α →* β) :=
⟨ring_hom.to_monoid_hom⟩

instance {α : Type*} {β : Type*} [semiring α] [semiring β] : has_coe (α →+* β) (α →+ β) :=
⟨ring_hom.to_add_monoid_hom⟩

@[squash_cast] lemma coe_monoid_hom {α : Type*} {β : Type*} [semiring α] [semiring β] (f : α →+* β) (a : α) :
  ((f : α →* β) : α → β) a = (f : α → β) a := rfl
@[squash_cast] lemma coe_add_monoid_hom {α : Type*} {β : Type*} [semiring α] [semiring β] (f : α →+* β) (a : α) :
=======
instance {α : Type*} {β : Type*} {rα : semiring α} {rβ : semiring β} : has_coe (α →+* β) (α →* β) :=
⟨ring_hom.to_monoid_hom⟩

instance {α : Type*} {β : Type*} {rα : semiring α} {rβ : semiring β} : has_coe (α →+* β) (α →+ β) :=
⟨ring_hom.to_add_monoid_hom⟩

@[squash_cast] lemma coe_monoid_hom {α : Type*} {β : Type*} {rα : semiring α} {rβ : semiring β} (f : α →+* β) (a : α) :
  ((f : α →* β) : α → β) a = (f : α → β) a := rfl
@[squash_cast] lemma coe_add_monoid_hom {α : Type*} {β : Type*} {rα : semiring α} {rβ : semiring β} (f : α →+* β) (a : α) :
>>>>>>> 32b32ad9
  ((f : α →+ β) : α → β) a = (f : α → β) a := rfl

namespace ring_hom

<<<<<<< HEAD
def of {α : Type u} {β : Type v} [semiring α] [semiring β]
  (f : α → β) [is_semiring_hom f] : α →+* β :=
{ to_fun := f,
  .. as_monoid_hom f,
  .. as_add_monoid_hom f }

@[simp] lemma coe_of {α : Type u} {β : Type v} [semiring α] [semiring β]
  (f : α → β) [is_semiring_hom f] : ⇑(of f) = f := rfl

variables {β : Type v} {γ : Type w} [semiring α] [semiring β] [semiring γ]
variables (f : α →+* β) {x y : α}
=======
variables {β : Type v} {γ : Type w} [rα : semiring α] [rβ : semiring β]

include rα rβ

/-- Interpret `f : α → β` with `is_semiring_hom f` as a ring homomorphism. -/
def of (f : α → β) [is_semiring_hom f] : α →+* β :=
{ to_fun := f,
  .. monoid_hom.of f,
  .. add_monoid_hom.of f }
>>>>>>> 32b32ad9

@[simp] lemma coe_of (f : α → β) [is_semiring_hom f] : ⇑(of f) = f := rfl

variables (f : α →+* β) {x y : α} {rα rβ}

theorem coe_inj ⦃f g : α →+* β⦄ (h : (f : α → β) = g) : f = g :=
by cases f; cases g; cases h; refl

@[ext] theorem ext ⦃f g : α →+* β⦄ (h : ∀ x, f x = g x) : f = g :=
coe_inj (funext h)

theorem ext_iff {f g : α →+* β} : f = g ↔ ∀ x, f x = g x :=
⟨λ h x, h ▸ rfl, λ h, ext h⟩

/-- Ring homomorphisms map zero to zero. -/
@[simp] lemma map_zero (f : α →+* β) : f 0 = 0 := f.map_zero'

/-- Ring homomorphisms map one to one. -/
@[simp] lemma map_one (f : α →+* β) : f 1 = 1 := f.map_one'

/-- Ring homomorphisms preserve addition. -/
@[simp] lemma map_add (f : α →+* β) (a b : α) : f (a + b) = f a + f b := f.map_add' a b

/-- Ring homomorphisms preserve multiplication. -/
@[simp] lemma map_mul (f : α →+* β) (a b : α) : f (a * b) = f a * f b := f.map_mul' a b

instance (f : α →+* β) : is_semiring_hom f :=
{ map_zero := f.map_zero,
  map_one := f.map_one,
  map_add := f.map_add,
  map_mul := f.map_mul }

omit rα rβ

instance {α γ} [ring α] [ring γ] (g : α →+* γ) : is_ring_hom g :=
is_ring_hom.of_semiring g

/-- The identity ring homomorphism from a semiring to itself. -/
def id (α : Type*) [semiring α] : α →+* α :=
by refine {to_fun := id, ..}; intros; refl

include rα

@[simp] lemma id_apply : ring_hom.id α x = x := rfl

variable {rγ : semiring γ}
include rβ rγ

/-- Composition of ring homomorphisms is a ring homomorphism. -/
def comp (hnp : β →+* γ) (hmn : α →+* β) : α →+* γ :=
{ to_fun := hnp ∘ hmn,
  map_zero' := by simp,
  map_one' := by simp,
  map_add' := λ x y, by simp,
  map_mul' := λ x y, by simp}

<<<<<<< HEAD
@[simp] lemma coe_comp (hnp : β →+* γ) (hmn : α →+* β) : (hnp.comp hmn : α → γ) = hnp ∘ hmn := rfl

=======
/-- Composition of semiring homomorphisms is associative. -/
lemma comp_assoc {δ} {rδ: semiring δ} (f : α →+* β) (g : β →+* γ) (h : γ →+* δ) :
  (h.comp g).comp f = h.comp (g.comp f) := rfl

@[simp] lemma coe_comp (hnp : β →+* γ) (hmn : α →+* β) : (hnp.comp hmn : α → γ) = hnp ∘ hmn := rfl

@[simp] lemma comp_apply (hnp : β →+* γ) (hmn : α →+* β) (x : α) : (hnp.comp hmn : α → γ) x =
  (hnp (hmn x)) := rfl

omit rα rβ rγ

>>>>>>> 32b32ad9
/-- Ring homomorphisms preserve additive inverse. -/
@[simp] theorem map_neg {α β} [ring α] [ring β] (f : α →+* β) (x : α) : f (-x) = -(f x) :=
eq_neg_of_add_eq_zero $ by rw [←f.map_add, neg_add_self, f.map_zero]

/-- Ring homomorphisms preserve subtraction. -/
@[simp] theorem map_sub {α β} [ring α] [ring β] (f : α →+* β) (x y : α) :
  f (x - y) = (f x) - (f y) := by simp

/-- A ring homomorphism is injective iff its kernel is trivial. -/
theorem injective_iff {α β} [ring α] [ring β] (f : α →+* β) :
  function.injective f ↔ (∀ a, f a = 0 → a = 0) :=
add_monoid_hom.injective_iff f.to_add_monoid_hom
include rα

/-- Makes a ring homomorphism from a monoid homomorphism of rings which preserves addition. -/
def mk' {γ} [ring γ] (f : α →* γ) (map_add : ∀ a b : α, f (a + b) = f a + f b) : α →+* γ :=
{ to_fun := f,
  map_zero' := add_self_iff_eq_zero.1 $ by rw [←map_add, add_zero],
  map_one' := f.map_one,
  map_mul' := f.map_mul,
  map_add' := map_add }

end ring_hom

section prio
set_option default_priority 100 -- see Note [default priority]
/-- Predicate for commutative semirings in which zero does not equal one. -/
class nonzero_comm_semiring (α : Type*) extends comm_semiring α, zero_ne_one_class α

/-- Predicate for commutative rings in which zero does not equal one. -/
class nonzero_comm_ring (α : Type*) extends comm_ring α, zero_ne_one_class α
end prio

/-- A nonzero commutative ring is a nonzero commutative semiring. -/
@[priority 100] -- see Note [lower instance priority]
instance nonzero_comm_ring.to_nonzero_comm_semiring {α : Type*} [I : nonzero_comm_ring α] :
  nonzero_comm_semiring α :=
{ zero_ne_one := by convert zero_ne_one,
  ..show comm_semiring α, by apply_instance }

/-- An integral domain is a nonzero commutative ring. -/
@[priority 100] -- see Note [lower instance priority]
instance integral_domain.to_nonzero_comm_ring (α : Type*) [id : integral_domain α] :
  nonzero_comm_ring α :=
{ ..id }

/-- An element of the unit group of a nonzero commutative semiring represented as an element
    of the semiring is nonzero. -/
lemma units.coe_ne_zero [nonzero_comm_semiring α] (u : units α) : (u : α) ≠ 0 :=
λ h : u.1 = 0, by simpa [h, zero_ne_one] using u.3

/-- Makes a nonzero commutative ring from a commutative ring containing at least two distinct
    elements. -/
def nonzero_comm_ring.of_ne [comm_ring α] {x y : α} (h : x ≠ y) : nonzero_comm_ring α :=
{ one := 1,
  zero := 0,
  zero_ne_one := λ h01, h $ by rw [← one_mul x, ← one_mul y, ← h01, zero_mul, zero_mul],
  ..show comm_ring α, by apply_instance }

/-- Makes a nonzero commutative semiring from a commutative semiring containing at least two
    distinct elements. -/
def nonzero_comm_semiring.of_ne [comm_semiring α] {x y : α} (h : x ≠ y) : nonzero_comm_semiring α :=
{ one := 1,
  zero := 0,
  zero_ne_one := λ h01, h $ by rw [← one_mul x, ← one_mul y, ← h01, zero_mul, zero_mul],
  ..show comm_semiring α, by apply_instance }

/-- this is needed for compatibility between Lean 3.4.2 and Lean 3.5.1c -/
def has_div_of_division_ring [division_ring α] : has_div α := division_ring_has_div

section prio
set_option default_priority 100 -- see Note [default priority]
/-- A domain is a ring with no zero divisors, i.e. satisfying
  the condition `a * b = 0 ↔ a = 0 ∨ b = 0`. Alternatively, a domain
  is an integral domain without assuming commutativity of multiplication. -/
class domain (α : Type u) extends ring α, no_zero_divisors α, zero_ne_one_class α
end prio

section domain
  variable [domain α]

/-- Simplification theorems for the definition of a domain. -/
  @[simp] theorem mul_eq_zero {a b : α} : a * b = 0 ↔ a = 0 ∨ b = 0 :=
  ⟨eq_zero_or_eq_zero_of_mul_eq_zero, λo,
    or.elim o (λh, by rw h; apply zero_mul) (λh, by rw h; apply mul_zero)⟩

  @[simp] theorem zero_eq_mul {a b : α} : 0 = a * b ↔ a = 0 ∨ b = 0 :=
  by rw [eq_comm, mul_eq_zero]

  lemma mul_self_eq_zero {α} [domain α] {x : α} : x * x = 0 ↔ x = 0 := by simp
  lemma zero_eq_mul_self {α} [domain α] {x : α} : 0 = x * x ↔ x = 0 := by simp

/-- The product of two nonzero elements of a domain is nonzero. -/
  theorem mul_ne_zero' {a b : α} (h₁ : a ≠ 0) (h₂ : b ≠ 0) : a * b ≠ 0 :=
  λ h, or.elim (eq_zero_or_eq_zero_of_mul_eq_zero h) h₁ h₂

/-- Right multiplication by a nonzero element in a domain is injective. -/
  theorem domain.mul_right_inj {a b c : α} (ha : a ≠ 0) : b * a = c * a ↔ b = c :=
  by rw [← sub_eq_zero, ← mul_sub_right_distrib, mul_eq_zero];
     simp [ha]; exact sub_eq_zero

/-- Left multiplication by a nonzero element in a domain is injective. -/
  theorem domain.mul_left_inj {a b c : α} (ha : a ≠ 0) : a * b = a * c ↔ b = c :=
  by rw [← sub_eq_zero, ← mul_sub_left_distrib, mul_eq_zero];
     simp [ha]; exact sub_eq_zero

/-- An element of a domain fixed by right multiplication by an element other than one must
    be zero. -/
  theorem eq_zero_of_mul_eq_self_right' {a b : α} (h₁ : b ≠ 1) (h₂ : a * b = a) : a = 0 :=
  by apply (mul_eq_zero.1 _).resolve_right (sub_ne_zero.2 h₁);
     rw [mul_sub_left_distrib, mul_one, sub_eq_zero, h₂]

/-- An element of a domain fixed by left multiplication by an element other than one must
    be zero. -/
  theorem eq_zero_of_mul_eq_self_left' {a b : α} (h₁ : b ≠ 1) (h₂ : b * a = a) : a = 0 :=
  by apply (mul_eq_zero.1 _).resolve_left (sub_ne_zero.2 h₁);
     rw [mul_sub_right_distrib, one_mul, sub_eq_zero, h₂]

/-- For elements a, b of a domain, if a*b is nonzero, so is b*a. -/
  theorem mul_ne_zero_comm' {a b : α} (h : a * b ≠ 0) : b * a ≠ 0 :=
  mul_ne_zero' (ne_zero_of_mul_ne_zero_left h) (ne_zero_of_mul_ne_zero_right h)

end domain

/- integral domains -/

section
  variables [s : integral_domain α] (a b c d e : α)
  include s

/-- An integral domain is a domain. -/
  @[priority 100] -- see Note [lower instance priority]
  instance integral_domain.to_domain : domain α := {..s}

/-- Right multiplcation by a nonzero element of an integral domain is injective. -/
  theorem eq_of_mul_eq_mul_right_of_ne_zero {a b c : α} (ha : a ≠ 0) (h : b * a = c * a) : b = c :=
  have b * a - c * a = 0, by simp [h],
  have (b - c) * a = 0, by rw [mul_sub_right_distrib, this],
  have b - c = 0, from (eq_zero_or_eq_zero_of_mul_eq_zero this).resolve_right ha,
  eq_of_sub_eq_zero this

/-- Left multiplication by a nonzero element of an integral domain is injective. -/
  theorem eq_of_mul_eq_mul_left_of_ne_zero {a b c : α} (ha : a ≠ 0) (h : a * b = a * c) : b = c :=
  have a * b - a * c = 0, by simp [h],
  have a * (b - c) = 0, by rw [mul_sub_left_distrib, this],
  have b - c = 0, from (eq_zero_or_eq_zero_of_mul_eq_zero this).resolve_left ha,
  eq_of_sub_eq_zero this

/-- Given two elements b, c of an integral domain and a nonzero element a, a*b divides a*c iff
    b divides c. -/
  theorem mul_dvd_mul_iff_left {a b c : α} (ha : a ≠ 0) : a * b ∣ a * c ↔ b ∣ c :=
  exists_congr $ λ d, by rw [mul_assoc, domain.mul_left_inj ha]

/-- Given two elements a, b of an integral domain and a nonzero element c, a*c divides b*c iff
    a divides b. -/
  theorem mul_dvd_mul_iff_right {a b c : α} (hc : c ≠ 0) : a * c ∣ b * c ↔ a ∣ b :=
  exists_congr $ λ d, by rw [mul_right_comm, domain.mul_right_inj hc]

/-- In the unit group of an integral domain, a unit is its own inverse iff the unit is one or
    one's additive inverse. -/
  lemma units.inv_eq_self_iff (u : units α) : u⁻¹ = u ↔ u = 1 ∨ u = -1 :=
  by conv {to_lhs, rw [inv_eq_iff_mul_eq_one, ← mul_one (1 : units α), units.ext_iff, units.coe_mul,
    units.coe_mul, mul_self_eq_mul_self_iff, ← units.ext_iff, ← units.coe_neg, ← units.ext_iff] }

end

/- units in various rings -/

namespace units

section comm_semiring
variables [comm_semiring α] (a b : α) (u : units α)

/-- Elements of the unit group of a commutative semiring represented as elements of the semiring
    divide any element of the semiring. -/
@[simp] lemma coe_dvd : ↑u ∣ a := ⟨↑u⁻¹ * a, by simp⟩

/-- In a commutative semiring, an element a divides an element b iff a divides all
    associates of b. -/
@[simp] lemma dvd_coe_mul : a ∣ b * u ↔ a ∣ b :=
iff.intro
  (assume ⟨c, eq⟩, ⟨c * ↑u⁻¹, by rw [← mul_assoc, ← eq, units.mul_inv_cancel_right]⟩)
  (assume ⟨c, eq⟩, eq.symm ▸ dvd_mul_of_dvd_left (dvd_mul_right _ _) _)

/-- An element of a commutative semiring divides a unit iff the element divides one. -/
@[simp] lemma dvd_coe : a ∣ ↑u ↔ a ∣ 1 :=
suffices a ∣ 1 * ↑u ↔ a ∣ 1, by simpa,
dvd_coe_mul _ _ _

/-- In a commutative semiring, an element a divides an element b iff all associates of a divide b.-/
@[simp] lemma coe_mul_dvd : a * u ∣ b ↔ a ∣ b :=
iff.intro
  (assume ⟨c, eq⟩, ⟨c * ↑u, eq.symm ▸ by ac_refl⟩)
  (assume h, suffices a * ↑u ∣ b * 1, by simpa, mul_dvd_mul h (coe_dvd _ _))

end comm_semiring

section domain
variables [domain α]

/-- Every unit in a domain is nonzero. -/
@[simp] theorem ne_zero : ∀(u : units α), (↑u : α) ≠ 0
| ⟨u, v, (huv : 0 * v = 1), hvu⟩ rfl := by simpa using huv

end domain

end units<|MERGE_RESOLUTION|>--- conflicted
+++ resolved
@@ -331,17 +331,6 @@
 instance {α : Type*} {β : Type*} {rα : semiring α} {rβ : semiring β} : has_coe_to_fun (α →+* β) :=
 ⟨_, ring_hom.to_fun⟩
 
-<<<<<<< HEAD
-instance {α : Type*} {β : Type*} [semiring α] [semiring β] : has_coe (α →+* β) (α →* β) :=
-⟨ring_hom.to_monoid_hom⟩
-
-instance {α : Type*} {β : Type*} [semiring α] [semiring β] : has_coe (α →+* β) (α →+ β) :=
-⟨ring_hom.to_add_monoid_hom⟩
-
-@[squash_cast] lemma coe_monoid_hom {α : Type*} {β : Type*} [semiring α] [semiring β] (f : α →+* β) (a : α) :
-  ((f : α →* β) : α → β) a = (f : α → β) a := rfl
-@[squash_cast] lemma coe_add_monoid_hom {α : Type*} {β : Type*} [semiring α] [semiring β] (f : α →+* β) (a : α) :
-=======
 instance {α : Type*} {β : Type*} {rα : semiring α} {rβ : semiring β} : has_coe (α →+* β) (α →* β) :=
 ⟨ring_hom.to_monoid_hom⟩
 
@@ -351,24 +340,10 @@
 @[squash_cast] lemma coe_monoid_hom {α : Type*} {β : Type*} {rα : semiring α} {rβ : semiring β} (f : α →+* β) (a : α) :
   ((f : α →* β) : α → β) a = (f : α → β) a := rfl
 @[squash_cast] lemma coe_add_monoid_hom {α : Type*} {β : Type*} {rα : semiring α} {rβ : semiring β} (f : α →+* β) (a : α) :
->>>>>>> 32b32ad9
   ((f : α →+ β) : α → β) a = (f : α → β) a := rfl
 
 namespace ring_hom
 
-<<<<<<< HEAD
-def of {α : Type u} {β : Type v} [semiring α] [semiring β]
-  (f : α → β) [is_semiring_hom f] : α →+* β :=
-{ to_fun := f,
-  .. as_monoid_hom f,
-  .. as_add_monoid_hom f }
-
-@[simp] lemma coe_of {α : Type u} {β : Type v} [semiring α] [semiring β]
-  (f : α → β) [is_semiring_hom f] : ⇑(of f) = f := rfl
-
-variables {β : Type v} {γ : Type w} [semiring α] [semiring β] [semiring γ]
-variables (f : α →+* β) {x y : α}
-=======
 variables {β : Type v} {γ : Type w} [rα : semiring α] [rβ : semiring β]
 
 include rα rβ
@@ -378,7 +353,6 @@
 { to_fun := f,
   .. monoid_hom.of f,
   .. add_monoid_hom.of f }
->>>>>>> 32b32ad9
 
 @[simp] lemma coe_of (f : α → β) [is_semiring_hom f] : ⇑(of f) = f := rfl
 
@@ -435,10 +409,6 @@
   map_add' := λ x y, by simp,
   map_mul' := λ x y, by simp}
 
-<<<<<<< HEAD
-@[simp] lemma coe_comp (hnp : β →+* γ) (hmn : α →+* β) : (hnp.comp hmn : α → γ) = hnp ∘ hmn := rfl
-
-=======
 /-- Composition of semiring homomorphisms is associative. -/
 lemma comp_assoc {δ} {rδ: semiring δ} (f : α →+* β) (g : β →+* γ) (h : γ →+* δ) :
   (h.comp g).comp f = h.comp (g.comp f) := rfl
@@ -450,7 +420,6 @@
 
 omit rα rβ rγ
 
->>>>>>> 32b32ad9
 /-- Ring homomorphisms preserve additive inverse. -/
 @[simp] theorem map_neg {α β} [ring α] [ring β] (f : α →+* β) (x : α) : f (-x) = -(f x) :=
 eq_neg_of_add_eq_zero $ by rw [←f.map_add, neg_add_self, f.map_zero]
