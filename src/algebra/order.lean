/-
Copyright (c) 2017 Mario Carneiro. All rights reserved.
Released under Apache 2.0 license as described in the file LICENSE.
Authors: Mario Carneiro
-/
import tactic.alias
import tactic.lint
import tactic.protected
import order.to_set_notation

/-!
# Lemmas about inequalities

This file contains some lemmas about `≤`/`≥`/`<`/`>`, and `cmp`.

* We simplify `a ≥ b` and `a > b` to `b ≤ a` and `b < a`, respectively. This way we can formulate
  all lemmas using `≤`/`<` avoiding duplication.

* In some cases we introduce dot syntax aliases so that, e.g., from
  `(hab : a ≤ b) (hbc : b ≤ c) (hbc' : b < c)` one can prove `hab.trans hbc : a ≤ c` and
  `hab.trans_lt hbc' : a < c`.
-/

universe u
variables {α : Type u}

attribute [protect_proj] preorder partial_order linear_order

attribute [ancestor has_le has_lt] preorder
attribute [ancestor preorder] partial_order

attribute [to_set_notation] has_le has_lt ge gt

set_option old_structure_cmd true

@[protect_proj, ancestor has_subset has_ssubset]
class set_preorder (α : Type u) extends has_subset α, has_ssubset α :=
(subset_refl : ∀ a : α, a ⊆ a)
(subset_trans : ∀ a b c : α, a ⊆ b → b ⊆ c → a ⊆ c)
(ssubset := λ a b, a ⊂ b ∧ ¬ b ⊆ a)
(ssubset_iff_subset_not_subset : ∀ a b : α, a ⊂ b ↔ (a ⊆ b ∧ ¬ b ⊆ a))

/-- A partial order is a reflexive, transitive, antisymmetric relation `≤`. -/
@[protect_proj, ancestor set_preorder]
class set_partial_order (α : Type u) extends set_preorder α :=
(subset_antisymm : ∀ a b : α, a ⊆ b → b ⊆ a → a = b)

attribute [to_set_notation] preorder partial_order
  le_refl le_trans lt_iff_le_not_le lt_of_le_not_le le_not_le_of_lt le_of_eq ge_trans lt_irrefl
  gt_irrefl lt_trans gt_trans ne_of_lt ne_of_gt lt_asymm le_of_lt lt_of_lt_of_le lt_of_le_of_lt
  gt_of_gt_of_ge gt_of_ge_of_gt not_le_of_gt not_lt_of_ge le_of_lt_or_eq le_of_eq_or_lt
  le_antisymm le_antisymm_iff lt_of_le_of_ne
  preorder.to_has_le

instance decidable_eq_of_decidable_subset [set_partial_order α]
  [decidable_rel ((⊆) : α → α → Prop)] :
  decidable_eq α
| a b :=
  if hab : a ⊆ b then
    if hba : b ⊆ a then
      is_true (subset_antisymm hab hba)
    else
      is_false (λ heq, hba (heq ▸ subset_refl _))
  else
    is_false (λ heq, hab (heq ▸ subset_refl _))

instance decidable_ssubset_of_decidable_subset [set_partial_order α]
  [decidable_rel ((⊆) : α → α → Prop)] :
  decidable_rel ((⊂) : α → α → Prop)
| a b :=
  if hab : a ⊆ b then
    if hba : b ⊆ a then
      is_false $ λ hab', not_subset_of_ssuperset hab' hba
    else
      is_true $ ssubset_of_subset_not_subset hab hba
  else
    is_false $ λ hab', hab (subset_of_ssubset hab')

attribute [to_set_notation] decidable_eq_of_decidable_le decidable_lt_of_decidable_le

attribute [protect_proj, ancestor partial_order] linear_order

/-- A linear order is reflexive, transitive, antisymmetric and total relation `≤`.
We assume that every linear ordered type has decidable `(≤)`, `(<)`, and `(=)`. -/
@[protect_proj, ancestor set_partial_order]
class set_linear_order (α : Type u) extends set_partial_order α :=
(subset_total : ∀ a b : α, a ⊆ b ∨ b ⊆ a)
(decidable_subset : decidable_rel (⊆))
(decidable_eq : decidable_eq α := @decidable_eq_of_decidable_subset _ _ decidable_subset)
(decidable_ssubset : decidable_rel ((⊂) : α → α → Prop) :=
    @decidable_ssubset_of_decidable_subset _ _ decidable_subset)

instance [set_linear_order α] (a b : α) : decidable (a ⊂ b) :=
set_linear_order.decidable_ssubset a b

instance [set_linear_order α] (a b : α) : decidable (a ⊆ b) :=
set_linear_order.decidable_subset a b

instance set_linear_order.eq_decidable [set_linear_order α] (a b : α) : decidable (a = b) :=
set_linear_order.decidable_eq a b

attribute [to_set_notation] linear_order

alias le_trans        ← has_le.le.trans
alias lt_of_le_of_lt  ← has_le.le.trans_lt
alias le_antisymm     ← has_le.le.antisymm
alias lt_of_le_of_ne  ← has_le.le.lt_of_ne
alias lt_of_le_not_le ← has_le.le.lt_of_not_le
alias lt_or_eq_of_le  ← has_le.le.lt_or_eq
alias decidable.lt_or_eq_of_le ← has_le.le.lt_or_eq_dec

alias le_of_lt        ← has_lt.lt.le
alias lt_trans        ← has_lt.lt.trans
alias lt_of_lt_of_le  ← has_lt.lt.trans_le
alias ne_of_lt        ← has_lt.lt.ne
alias lt_asymm        ← has_lt.lt.asymm has_lt.lt.not_lt

alias le_of_eq        ← eq.le

attribute [nolint decidable_classical] has_le.le.lt_or_eq_dec

attribute [to_set_notation]
  has_le.le.trans has_le.le.trans_lt has_le.le.antisymm has_le.le.lt_of_ne has_le.le.lt_of_not_le
  has_lt.lt.le has_lt.lt.trans has_lt.lt.trans_le has_lt.lt.ne has_lt.lt.asymm has_lt.lt.not_lt
  eq.le

  decidable.lt_or_eq_of_le

  le_total le_of_not_ge le_of_not_le not_lt_of_gt lt_trichotomy le_of_not_lt le_of_not_gt
  lt_of_not_ge lt_or_le le_or_lt lt_or_ge le_or_gt lt_or_gt_of_ne ne_iff_lt_or_gt lt_iff_not_ge
  not_lt not_le
  --eq_or_lt_of_not_lt  -> not working for some reason

/-- A version of `le_refl` where the argument is implicit -/
@[to_set_notation] lemma le_rfl [preorder α] {x : α} : x ≤ x := le_refl x

namespace eq
/--
If `x = y` then `y ≤ x`. Note: this lemma uses `y ≤ x` instead of `x ≥ y`,
because `le` is used almost exclusively in mathlib.
-/
@[to_set_notation] protected lemma ge [preorder α] {x y : α} (h : x = y) : y ≤ x := h.symm.le

@[to_set_notation] lemma trans_le [preorder α] {x y z : α} (h1 : x = y) (h2 : y ≤ z) : x ≤ z :=
h1.le.trans h2

<<<<<<< HEAD
=======
lemma trans_le [preorder α] {x y z : α} (h1 : x = y) (h2 : y ≤ z) : x ≤ z := h1.le.trans h2

lemma not_lt [partial_order α] {x y : α} (h : x = y) : ¬(x < y) := λ h', h'.ne h

lemma not_gt [partial_order α] {x y : α} (h : x = y) : ¬(y < x) := h.symm.not_lt

>>>>>>> 18256711
end eq

namespace has_le.le

@[nolint ge_or_gt, to_set_notation] -- see Note [nolint_ge]
protected lemma ge [has_le α] {x y : α} (h : x ≤ y) : y ≥ x := h

@[to_set_notation] lemma trans_eq [preorder α] {x y z : α} (h1 : x ≤ y) (h2 : y = z) : x ≤ z :=
h1.trans h2.le

@[to_set_notation] lemma lt_iff_ne [partial_order α] {x y : α} (h : x ≤ y) : x < y ↔ x ≠ y :=
⟨λ h, h.ne, h.lt_of_ne⟩

@[to_set_notation] lemma le_iff_eq [partial_order α] {x y : α} (h : x ≤ y) : y ≤ x ↔ y = x :=
⟨λ h', h'.antisymm h, eq.le⟩

@[to_set_notation] lemma lt_or_le [linear_order α] {a b : α} (h : a ≤ b) (c : α) : a < c ∨ c ≤ b :=
(lt_or_ge a c).imp id $ λ hc, le_trans hc h

@[to_set_notation] lemma le_or_lt [linear_order α] {a b : α} (h : a ≤ b) (c : α) : a ≤ c ∨ c < b :=
(le_or_gt a c).imp id $ λ hc, lt_of_lt_of_le hc h

@[to_set_notation] lemma le_or_le [linear_order α] {a b : α} (h : a ≤ b) (c : α) : a ≤ c ∨ c ≤ b :=
(h.le_or_lt c).elim or.inl (λ h, or.inr $ le_of_lt h)

end has_le.le

namespace has_lt.lt

@[nolint ge_or_gt, to_set_notation] -- see Note [nolint_ge]
protected lemma gt [has_lt α] {x y : α} (h : x < y) : y > x := h
@[to_set_notation] protected lemma false [preorder α] {x : α} : x < x → false := lt_irrefl x

@[to_set_notation] lemma ne' [preorder α] {x y : α} (h : x < y) : y ≠ x := h.ne.symm

@[to_set_notation] lemma lt_or_lt [linear_order α] {x y : α} (h : x < y) (z : α) : x < z ∨ z < y :=
(lt_or_ge z y).elim or.inr (λ hz, or.inl $ h.trans_le hz)

end has_lt.lt

namespace ge
@[nolint ge_or_gt, to_set_notation] -- see Note [nolint_ge]
protected lemma le [has_le α] {x y : α} (h : x ≥ y) : y ≤ x := h
end ge

namespace gt
@[nolint ge_or_gt, to_set_notation] -- see Note [nolint_ge]
protected lemma lt [has_lt α] {x y : α} (h : x > y) : y < x := h
end gt

@[nolint ge_or_gt, to_set_notation] -- see Note [nolint_ge]
theorem ge_of_eq [preorder α] {a b : α} (h : a = b) : a ≥ b :=
h.ge

@[simp, nolint ge_or_gt, to_set_notation] -- see Note [nolint_ge]
lemma ge_iff_le [preorder α] {a b : α} : a ≥ b ↔ b ≤ a := iff.rfl
@[simp, nolint ge_or_gt, to_set_notation] -- see Note [nolint_ge]
lemma gt_iff_lt [preorder α] {a b : α} : a > b ↔ b < a := iff.rfl

@[to_set_notation] lemma not_le_of_lt [preorder α] {a b : α} (h : a < b) : ¬ b ≤ a :=
(le_not_le_of_lt h).right

alias not_le_of_lt ← has_lt.lt.not_le

attribute [to_set_notation] has_lt.lt.not_le

@[to_set_notation] lemma not_lt_of_le [preorder α] {a b : α} (h : a ≤ b) : ¬ b < a
| hab := hab.not_le h

alias not_lt_of_le ← has_le.le.not_lt

attribute [to_set_notation] has_le.le.not_lt

-- See Note [decidable namespace]
protected lemma decidable.le_iff_eq_or_lt [partial_order α] [@decidable_rel α (≤)]
  {a b : α} : a ≤ b ↔ a = b ∨ a < b :=
decidable.le_iff_lt_or_eq.trans or.comm

lemma le_iff_eq_or_lt [partial_order α] {a b : α} : a ≤ b ↔ a = b ∨ a < b :=
le_iff_lt_or_eq.trans or.comm

@[to_set_notation] lemma lt_iff_le_and_ne [partial_order α] {a b : α} : a < b ↔ a ≤ b ∧ a ≠ b :=
⟨λ h, ⟨le_of_lt h, ne_of_lt h⟩, λ ⟨h1, h2⟩, h1.lt_of_ne h2⟩

-- See Note [decidable namespace]
protected lemma decidable.eq_iff_le_not_lt [partial_order α] [@decidable_rel α (≤)]
  {a b : α} : a = b ↔ a ≤ b ∧ ¬ a < b :=
⟨λ h, ⟨h.le, h ▸ lt_irrefl _⟩, λ ⟨h₁, h₂⟩, h₁.antisymm $
  decidable.by_contradiction $ λ h₃, h₂ (h₁.lt_of_not_le h₃)⟩

lemma eq_iff_le_not_lt [partial_order α] {a b : α} : a = b ↔ a ≤ b ∧ ¬ a < b :=
by haveI := classical.dec; exact decidable.eq_iff_le_not_lt

lemma eq_or_lt_of_le [partial_order α] {a b : α} (h : a ≤ b) : a = b ∨ a < b :=
h.lt_or_eq.symm

alias decidable.eq_or_lt_of_le ← has_le.le.eq_or_lt_dec
alias eq_or_lt_of_le ← has_le.le.eq_or_lt

attribute [nolint decidable_classical] has_le.le.eq_or_lt_dec

@[to_set_notation] lemma ne.le_iff_lt [partial_order α] {a b : α} (h : a ≠ b) : a ≤ b ↔ a < b :=
⟨λ h', lt_of_le_of_ne h' h, λ h, h.le⟩

-- See Note [decidable namespace]
@[to_set_notation] protected lemma decidable.ne_iff_lt_iff_le [partial_order α]
  [@decidable_rel α (≤)]
  {a b : α} : (a ≠ b ↔ a < b) ↔ a ≤ b :=
⟨λ h, decidable.by_cases le_of_eq (le_of_lt ∘ h.mp), λ h, ⟨lt_of_le_of_ne h, ne_of_lt⟩⟩

@[simp, to_set_notation] lemma ne_iff_lt_iff_le [partial_order α] {a b : α} :
  (a ≠ b ↔ a < b) ↔ a ≤ b :=
by haveI := classical.dec; exact decidable.ne_iff_lt_iff_le

@[to_set_notation] lemma lt_of_not_ge' [linear_order α] {a b : α} (h : ¬ b ≤ a) : a < b :=
((le_total _ _).resolve_right h).lt_of_not_le h

@[to_set_notation] lemma lt_iff_not_ge' [linear_order α] {x y : α} : x < y ↔ ¬ y ≤ x :=
⟨not_le_of_gt, lt_of_not_ge'⟩

@[to_set_notation] lemma ne.lt_or_lt [linear_order α] {a b : α} (h : a ≠ b) : a < b ∨ b < a :=
lt_or_gt_of_ne h

lemma not_lt_iff_eq_or_lt [linear_order α] {a b : α} : ¬ a < b ↔ a = b ∨ b < a :=
not_lt.trans $ decidable.le_iff_eq_or_lt.trans $ or_congr eq_comm iff.rfl

@[to_set_notation] lemma exists_ge_of_linear [linear_order α] (a b : α) : ∃ c, a ≤ c ∧ b ≤ c :=
match le_total a b with
| or.inl h := ⟨_, h, le_rfl⟩
| or.inr h := ⟨_, le_rfl, h⟩
end

@[to_set_notation] lemma lt_imp_lt_of_le_imp_le {β} [linear_order α] [preorder β] {a b : α}
  {c d : β} (H : a ≤ b → c ≤ d) (h : d < c) : b < a :=
lt_of_not_ge' $ λ h', (H h').not_lt h

lemma le_imp_le_iff_lt_imp_lt {β} [linear_order α] [linear_order β] {a b : α}
  {c d : β} :
  (a ≤ b → c ≤ d) ↔ (d < c → b < a) :=
⟨lt_imp_lt_of_le_imp_le, le_imp_le_of_lt_imp_lt⟩

@[to_set_notation] lemma lt_iff_lt_of_le_iff_le' {β} [preorder α] [preorder β] {a b : α} {c d : β}
  (H : a ≤ b ↔ c ≤ d) (H' : b ≤ a ↔ d ≤ c) : b < a ↔ d < c :=
lt_iff_le_not_le.trans $ (and_congr H' (not_congr H)).trans lt_iff_le_not_le.symm

@[to_set_notation] lemma lt_iff_lt_of_le_iff_le {β} [linear_order α] [linear_order β] {a b : α}
  {c d : β} (H : a ≤ b ↔ c ≤ d) :
  b < a ↔ d < c :=
not_le.symm.trans $ (not_congr H).trans $ not_le

@[to_set_notation] lemma le_iff_le_iff_lt_iff_lt {β} [linear_order α] [linear_order β] {a b : α}
  {c d : β} :
  (a ≤ b ↔ c ≤ d) ↔ (b < a ↔ d < c) :=
⟨lt_iff_lt_of_le_iff_le, λ H, not_lt.symm.trans $ (not_congr H).trans $ not_lt⟩

@[to_set_notation] lemma eq_of_forall_le_iff [partial_order α] {a b : α}
  (H : ∀ c, c ≤ a ↔ c ≤ b) : a = b :=
le_antisymm ((H _).1 (le_refl _)) ((H _).2 (le_refl _))

@[to_set_notation] lemma le_of_forall_le [preorder α] {a b : α}
  (H : ∀ c, c ≤ a → c ≤ b) : a ≤ b :=
H _ (le_refl _)

@[to_set_notation] lemma le_of_forall_le' [preorder α] {a b : α}
  (H : ∀ c, a ≤ c → b ≤ c) : b ≤ a :=
H _ (le_refl _)

@[to_set_notation] lemma le_of_forall_lt [linear_order α] {a b : α}
  (H : ∀ c, c < a → c < b) : a ≤ b :=
le_of_not_lt $ λ h, lt_irrefl _ (H _ h)

@[to_set_notation] lemma forall_lt_iff_le [linear_order α] {a b : α} :
  (∀ ⦃c⦄, c < a → c < b) ↔ a ≤ b :=
⟨le_of_forall_lt, λ h c hca, lt_of_lt_of_le hca h⟩

@[to_set_notation] lemma le_of_forall_lt' [linear_order α] {a b : α}
  (H : ∀ c, a < c → b < c) : b ≤ a :=
le_of_not_lt $ λ h, lt_irrefl _ (H _ h)

@[to_set_notation] lemma forall_lt_iff_le' [linear_order α] {a b : α} :
  (∀ ⦃c⦄, a < c → b < c) ↔ b ≤ a :=
⟨le_of_forall_lt', λ h c hac, lt_of_le_of_lt h hac⟩

@[to_set_notation] lemma eq_of_forall_ge_iff [partial_order α] {a b : α}
  (H : ∀ c, a ≤ c ↔ b ≤ c) : a = b :=
le_antisymm ((H _).2 (le_refl _)) ((H _).1 (le_refl _))

/-- monotonicity of `≤` with respect to `→` -/
@[to_set_notation]
lemma le_implies_le_of_le_of_le {a b c d : α} [preorder α] (h₀ : c ≤ a) (h₁ : b ≤ d) :
  a ≤ b → c ≤ d :=
assume h₂ : a ≤ b,
calc  c
    ≤ a : h₀
... ≤ b : h₂
... ≤ d : h₁

/-- Like `cmp`, but uses a `≤` on the type instead of `<`. Given two elements
`x` and `y`, returns a three-way comparison result `ordering`. -/
def cmp_le {α} [has_le α] [@decidable_rel α (≤)] (x y : α) : ordering :=
if x ≤ y then
  if y ≤ x then ordering.eq else ordering.lt
else ordering.gt

theorem cmp_le_swap {α} [has_le α] [is_total α (≤)] [@decidable_rel α (≤)] (x y : α) :
  (cmp_le x y).swap = cmp_le y x :=
begin
  by_cases xy : x ≤ y; by_cases yx : y ≤ x; simp [cmp_le, *, ordering.swap],
  cases not_or xy yx (total_of _ _ _)
end

theorem cmp_le_eq_cmp {α} [preorder α] [is_total α (≤)]
  [@decidable_rel α (≤)] [@decidable_rel α (<)] (x y : α) : cmp_le x y = cmp x y :=
begin
  by_cases xy : x ≤ y; by_cases yx : y ≤ x;
    simp [cmp_le, lt_iff_le_not_le, *, cmp, cmp_using],
  cases not_or xy yx (total_of _ _ _)
end

namespace ordering

/-- `compares o a b` means that `a` and `b` have the ordering relation
  `o` between them, assuming that the relation `a < b` is defined -/
@[simp] def compares [has_lt α] : ordering → α → α → Prop
| lt a b := a < b
| eq a b := a = b
| gt a b := a > b

theorem compares_swap [has_lt α] {a b : α} {o : ordering} :
  o.swap.compares a b ↔ o.compares b a :=
by { cases o, exacts [iff.rfl, eq_comm, iff.rfl] }

alias compares_swap ↔ ordering.compares.of_swap ordering.compares.swap

theorem swap_eq_iff_eq_swap {o o' : ordering} : o.swap = o' ↔ o = o'.swap :=
⟨λ h, by rw [← swap_swap o, h], λ h, by rw [← swap_swap o', h]⟩

theorem compares.eq_lt [preorder α] :
  ∀ {o} {a b : α}, compares o a b → (o = lt ↔ a < b)
| lt a b h := ⟨λ _, h, λ _, rfl⟩
| eq a b h := ⟨λ h, by injection h, λ h', (ne_of_lt h' h).elim⟩
| gt a b h := ⟨λ h, by injection h, λ h', (lt_asymm h h').elim⟩

theorem compares.ne_lt [preorder α] :
  ∀ {o} {a b : α}, compares o a b → (o ≠ lt ↔ b ≤ a)
| lt a b h := ⟨absurd rfl, λ h', (not_le_of_lt h h').elim⟩
| eq a b h := ⟨λ _, ge_of_eq h, λ _ h, by injection h⟩
| gt a b h := ⟨λ _, le_of_lt h, λ _ h, by injection h⟩

theorem compares.eq_eq [preorder α] :
  ∀ {o} {a b : α}, compares o a b → (o = eq ↔ a = b)
| lt a b h := ⟨λ h, by injection h, λ h', (ne_of_lt h h').elim⟩
| eq a b h := ⟨λ _, h, λ _, rfl⟩
| gt a b h := ⟨λ h, by injection h, λ h', (ne_of_gt h h').elim⟩

theorem compares.eq_gt [preorder α] {o} {a b : α} (h : compares o a b) : (o = gt ↔ b < a) :=
swap_eq_iff_eq_swap.symm.trans h.swap.eq_lt

theorem compares.ne_gt [preorder α] {o} {a b : α} (h : compares o a b) : (o ≠ gt ↔ a ≤ b) :=
(not_congr swap_eq_iff_eq_swap.symm).trans h.swap.ne_lt

theorem compares.le_total [preorder α] {a b : α} :
  ∀ {o}, compares o a b → a ≤ b ∨ b ≤ a
| lt h := or.inl (le_of_lt h)
| eq h := or.inl (le_of_eq h)
| gt h := or.inr (le_of_lt h)

theorem compares.le_antisymm [preorder α] {a b : α} :
  ∀ {o}, compares o a b → a ≤ b → b ≤ a → a = b
| lt h _ hba := (not_le_of_lt h hba).elim
| eq h _ _   := h
| gt h hab _ := (not_le_of_lt h hab).elim

theorem compares.inj [preorder α] {o₁} :
  ∀ {o₂} {a b : α}, compares o₁ a b → compares o₂ a b → o₁ = o₂
| lt a b h₁ h₂ := h₁.eq_lt.2 h₂
| eq a b h₁ h₂ := h₁.eq_eq.2 h₂
| gt a b h₁ h₂ := h₁.eq_gt.2 h₂

theorem compares_iff_of_compares_impl {β : Type*} [linear_order α] [preorder β] {a b : α}
  {a' b' : β} (h : ∀ {o}, compares o a b → compares o a' b') (o) :
  compares o a b ↔ compares o a' b' :=
begin
  refine ⟨h, λ ho, _⟩,
  cases lt_trichotomy a b with hab hab,
  { change compares ordering.lt a b at hab,
    rwa [ho.inj (h hab)] },
  { cases hab with hab hab,
    { change compares ordering.eq a b at hab,
      rwa [ho.inj (h hab)] },
    { change compares ordering.gt a b at hab,
      rwa [ho.inj (h hab)] } }
end

theorem swap_or_else (o₁ o₂) : (or_else o₁ o₂).swap = or_else o₁.swap o₂.swap :=
by cases o₁; try {refl}; cases o₂; refl

theorem or_else_eq_lt (o₁ o₂) : or_else o₁ o₂ = lt ↔ o₁ = lt ∨ (o₁ = eq ∧ o₂ = lt) :=
by cases o₁; cases o₂; exact dec_trivial

end ordering

theorem cmp_compares [linear_order α] (a b : α) : (cmp a b).compares a b :=
begin
  unfold cmp cmp_using,
  by_cases a < b; simp [h],
  by_cases h₂ : b < a; simp [h₂, gt],
  exact (decidable.lt_or_eq_of_le (le_of_not_gt h₂)).resolve_left h
end

theorem cmp_swap [preorder α] [@decidable_rel α (<)] (a b : α) : (cmp a b).swap = cmp b a :=
begin
  unfold cmp cmp_using,
  by_cases a < b; by_cases h₂ : b < a; simp [h, h₂, gt, ordering.swap],
  exact lt_asymm h h₂
end

/-- Generate a linear order structure from a preorder and `cmp` function. -/
def linear_order_of_compares [preorder α] (cmp : α → α → ordering)
  (h : ∀ a b, (cmp a b).compares a b) :
  linear_order α :=
{ le_antisymm := λ a b, (h a b).le_antisymm,
  le_total := λ a b, (h a b).le_total,
  decidable_le := λ a b, decidable_of_iff _ (h a b).ne_gt,
  decidable_lt := λ a b, decidable_of_iff _ (h a b).eq_lt,
  decidable_eq := λ a b, decidable_of_iff _ (h a b).eq_eq,
  .. ‹preorder α› }

variables [linear_order α] (x y : α)

@[simp] lemma cmp_eq_lt_iff : cmp x y = ordering.lt ↔ x < y :=
ordering.compares.eq_lt (cmp_compares x y)

@[simp] lemma cmp_eq_eq_iff : cmp x y = ordering.eq ↔ x = y :=
ordering.compares.eq_eq (cmp_compares x y)

@[simp] lemma cmp_eq_gt_iff : cmp x y = ordering.gt ↔ y < x :=
ordering.compares.eq_gt (cmp_compares x y)

@[simp] lemma cmp_self_eq_eq : cmp x x = ordering.eq :=
by rw cmp_eq_eq_iff

variables {x y} {β : Type*} [linear_order β] {x' y' : β}

lemma cmp_eq_cmp_symm : cmp x y = cmp x' y' ↔ cmp y x = cmp y' x' :=
by { split, rw [←cmp_swap _ y, ←cmp_swap _ y'], cc,
  rw [←cmp_swap _ x, ←cmp_swap _ x'], cc, }

lemma lt_iff_lt_of_cmp_eq_cmp (h : cmp x y = cmp x' y') : x < y ↔ x' < y' :=
by rw [←cmp_eq_lt_iff, ←cmp_eq_lt_iff, h]

lemma le_iff_le_of_cmp_eq_cmp (h : cmp x y = cmp x' y') : x ≤ y ↔ x' ≤ y' :=
by { rw [←not_lt, ←not_lt], apply not_congr,
  apply lt_iff_lt_of_cmp_eq_cmp, rwa cmp_eq_cmp_symm }<|MERGE_RESOLUTION|>--- conflicted
+++ resolved
@@ -144,15 +144,10 @@
 @[to_set_notation] lemma trans_le [preorder α] {x y z : α} (h1 : x = y) (h2 : y ≤ z) : x ≤ z :=
 h1.le.trans h2
 
-<<<<<<< HEAD
-=======
-lemma trans_le [preorder α] {x y z : α} (h1 : x = y) (h2 : y ≤ z) : x ≤ z := h1.le.trans h2
-
-lemma not_lt [partial_order α] {x y : α} (h : x = y) : ¬(x < y) := λ h', h'.ne h
-
-lemma not_gt [partial_order α] {x y : α} (h : x = y) : ¬(y < x) := h.symm.not_lt
-
->>>>>>> 18256711
+@[to_set_notation] lemma not_lt [partial_order α] {x y : α} (h : x = y) : ¬(x < y) := λ h', h'.ne h
+
+@[to_set_notation] lemma not_gt [partial_order α] {x y : α} (h : x = y) : ¬(y < x) := h.symm.not_lt
+
 end eq
 
 namespace has_le.le
