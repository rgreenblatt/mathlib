--- conflicted
+++ resolved
@@ -76,7 +76,6 @@
 /--The units of an ordered commutative monoid form an ordered commutative group. -/
 @[to_additive]
 instance units.ordered_comm_group [ordered_comm_monoid α] : ordered_comm_group (units α) :=
-<<<<<<< HEAD
 { mul_le_mul_left := λ a b h c, (mul_le_mul_left' (h : (a : α) ≤ (b : α)) _ :  (c : α) * a ≤ c * b),
   .. units.partial_order,
   .. (infer_instance : comm_group (units α)) }
@@ -85,14 +84,6 @@
 instance units.covariant_class [ordered_comm_monoid α] :
   covariant_class (units α) (units α) (*) (≤) :=
 by apply_instance
-=======
-{ mul_le_mul_left := λ a b h c, (mul_le_mul_left' (h : (a : α) ≤ b) _ :  (c : α) * a ≤ c * b),
-  .. units.partial_order,
-  .. (infer_instance : comm_group (units α)) }
-
-section ordered_comm_group
-variables [ordered_comm_group α] {a b c d : α}
->>>>>>> 5ecd078d
 
 @[priority 100, to_additive]    -- see Note [lower instance priority]
 instance ordered_comm_group.to_ordered_cancel_comm_monoid (α : Type u)
