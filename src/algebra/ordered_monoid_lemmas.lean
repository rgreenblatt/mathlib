--- conflicted
+++ resolved
@@ -22,7 +22,6 @@
 -/
 
 -- TODO: If possible, uniformize lemma names, taking special care of `'`,
-<<<<<<< HEAD
 -- after the `ordered`-refactor is done.
 
 variables {α : Type*}
@@ -50,13 +49,13 @@
 @[to_additive add_le_add_left]
 lemma mul_le_mul_left' [covariant_class α α (*) (≤)] {b c : α} (bc : b ≤ c) (a : α) :
   a * b ≤ a * c :=
-covariant_class.covc _ bc
+covariant_class.elim _ bc
 
 @[to_additive le_of_add_le_add_left]
 lemma le_of_mul_le_mul_left' [contravariant_class α α (*) (≤)]
   {a b c : α} (bc : a * b ≤ a * c) :
   b ≤ c :=
-contravariant_class.covtc _ bc
+contravariant_class.elim _ bc
 
 /- The prime on this lemma is present only on the multiplicative version.  The unprimed version
 is taken by the analogous lemma for semiring, with an extra non-negativity assumption. -/
@@ -64,13 +63,13 @@
 lemma mul_le_mul_right' [covariant_class α α (function.swap (*)) (≤)]
   {b c : α} (bc : b ≤ c) (a : α) :
   b * a ≤ c * a :=
-covariant_class.covc a bc
+covariant_class.elim a bc
 
 @[to_additive le_of_add_le_add_right]
 lemma le_of_mul_le_mul_right' [contravariant_class α α (function.swap (*)) (≤)]
   {a b c : α} (bc : b * a ≤ c * a) :
   b ≤ c :=
-contravariant_class.covtc a bc
+contravariant_class.elim a bc
 
 end has_le
 
@@ -93,25 +92,25 @@
 @[to_additive add_lt_add_left]
 lemma mul_lt_mul_left' [covariant_class α α (*) (<)] {b c : α} (bc : b < c) (a : α) :
   a * b < a * c :=
-covariant_class.covc _ bc
+covariant_class.elim _ bc
 
 @[to_additive lt_of_add_lt_add_left]
 lemma lt_of_mul_lt_mul_left' [contravariant_class α α (*) (<)]
   {a b c : α} (bc : a * b < a * c) :
   b < c :=
-contravariant_class.covtc _ bc
+contravariant_class.elim _ bc
 
 @[to_additive add_lt_add_right]
 lemma mul_lt_mul_right' [covariant_class α α (function.swap (*)) (<)]
   {b c : α} (bc : b < c) (a : α) :
   b * a < c * a :=
-covariant_class.covc a bc
+covariant_class.elim a bc
 
 @[to_additive lt_of_add_lt_add_right]
 lemma lt_of_mul_lt_mul_right' [contravariant_class α α (function.swap (*)) (<)]
   {a b c : α} (bc : b * a < c * a) :
   b < c :=
-contravariant_class.covtc a bc
+contravariant_class.elim a bc
 
 end has_lt
 
@@ -387,11 +386,6 @@
   ..‹semigroup α› }
 
 variables {a b c d : α}
-=======
--- after the `ordered`-refactor is done
-
-variables {α : Type*} {a b c d : α}
->>>>>>> 6d2a0512
 
 section left
 variables [preorder α]
@@ -399,24 +393,16 @@
 section has_mul
 variables [has_mul α]
 
-<<<<<<< HEAD
 @[to_additive]
 lemma mul_lt_mul_of_lt_of_lt
   [covariant_class α α (*) (<)] [covariant_class α α (function.swap (*)) (<)]
   (h₁ : a < b) (h₂ : c < d) : a * c < b * d :=
 calc  a * c < a * d : mul_lt_mul_left' h₂ a
         ... < b * d : mul_lt_mul_right' h₁ d
-=======
-@[to_additive lt_of_add_lt_add_left]
-lemma lt_of_mul_lt_mul_left' [contravariant_class α α (*) (<)] :
-  a * b < a * c → b < c :=
-contravariant_class.elim a
->>>>>>> 6d2a0512
 
 section contravariant_mul_lt_left_le_right
 variables [covariant_class α α (*) (<)] [covariant_class α α (function.swap (*)) (≤)]
 
-<<<<<<< HEAD
 @[to_additive]
 lemma mul_lt_mul_of_le_of_lt
   (h₁ : a ≤ b) (h₂ : c < d) : a * c < b * d :=
@@ -429,12 +415,6 @@
 end contravariant_mul_lt_left_le_right
 
 variable [covariant_class α α (*) (≤)]
-=======
-@[to_additive add_le_add_left]
-lemma mul_le_mul_left' (h : a ≤ b) (c) :
-  c * a ≤ c * b :=
-covariant_class.elim c h
->>>>>>> 6d2a0512
 
 @[to_additive]
 lemma mul_lt_of_mul_lt_left (h : a * b < c) (hle : d ≤ b) :
@@ -495,22 +475,7 @@
 section has_mul
 variables [has_mul α]
 
-<<<<<<< HEAD
 variable [covariant_class α α (function.swap (*)) (≤)]
-=======
-@[to_additive lt_of_add_lt_add_right]
-lemma lt_of_mul_lt_mul_right' [contravariant_class α α (function.swap (*)) (<)]
-  (h : a * b < c * b) :
-  a < c :=
-contravariant_class.elim b h
-
-variable  [covariant_class α α (function.swap (*)) (≤)]
-
-@[to_additive add_le_add_right]
-lemma mul_le_mul_right' (h : a ≤ b) (c) :
-  a * c ≤ b * c :=
-covariant_class.elim c h
->>>>>>> 6d2a0512
 
 @[to_additive]
 lemma mul_lt_of_mul_lt_right (h : a * b < c) (hle : d ≤ a) :
@@ -677,162 +642,8 @@
 
 end partial_order
 
-<<<<<<< HEAD
 section mono
 variables [has_mul α] {β : Type*} {f g : β → α}
-=======
-@[to_additive le_of_add_le_add_left]
-lemma le_of_mul_le_mul_left' [partial_order α] [left_cancel_semigroup α]
-  [contravariant_class α α (*) (<)]
-  {a b c : α} (bc : a * b ≤ a * c) :
-  b ≤ c :=
-begin
-  cases le_iff_eq_or_lt.mp bc,
-  { exact le_iff_eq_or_lt.mpr (or.inl ((mul_right_inj a).mp h)) },
-  { exact (lt_of_mul_lt_mul_left' h).le }
-end
-
-@[to_additive le_of_add_le_add_right]
-lemma le_of_mul_le_mul_right' [partial_order α] [right_cancel_semigroup α]
-  [contravariant_class α α (function.swap (*)) (<)]
-  {a b c : α} (bc : b * a ≤ c * a) :
-  b ≤ c :=
-begin
-  cases le_iff_eq_or_lt.mp bc,
-  { exact le_iff_eq_or_lt.mpr (or.inl ((mul_left_inj a).mp h)) },
-  { exact (lt_of_mul_lt_mul_right' h).le }
-end
-
-variable [partial_order α]
-
-section left_co_co
-variables [left_cancel_monoid α]
-  [covariant_class α α (*) (≤)]
-  [contravariant_class α α (*) (<)]
-@[to_additive add_lt_add_left]
-
-lemma mul_lt_mul_left' (h : a < b) (c : α) : c * a < c * b :=
-lt_of_le_not_le (mul_le_mul_left' h.le _)
-  (λ j, not_le_of_gt h (le_of_mul_le_mul_left' j))
-
-@[to_additive lt_add_of_pos_right]
-lemma lt_mul_of_one_lt_right' (a : α) {b : α} (h : 1 < b) : a < a * b :=
-have a * 1 < a * b, from mul_lt_mul_left' h a,
-by rwa [mul_one] at this
-
-@[simp, to_additive]
-lemma mul_le_mul_iff_left (a : α) {b c : α} : a * b ≤ a * c ↔ b ≤ c :=
-⟨le_of_mul_le_mul_left', λ h, mul_le_mul_left' h _⟩
-
-@[simp, to_additive]
-lemma mul_lt_mul_iff_left (a : α) {b c : α} : a * b < a * c ↔ b < c :=
-⟨lt_of_mul_lt_mul_left', λ h, mul_lt_mul_left' h _⟩
-
-@[simp, to_additive le_add_iff_nonneg_right]
-lemma le_mul_iff_one_le_right' (a : α) {b : α} : a ≤ a * b ↔ 1 ≤ b :=
-have a * 1 ≤ a * b ↔ 1 ≤ b, from mul_le_mul_iff_left a,
-by rwa mul_one at this
-
-@[simp, to_additive lt_add_iff_pos_right]
-lemma lt_mul_iff_one_lt_right' (a : α) {b : α} : a < a * b ↔ 1 < b :=
-have a * 1 < a * b ↔ 1 < b, from mul_lt_mul_iff_left a,
-by rwa mul_one at this
-
-@[simp, to_additive add_le_iff_nonpos_right]
-lemma mul_le_iff_le_one_right' : a * b ≤ a ↔ b ≤ 1 :=
-by { convert mul_le_mul_iff_left a, rw [mul_one] }
-
-@[simp, to_additive add_lt_iff_neg_left]
-lemma mul_lt_iff_lt_one_left' : a * b < a ↔ b < 1 :=
-by { convert mul_lt_mul_iff_left a, rw [mul_one] }
-
-end left_co_co
-
-section right_cos_cos
-
-variables [right_cancel_monoid α]
-  [covariant_class α α (function.swap (*)) (≤)]
-  [contravariant_class α α (function.swap (*)) (<)]
-
-@[to_additive add_lt_add_right]
-lemma mul_lt_mul_right' (h : a < b) (c : α) : a * c < b * c :=
-(mul_le_mul_right' h.le _).lt_of_not_le
-  (λ j, not_le_of_gt h (le_of_mul_le_mul_right' j))
-
-@[to_additive lt_add_of_pos_left]
-lemma lt_mul_of_one_lt_left' (a : α) {b : α} (h : 1 < b) : a < b * a :=
-have 1 * a < b * a, from mul_lt_mul_right' h a,
-by rwa [one_mul] at this
-
-@[simp, to_additive]
-lemma mul_le_mul_iff_right (c : α) : a * c ≤ b * c ↔ a ≤ b :=
-⟨le_of_mul_le_mul_right', λ h, mul_le_mul_right' h _⟩
-
-@[simp, to_additive]
-lemma mul_lt_mul_iff_right (c : α) : a * c < b * c ↔ a < b :=
-⟨lt_of_mul_lt_mul_right', λ h, mul_lt_mul_right' h _⟩
-
-@[simp, to_additive le_add_iff_nonneg_left]
-lemma le_mul_iff_one_le_left' (a : α) {b : α} : a ≤ b * a ↔ 1 ≤ b :=
-have 1 * a ≤ b * a ↔ 1 ≤ b, from mul_le_mul_iff_right a,
-by rwa one_mul at this
-
-@[simp, to_additive lt_add_iff_pos_left]
-lemma lt_mul_iff_one_lt_left' (a : α) {b : α} : a < b * a ↔ 1 < b :=
-have 1 * a < b * a ↔ 1 < b, from mul_lt_mul_iff_right a,
-by rwa one_mul at this
-
-@[simp, to_additive add_le_iff_nonpos_left]
-lemma mul_le_iff_le_one_left' : a * b ≤ b ↔ a ≤ 1 :=
-by { convert mul_le_mul_iff_right b, rw [one_mul] }
-
-@[simp, to_additive add_lt_iff_neg_right]
-lemma mul_lt_iff_lt_one_right' : a * b < b ↔ a < 1 :=
-by { convert mul_lt_mul_iff_right b, rw [one_mul] }
-
-end right_cos_cos
-
-section right_co_cos
-
-variables [right_cancel_monoid α]
-  [covariant_class α α (*) (≤)]
-  [covariant_class α α (function.swap (*)) (≤)]
-
-@[to_additive]
-lemma mul_lt_mul_of_lt_of_le (h₁ : a < b) (h₂ : c ≤ d) : a * c < b * d :=
-lt_of_lt_of_le ((covariant_class.elim c h₁.le).lt_of_ne (λ h, h₁.ne ((mul_left_inj c).mp h)))
-  (mul_le_mul_left' h₂ b)
-
-@[to_additive]
-lemma mul_lt_one_of_lt_one_of_le_one (ha : a < 1) (hb : b ≤ 1) : a * b < 1 :=
-one_mul (1:α) ▸ (mul_lt_mul_of_lt_of_le ha hb)
-
-@[to_additive]
-lemma lt_mul_of_one_lt_of_le (ha : 1 < a) (hbc : b ≤ c) : b < a * c :=
-one_mul b ▸ mul_lt_mul_of_lt_of_le ha hbc
-
-@[to_additive]
-lemma mul_le_of_le_one_of_le (ha : a ≤ 1) (hbc : b ≤ c) : a * b ≤ c :=
-one_mul c ▸ mul_le_mul' ha hbc
-
-@[to_additive]
-lemma mul_le_of_le_of_le_one (hbc : b ≤ c) (ha : a ≤ 1) : b * a ≤ c :=
-mul_one c ▸ mul_le_mul' hbc ha
-
-@[to_additive]
-lemma mul_lt_of_lt_one_of_le (ha : a < 1) (hbc : b ≤ c) : a * b < c :=
-one_mul c ▸ mul_lt_mul_of_lt_of_le ha hbc
-
-@[to_additive]
-lemma lt_mul_of_lt_of_one_le (hbc : b < c) (ha : 1 ≤ a) : b < c * a :=
-mul_one b ▸ mul_lt_mul_of_lt_of_le hbc ha
-
-@[to_additive]
-lemma mul_lt_of_lt_of_le_one (hbc : b < c) (ha : a ≤ 1)  : b * a < c :=
-mul_one c ▸ mul_lt_mul_of_lt_of_le hbc ha
-
-end right_co_cos
->>>>>>> 6d2a0512
 
 section has_le
 variables [preorder α] [preorder β]
