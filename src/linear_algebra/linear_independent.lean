/-
Copyright (c) 2020 Anne Baanen. All rights reserved.
Released under Apache 2.0 license as described in the file LICENSE.
Authors: Johannes Hölzl, Mario Carneiro, Alexander Bentkamp, Anne Baanen
-/
import algebra.big_operators.finsupp
import linear_algebra.finsupp
import linear_algebra.prod
import linear_algebra.pi
import order.zorn
import data.finset.order
import data.equiv.fin

/-!

# Linear independence

This file defines linear independence in a module or vector space.

It is inspired by Isabelle/HOL's linear algebra, and hence indirectly by HOL Light.

We define `linear_independent R v` as `ker (finsupp.total ι M R v) = ⊥`. Here `finsupp.total` is the
linear map sending a function `f : ι →₀ R` with finite support to the linear combination of vectors
from `v` with these coefficients. Then we prove that several other statements are equivalent to this
one, including injectivity of `finsupp.total ι M R v` and some versions with explicitly written
linear combinations.

## Main definitions

All definitions are given for families of vectors, i.e. `v : ι → M` where `M` is the module or
vector space and `ι : Type*` is an arbitrary indexing type.

* `linear_independent R v` states that the elements of the family `v` are linearly independent.

* `linear_independent.repr hv x` returns the linear combination representing `x : span R (range v)`
on the linearly independent vectors `v`, given `hv : linear_independent R v`
(using classical choice). `linear_independent.repr hv` is provided as a linear map.

## Main statements

We prove several specialized tests for linear independence of families of vectors and of sets of
vectors.

* `fintype.linear_independent_iff`: if `ι` is a finite type, then any function `f : ι → R` has
  finite support, so we can reformulate the statement using `∑ i : ι, f i • v i` instead of a sum
  over an auxiliary `s : finset ι`;
* `linear_independent_empty_type`: a family indexed by an empty type is linearly independent;
* `linear_independent_unique_iff`: if `ι` is a singleton, then `linear_independent K v` is
  equivalent to `v (default ι) ≠ 0`;
* linear_independent_option`, `linear_independent_sum`, `linear_independent_fin_cons`,
  `linear_independent_fin_succ`: type-specific tests for linear independence of families of vector
  fields;
* `linear_independent_insert`, `linear_independent_union`, `linear_independent_pair`,
  `linear_independent_singleton`: linear independence tests for set operations.

In many cases we additionally provide dot-style operations (e.g., `linear_independent.union`) to
make the linear independence tests usable as `hv.insert ha` etc.

We also prove that any family of vectors includes a linear independent subfamily spanning the same
submodule.

## Implementation notes

We use families instead of sets because it allows us to say that two identical vectors are linearly
dependent.

If you want to use sets, use the family `(λ x, x : s → M)` given a set `s : set M`. The lemmas
`linear_independent.to_subtype_range` and `linear_independent.of_subtype_range` connect those two
worlds.

## Tags

linearly dependent, linear dependence, linearly independent, linear independence

-/

noncomputable theory

open function set submodule
open_locale classical big_operators

universe u

variables {ι : Type*} {ι' : Type*} {R : Type*} {K : Type*}
variables {M : Type*} {M' M'' : Type*} {V : Type u} {V' : Type*}


section module

variables {v : ι → M}
variables [semiring R] [add_comm_monoid M] [add_comm_monoid M'] [add_comm_monoid M'']
variables [module R M] [module R M'] [module R M'']
variables {a b : R} {x y : M}

variables (R) (v)

/-- `linear_independent R v` states the family of vectors `v` is linearly independent over `R`. -/
def linear_independent : Prop := (finsupp.total ι M R v).ker = ⊥
variables {R} {v}

theorem linear_independent_iff : linear_independent R v ↔
  ∀l, finsupp.total ι M R v l = 0 → l = 0 :=
by simp [linear_independent, linear_map.ker_eq_bot']

theorem linear_independent_iff' : linear_independent R v ↔
  ∀ s : finset ι, ∀ g : ι → R, ∑ i in s, g i • v i = 0 → ∀ i ∈ s, g i = 0 :=
linear_independent_iff.trans
⟨λ hf s g hg i his, have h : _ := hf (∑ i in s, finsupp.single i (g i)) $
      by simpa only [linear_map.map_sum, finsupp.total_single] using hg, calc
    g i = (finsupp.lapply i : (ι →₀ R) →ₗ[R] R) (finsupp.single i (g i)) :
      by rw [finsupp.lapply_apply, finsupp.single_eq_same]
    ... = ∑ j in s, (finsupp.lapply i : (ι →₀ R) →ₗ[R] R) (finsupp.single j (g j)) :
      eq.symm $ finset.sum_eq_single i
        (λ j hjs hji, by rw [finsupp.lapply_apply, finsupp.single_eq_of_ne hji])
        (λ hnis, hnis.elim his)
    ... = (∑ j in s, finsupp.single j (g j)) i : (finsupp.lapply i : (ι →₀ R) →ₗ[R] R).map_sum.symm
    ... = 0 : finsupp.ext_iff.1 h i,
λ hf l hl, finsupp.ext $ λ i, classical.by_contradiction $ λ hni, hni $ hf _ _ hl _ $
  finsupp.mem_support_iff.2 hni⟩

theorem linear_independent_iff'' :
  linear_independent R v ↔ ∀ (s : finset ι) (g : ι → R) (hg : ∀ i ∉ s, g i = 0),
    ∑ i in s, g i • v i = 0 → ∀ i, g i = 0 :=
linear_independent_iff'.trans ⟨λ H s g hg hv i, if his : i ∈ s then H s g hv i his else hg i his,
λ H s g hg i hi, by { convert H s (λ j, if j ∈ s then g j else 0) (λ j hj, if_neg hj)
    (by simp_rw [ite_smul, zero_smul, finset.sum_extend_by_zero, hg]) i,
  exact (if_pos hi).symm }⟩

theorem linear_dependent_iff : ¬ linear_independent R v ↔
  ∃ s : finset ι, ∃ g : ι → R, (∑ i in s, g i • v i) = 0 ∧ (∃ i ∈ s, g i ≠ 0) :=
begin
  rw linear_independent_iff',
  simp only [exists_prop, not_forall],
end

theorem fintype.linear_independent_iff [fintype ι] :
  linear_independent R v ↔ ∀ g : ι → R, ∑ i, g i • v i = 0 → ∀ i, g i = 0 :=
begin
  refine ⟨λ H g, by simpa using linear_independent_iff'.1 H finset.univ g,
    λ H, linear_independent_iff''.2 $ λ s g hg hs i, H _ _ _⟩,
  rw ← hs,
  refine (finset.sum_subset (finset.subset_univ _) (λ i _ hi, _)).symm,
  rw [hg i hi, zero_smul]
end

/-- A finite family of vectors `v i` is linear independent iff the linear map that sends
`c : ι → R` to `∑ i, c i • v i` has the trivial kernel. -/
theorem fintype.linear_independent_iff' [fintype ι] :
  linear_independent R v ↔
    (linear_map.lsum R (λ i : ι, R) ℕ (λ i, linear_map.id.smul_right (v i))).ker = ⊥ :=
by simp [fintype.linear_independent_iff, linear_map.ker_eq_bot', funext_iff]

lemma linear_independent_empty_type [is_empty ι] : linear_independent R v :=
<<<<<<< HEAD
begin
 rw [linear_independent_iff],
 intros,
 ext i,
 exact is_empty_elim i
end
=======
linear_independent_iff.mpr $ λ v hv, subsingleton.elim v 0
>>>>>>> bd56531b

lemma linear_independent.ne_zero [nontrivial R]
  (i : ι) (hv : linear_independent R v) : v i ≠ 0 :=
λ h, @zero_ne_one R _ _ $ eq.symm begin
  suffices : (finsupp.single i 1 : ι →₀ R) i = 0, {simpa},
  rw linear_independent_iff.1 hv (finsupp.single i 1),
  { simp },
  { simp [h] }
end

/-- A subfamily of a linearly independent family (i.e., a composition with an injective map) is a
linearly independent family. -/
lemma linear_independent.comp
  (h : linear_independent R v) (f : ι' → ι) (hf : injective f) : linear_independent R (v ∘ f) :=
begin
  rw [linear_independent_iff, finsupp.total_comp],
  intros l hl,
  have h_map_domain : ∀ x, (finsupp.map_domain f l) (f x) = 0,
    by rw linear_independent_iff.1 h (finsupp.map_domain f l) hl; simp,
  ext x,
  convert h_map_domain x,
  rw [finsupp.map_domain_apply hf]
end

/-- If `v` is a linearly independent family of vectors and the kernel of a linear map `f` is
disjoint with the sumodule spaned by the vectors of `v`, then `f ∘ v` is a linearly independent
family of vectors. See also `linear_independent.map'` for a special case assuming `ker f = ⊥`. -/
lemma linear_independent.map (hv : linear_independent R v) {f : M →ₗ[R] M'}
  (hf_inj : disjoint (span R (range v)) f.ker) : linear_independent R (f ∘ v) :=
begin
  rw [disjoint, ← set.image_univ, finsupp.span_image_eq_map_total, map_inf_eq_map_inf_comap,
    map_le_iff_le_comap, comap_bot, finsupp.supported_univ, top_inf_eq] at hf_inj,
  unfold linear_independent at hv ⊢,
  rw [hv, le_bot_iff] at hf_inj,
  haveI : inhabited M := ⟨0⟩,
  rw [finsupp.total_comp, @finsupp.lmap_domain_total _ _ R _ _ _ _ _ _ _ _ _ _ f,
    linear_map.ker_comp, hf_inj],
  exact λ _, rfl,
end

/-- An injective linear map sends linearly independent families of vectors to linearly independent
families of vectors. See also `linear_independent.map` for a more general statement. -/
lemma linear_independent.map' (hv : linear_independent R v) (f : M →ₗ[R] M')
  (hf_inj : f.ker = ⊥) : linear_independent R (f ∘ v) :=
hv.map $ by simp [hf_inj]

/-- If the image of a family of vectors under a linear map is linearly independent, then so is
the original family. -/
lemma linear_independent.of_comp (f : M →ₗ[R] M') (hfv : linear_independent R (f ∘ v)) :
  linear_independent R v :=
linear_independent_iff'.2 $ λ s g hg i his,
have ∑ (i : ι) in s, g i • f (v i) = 0,
  by simp_rw [← f.map_smul, ← f.map_sum, hg, f.map_zero],
linear_independent_iff'.1 hfv s g this i his

/-- If `f` is an injective linear map, then the family `f ∘ v` is linearly independent
if and only if the family `v` is linearly independent. -/
protected lemma linear_map.linear_independent_iff (f : M →ₗ[R] M') (hf_inj : f.ker = ⊥) :
  linear_independent R (f ∘ v) ↔ linear_independent R v :=
⟨λ h, h.of_comp f, λ h, h.map $ by simp only [hf_inj, disjoint_bot_right]⟩

@[nontriviality]
lemma linear_independent_of_subsingleton [subsingleton R] : linear_independent R v :=
linear_independent_iff.2 (λ l hl, subsingleton.elim _ _)

theorem linear_independent_equiv (e : ι ≃ ι') {f : ι' → M} :
  linear_independent R (f ∘ e) ↔ linear_independent R f :=
⟨λ h, function.comp.right_id f ▸ e.self_comp_symm ▸ h.comp _ e.symm.injective,
λ h, h.comp _ e.injective⟩

theorem linear_independent_equiv' (e : ι ≃ ι') {f : ι' → M} {g : ι → M} (h : f ∘ e = g) :
  linear_independent R g ↔ linear_independent R f :=
h ▸ linear_independent_equiv e

theorem linear_independent_subtype_range {ι} {f : ι → M} (hf : injective f) :
  linear_independent R (coe : range f → M) ↔ linear_independent R f :=
iff.symm $ linear_independent_equiv' (equiv.of_injective f hf) rfl

alias linear_independent_subtype_range ↔ linear_independent.of_subtype_range _

theorem linear_independent_image {ι} {s : set ι} {f : ι → M} (hf : set.inj_on f s) :
  linear_independent R (λ x : s, f x) ↔ linear_independent R (λ x : f '' s, (x : M)) :=
linear_independent_equiv' (equiv.set.image_of_inj_on _ _ hf) rfl

lemma linear_independent_span (hs : linear_independent R v) :
  @linear_independent ι R (span R (range v))
      (λ i : ι, ⟨v i, subset_span (mem_range_self i)⟩) _ _ _ :=
linear_independent.of_comp (span R (range v)).subtype hs

/-- See `linear_independent.fin_cons` for a family of elements in a vector space. -/
lemma linear_independent.fin_cons' {m : ℕ} (x : M) (v : fin m → M)
  (hli : linear_independent R v)
  (x_ortho : (∀ (c : R) (y : submodule.span R (set.range v)), c • x + y = (0 : M) → c = 0)) :
  linear_independent R (fin.cons x v : fin m.succ → M) :=
begin
  rw fintype.linear_independent_iff at hli ⊢,
  rintros g total_eq j,
  have zero_not_mem : (0 : fin m.succ) ∉ finset.univ.image (fin.succ : fin m → fin m.succ),
  { rw finset.mem_image,
    rintro ⟨x, hx, succ_eq⟩,
    exact fin.succ_ne_zero _ succ_eq },
  simp only [submodule.coe_mk, fin.univ_succ, finset.sum_insert zero_not_mem,
  fin.cons_zero, fin.cons_succ,
  forall_true_iff, imp_self, fin.succ_inj, finset.sum_image] at total_eq,
  have : g 0 = 0,
  { refine x_ortho (g 0) ⟨∑ (i : fin m), g i.succ • v i, _⟩ total_eq,
    exact sum_mem _ (λ i _, smul_mem _ _ (subset_span ⟨i, rfl⟩)) },
  refine fin.cases this (λ j, _) j,
  apply hli (λ i, g i.succ),
  simpa only [this, zero_smul, zero_add] using total_eq
end

/-- A set of linearly independent vectors in a module `M` over a semiring `K` is also linearly
independent over a subring `R` of `K`.
The implementation uses minimal assumptions about the relationship between `R`, `K` and `M`.
The version where `K` is an `R`-algebra is `linear_independent.restrict_scalars_algebras`.
 -/
lemma linear_independent.restrict_scalars [semiring K] [smul_with_zero R K] [module K M]
  [is_scalar_tower R K M]
  (hinj : function.injective (λ r : R, r • (1 : K))) (li : linear_independent K v) :
  linear_independent R v :=
begin
  refine linear_independent_iff'.mpr (λ s g hg i hi, hinj (eq.trans _ (zero_smul _ _).symm)),
  refine (linear_independent_iff'.mp li : _) _ _ _ i hi,
  simp_rw [smul_assoc, one_smul],
  exact hg,
end

section subtype
/-! The following lemmas use the subtype defined by a set in `M` as the index set `ι`. -/

theorem linear_independent_comp_subtype {s : set ι} :
  linear_independent R (v ∘ coe : s → M) ↔
  ∀ l ∈ (finsupp.supported R R s), (finsupp.total ι M R v) l = 0 → l = 0 :=
begin
  simp only [linear_independent_iff, (∘), finsupp.mem_supported, finsupp.total_apply,
    set.subset_def, finset.mem_coe],
  split,
  { intros h l hl₁ hl₂,
    have := h (l.subtype_domain s) ((finsupp.sum_subtype_domain_index hl₁).trans hl₂),
    exact (finsupp.subtype_domain_eq_zero_iff hl₁).1 this },
  { intros h l hl,
    refine finsupp.emb_domain_eq_zero.1 (h (l.emb_domain $ function.embedding.subtype s) _ _),
    { suffices : ∀ i hi, ¬l ⟨i, hi⟩ = 0 → i ∈ s, by simpa,
      intros, assumption },
    { rwa [finsupp.emb_domain_eq_map_domain, finsupp.sum_map_domain_index],
      exacts [λ _, zero_smul _ _, λ _ _ _, add_smul _ _ _] } }
end

lemma linear_dependent_comp_subtype' {s : set ι} :
  ¬ linear_independent R (v ∘ coe : s → M) ↔
  ∃ f : ι →₀ R, f ∈ finsupp.supported R R s ∧ finsupp.total ι M R v f = 0 ∧ f ≠ 0 :=
by simp [linear_independent_comp_subtype]

/-- A version of `linear_dependent_comp_subtype'` with `finsupp.total` unfolded. -/
lemma linear_dependent_comp_subtype {s : set ι} :
  ¬ linear_independent R (v ∘ coe : s → M) ↔
  ∃ f : ι →₀ R, f ∈ finsupp.supported R R s ∧ ∑ i in f.support, f i • v i = 0 ∧ f ≠ 0 :=
linear_dependent_comp_subtype'

theorem linear_independent_subtype {s : set M} :
  linear_independent R (λ x, x : s → M) ↔
  ∀ l ∈ (finsupp.supported R R s), (finsupp.total M M R id) l = 0 → l = 0 :=
by apply @linear_independent_comp_subtype _ _ _ id

theorem linear_independent_comp_subtype_disjoint {s : set ι} :
  linear_independent R (v ∘ coe : s → M) ↔
  disjoint (finsupp.supported R R s) (finsupp.total ι M R v).ker :=
by rw [linear_independent_comp_subtype, linear_map.disjoint_ker]

theorem linear_independent_subtype_disjoint {s : set M} :
  linear_independent R (λ x, x : s → M) ↔
  disjoint (finsupp.supported R R s) (finsupp.total M M R id).ker :=
by apply @linear_independent_comp_subtype_disjoint _ _ _ id

theorem linear_independent_iff_total_on {s : set M} :
  linear_independent R (λ x, x : s → M) ↔ (finsupp.total_on M M R id s).ker = ⊥ :=
by rw [finsupp.total_on, linear_map.ker, linear_map.comap_cod_restrict, map_bot, comap_bot,
  linear_map.ker_comp, linear_independent_subtype_disjoint, disjoint, ← map_comap_subtype,
  map_le_iff_le_comap, comap_bot, ker_subtype, le_bot_iff]

lemma linear_independent.restrict_of_comp_subtype {s : set ι}
  (hs : linear_independent R (v ∘ coe : s → M)) :
  linear_independent R (s.restrict v) :=
hs

variables (R M)
lemma linear_independent_empty : linear_independent R (λ x, x : (∅ : set M) → M) :=
by simp [linear_independent_subtype_disjoint]
variables {R M}

lemma linear_independent.mono {t s : set M} (h : t ⊆ s) :
  linear_independent R (λ x, x : s → M) → linear_independent R (λ x, x : t → M) :=
begin
 simp only [linear_independent_subtype_disjoint],
 exact (disjoint.mono_left (finsupp.supported_mono h))
end

lemma linear_independent_of_finite (s : set M)
  (H : ∀ t ⊆ s, finite t → linear_independent R (λ x, x : t → M)) :
  linear_independent R (λ x, x : s → M) :=
linear_independent_subtype.2 $
  λ l hl, linear_independent_subtype.1 (H _ hl (finset.finite_to_set _)) l (subset.refl _)

lemma linear_independent_Union_of_directed {η : Type*}
  {s : η → set M} (hs : directed (⊆) s)
  (h : ∀ i, linear_independent R (λ x, x : s i → M)) :
  linear_independent R (λ x, x : (⋃ i, s i) → M) :=
begin
  by_cases hη : nonempty η,
  { resetI,
    refine linear_independent_of_finite (⋃ i, s i) (λ t ht ft, _),
    rcases finite_subset_Union ft ht with ⟨I, fi, hI⟩,
    rcases hs.finset_le fi.to_finset with ⟨i, hi⟩,
    exact (h i).mono (subset.trans hI $ bUnion_subset $
      λ j hj, hi j (fi.mem_to_finset.2 hj)) },
  { refine (linear_independent_empty _ _).mono _,
    rintro _ ⟨_, ⟨i, _⟩, _⟩, exact hη ⟨i⟩ }
end

lemma linear_independent_sUnion_of_directed {s : set (set M)}
  (hs : directed_on (⊆) s)
  (h : ∀ a ∈ s, linear_independent R (λ x, x : (a : set M) → M)) :
  linear_independent R (λ x, x : (⋃₀ s) → M) :=
by rw sUnion_eq_Union; exact
linear_independent_Union_of_directed hs.directed_coe (by simpa using h)

lemma linear_independent_bUnion_of_directed {η} {s : set η} {t : η → set M}
  (hs : directed_on (t ⁻¹'o (⊆)) s) (h : ∀a∈s, linear_independent R (λ x, x : t a → M)) :
  linear_independent R (λ x, x : (⋃a∈s, t a) → M) :=
by rw bUnion_eq_Union; exact
linear_independent_Union_of_directed (directed_comp.2 $ hs.directed_coe) (by simpa using h)

end subtype

end module

/-! ### Properties which require `ring R` -/

section module
variables {v : ι → M}
variables [ring R] [add_comm_group M] [add_comm_group M'] [add_comm_group M'']
variables [module R M] [module R M'] [module R M'']
variables {a b : R} {x y : M}

theorem linear_independent_iff_injective_total : linear_independent R v ↔
  function.injective (finsupp.total ι M R v) :=
linear_independent_iff.trans (finsupp.total ι M R v).to_add_monoid_hom.injective_iff.symm

alias linear_independent_iff_injective_total ↔ linear_independent.injective_total _

lemma linear_independent.injective [nontrivial R] (hv : linear_independent R v) :
  injective v :=
begin
  intros i j hij,
  let l : ι →₀ R := finsupp.single i (1 : R) - finsupp.single j 1,
  have h_total : finsupp.total ι M R v l = 0,
  { simp_rw [linear_map.map_sub, finsupp.total_apply],
    simp [hij] },
  have h_single_eq : finsupp.single i (1 : R) = finsupp.single j 1,
  { rw linear_independent_iff at hv,
    simp [eq_add_of_sub_eq' (hv l h_total)] },
  simpa [finsupp.single_eq_single_iff] using h_single_eq
end

theorem linear_independent.to_subtype_range {ι} {f : ι → M} (hf : linear_independent R f) :
  linear_independent R (coe : range f → M) :=
begin
  nontriviality R,
  exact (linear_independent_subtype_range hf.injective).2 hf
end

theorem linear_independent.to_subtype_range' {ι} {f : ι → M} (hf : linear_independent R f)
  {t} (ht : range f = t) :
  linear_independent R (coe : t → M) :=
ht ▸ hf.to_subtype_range

theorem linear_independent.image_of_comp {ι ι'} (s : set ι) (f : ι → ι') (g : ι' → M)
  (hs : linear_independent R (λ x : s, g (f x))) :
  linear_independent R (λ x : f '' s, g x) :=
begin
  nontriviality R,
  have : inj_on f s, from inj_on_iff_injective.2 hs.injective.of_comp,
  exact (linear_independent_equiv' (equiv.set.image_of_inj_on f s this) rfl).1 hs
end

theorem linear_independent.image {ι} {s : set ι} {f : ι → M}
  (hs : linear_independent R (λ x : s, f x)) : linear_independent R (λ x : f '' s, (x : M)) :=
by convert linear_independent.image_of_comp s f id hs

lemma linear_independent.group_smul
  {G : Type*} [hG : group G] [distrib_mul_action G R] [distrib_mul_action G M]
  [is_scalar_tower G R M] [smul_comm_class G R M] {v : ι → M} (hv : linear_independent R v)
  (w : ι → G) : linear_independent R (w • v) :=
begin
  rw linear_independent_iff'' at hv ⊢,
  intros s g hgs hsum i,
  refine (smul_eq_zero_iff_eq (w i)).1 _,
  refine hv s (λ i, w i • g i) (λ i hi, _) _ i,
  { dsimp only,
    exact (hgs i hi).symm ▸ smul_zero _ },
  { rw [← hsum, finset.sum_congr rfl _],
    intros, erw [pi.smul_apply, smul_assoc, smul_comm] },
end

-- This lemma cannot be proved with `linear_independent.group_smul` since the action of
-- `units R` on `R` is not commutative.
lemma linear_independent.units_smul {v : ι → M} (hv : linear_independent R v)
  (w : ι → units R) : linear_independent R (w • v) :=
begin
  rw linear_independent_iff'' at hv ⊢,
  intros s g hgs hsum i,
  rw ← (w i).mul_left_eq_zero,
  refine hv s (λ i, g i • w i) (λ i hi, _) _ i,
  { dsimp only,
    exact (hgs i hi).symm ▸ zero_smul _ _ },
  { rw [← hsum, finset.sum_congr rfl _],
    intros,
    erw [pi.smul_apply, smul_assoc],
    refl }
end

section subtype
/-! The following lemmas use the subtype defined by a set in `M` as the index set `ι`. -/

lemma linear_independent.disjoint_span_image (hv : linear_independent R v) {s t : set ι}
  (hs : disjoint s t) :
  disjoint (submodule.span R $ v '' s) (submodule.span R $ v '' t) :=
begin
  simp only [disjoint_def, finsupp.mem_span_image_iff_total],
  rintros _ ⟨l₁, hl₁, rfl⟩ ⟨l₂, hl₂, H⟩,
  rw [hv.injective_total.eq_iff] at H, subst l₂,
  have : l₁ = 0 := finsupp.disjoint_supported_supported hs (submodule.mem_inf.2 ⟨hl₁, hl₂⟩),
  simp [this]
end

lemma linear_independent_sum {v : ι ⊕ ι' → M} :
  linear_independent R v ↔ linear_independent R (v ∘ sum.inl) ∧
    linear_independent R (v ∘ sum.inr) ∧
      disjoint (submodule.span R (range (v ∘ sum.inl))) (submodule.span R (range (v ∘ sum.inr))) :=
begin
  rw [range_comp v, range_comp v],
  refine ⟨λ h, ⟨h.comp _ sum.inl_injective, h.comp _ sum.inr_injective,
    h.disjoint_span_image is_compl_range_inl_range_inr.1⟩, _⟩,
  rintro ⟨hl, hr, hlr⟩,
  rw [linear_independent_iff'] at *,
  intros s g hg i hi,
  have : ∑ i in s.preimage sum.inl (sum.inl_injective.inj_on _), (λ x, g x • v x) (sum.inl i) +
    ∑ i in s.preimage sum.inr (sum.inr_injective.inj_on _), (λ x, g x • v x) (sum.inr i) = 0,
  { rw [finset.sum_preimage', finset.sum_preimage', ← finset.sum_union, ← finset.filter_or],
    { simpa only [← mem_union, range_inl_union_range_inr, mem_univ, finset.filter_true] },
    { exact finset.disjoint_filter.2 (λ x hx, disjoint_left.1 is_compl_range_inl_range_inr.1) } },
  { rw ← eq_neg_iff_add_eq_zero at this,
    rw [disjoint_def'] at hlr,
    have A := hlr _ (sum_mem _ $ λ i hi, _) _ (neg_mem _ $ sum_mem _ $ λ i hi, _) this,
    { cases i with i i,
      { exact hl _ _ A i (finset.mem_preimage.2 hi) },
      { rw [this, neg_eq_zero] at A,
        exact hr _ _ A i (finset.mem_preimage.2 hi) } },
    { exact smul_mem _ _ (subset_span ⟨sum.inl i, mem_range_self _, rfl⟩) },
    { exact smul_mem _ _ (subset_span ⟨sum.inr i, mem_range_self _, rfl⟩) } }
end

lemma linear_independent.sum_type {v' : ι' → M} (hv : linear_independent R v)
  (hv' : linear_independent R v')
  (h : disjoint (submodule.span R (range v)) (submodule.span R (range v'))) :
  linear_independent R (sum.elim v v') :=
linear_independent_sum.2 ⟨hv, hv', h⟩

lemma linear_independent.union {s t : set M}
  (hs : linear_independent R (λ x, x : s → M)) (ht : linear_independent R (λ x, x : t → M))
  (hst : disjoint (span R s) (span R t)) :
  linear_independent R (λ x, x : (s ∪ t) → M) :=
(hs.sum_type ht $ by simpa).to_subtype_range' $ by simp

lemma linear_independent_Union_finite_subtype {ι : Type*} {f : ι → set M}
  (hl : ∀i, linear_independent R (λ x, x : f i → M))
  (hd : ∀i, ∀t:set ι, finite t → i ∉ t → disjoint (span R (f i)) (⨆i∈t, span R (f i))) :
  linear_independent R (λ x, x : (⋃i, f i) → M) :=
begin
  rw [Union_eq_Union_finset f],
  apply linear_independent_Union_of_directed,
  apply directed_of_sup,
  exact (assume t₁ t₂ ht, Union_subset_Union $ assume i, Union_subset_Union_const $ assume h, ht h),
  assume t, rw [set.Union, ← finset.sup_eq_supr],
  refine t.induction_on _ _,
  { rw finset.sup_empty,
    apply linear_independent_empty_type, },
  { rintros i s his ih,
    rw [finset.sup_insert],
    refine (hl _).union ih _,
    rw [finset.sup_eq_supr],
    refine (hd i _ _ his).mono_right _,
    { simp only [(span_Union _).symm],
      refine span_mono (@supr_le_supr2 (set M) _ _ _ _ _ _),
      rintros i, exact ⟨i, le_refl _⟩ },
    { exact s.finite_to_set } }
end

lemma linear_independent_Union_finite {η : Type*} {ιs : η → Type*}
  {f : Π j : η, ιs j → M}
  (hindep : ∀j, linear_independent R (f j))
  (hd : ∀i, ∀t:set η, finite t → i ∉ t →
      disjoint (span R (range (f i))) (⨆i∈t, span R (range (f i)))) :
  linear_independent R (λ ji : Σ j, ιs j, f ji.1 ji.2) :=
begin
  nontriviality R,
  apply linear_independent.of_subtype_range,
  { rintros ⟨x₁, x₂⟩ ⟨y₁, y₂⟩ hxy,
    by_cases h_cases : x₁ = y₁,
    subst h_cases,
    { apply sigma.eq,
      rw linear_independent.injective (hindep _) hxy,
      refl },
    { have h0 : f x₁ x₂ = 0,
      { apply disjoint_def.1 (hd x₁ {y₁} (finite_singleton y₁)
          (λ h, h_cases (eq_of_mem_singleton h))) (f x₁ x₂) (subset_span (mem_range_self _)),
        rw supr_singleton,
        simp only at hxy,
        rw hxy,
        exact (subset_span (mem_range_self y₂)) },
      exact false.elim ((hindep x₁).ne_zero _ h0) } },
  rw range_sigma_eq_Union_range,
  apply linear_independent_Union_finite_subtype (λ j, (hindep j).to_subtype_range) hd,
end

end subtype

section repr
variables (hv : linear_independent R v)

/-- Canonical isomorphism between linear combinations and the span of linearly independent vectors.
-/
def linear_independent.total_equiv (hv : linear_independent R v) :
  (ι →₀ R) ≃ₗ[R] span R (range v) :=
begin
apply linear_equiv.of_bijective
  (linear_map.cod_restrict (span R (range v)) (finsupp.total ι M R v) _),
{ rw linear_map.ker_cod_restrict,
  apply hv },
{ rw [linear_map.range_eq_map, linear_map.map_cod_restrict, ← linear_map.range_le_iff_comap,
    range_subtype, map_top],
  rw finsupp.range_total,
  apply le_refl (span R (range v)) },
{ intro l,
  rw ← finsupp.range_total,
  rw linear_map.mem_range,
  apply mem_range_self l }
end

/-- Linear combination representing a vector in the span of linearly independent vectors.

Given a family of linearly independent vectors, we can represent any vector in their span as
a linear combination of these vectors. These are provided by this linear map.
It is simply one direction of `linear_independent.total_equiv`. -/
def linear_independent.repr (hv : linear_independent R v) :
  span R (range v) →ₗ[R] ι →₀ R := hv.total_equiv.symm

lemma linear_independent.total_repr (x) : finsupp.total ι M R v (hv.repr x) = x :=
subtype.ext_iff.1 (linear_equiv.apply_symm_apply hv.total_equiv x)

lemma linear_independent.total_comp_repr :
  (finsupp.total ι M R v).comp hv.repr = submodule.subtype _ :=
linear_map.ext $ hv.total_repr

lemma linear_independent.repr_ker : hv.repr.ker = ⊥ :=
by rw [linear_independent.repr, linear_equiv.ker]

lemma linear_independent.repr_range : hv.repr.range = ⊤ :=
by rw [linear_independent.repr, linear_equiv.range]

lemma linear_independent.repr_eq
  {l : ι →₀ R} {x} (eq : finsupp.total ι M R v l = ↑x) :
  hv.repr x = l :=
begin
  have : ↑((linear_independent.total_equiv hv : (ι →₀ R) →ₗ[R] span R (range v)) l)
      = finsupp.total ι M R v l := rfl,
  have : (linear_independent.total_equiv hv : (ι →₀ R) →ₗ[R] span R (range v)) l = x,
  { rw eq at this,
    exact subtype.ext_iff.2 this },
  rw ←linear_equiv.symm_apply_apply hv.total_equiv l,
  rw ←this,
  refl,
end

lemma linear_independent.repr_eq_single (i) (x) (hx : ↑x = v i) :
  hv.repr x = finsupp.single i 1 :=
begin
  apply hv.repr_eq,
  simp [finsupp.total_single, hx]
end

-- TODO: why is this so slow?
lemma linear_independent_iff_not_smul_mem_span :
  linear_independent R v ↔ (∀ (i : ι) (a : R), a • (v i) ∈ span R (v '' (univ \ {i})) → a = 0) :=
⟨ λ hv i a ha, begin
  rw [finsupp.span_image_eq_map_total, mem_map] at ha,
  rcases ha with ⟨l, hl, e⟩,
  rw sub_eq_zero.1 (linear_independent_iff.1 hv (l - finsupp.single i a) (by simp [e])) at hl,
  by_contra hn,
  exact (not_mem_of_mem_diff (hl $ by simp [hn])) (mem_singleton _),
end, λ H, linear_independent_iff.2 $ λ l hl, begin
  ext i, simp only [finsupp.zero_apply],
  by_contra hn,
  refine hn (H i _ _),
  refine (finsupp.mem_span_image_iff_total _).2 ⟨finsupp.single i (l i) - l, _, _⟩,
  { rw finsupp.mem_supported',
    intros j hj,
    have hij : j = i :=
      not_not.1
          (λ hij : j ≠ i, hj ((mem_diff _).2 ⟨mem_univ _, λ h, hij (eq_of_mem_singleton h)⟩)),
    simp [hij] },
  { simp [hl] }
end⟩

variable (R)

lemma exists_maximal_independent' (s : ι → M) :
  ∃ I : set ι, linear_independent R (λ x : I, s x) ∧
    ∀ J : set ι, I ⊆ J → linear_independent R (λ x : J, s x) → I = J :=
begin
  let indep : set ι → Prop := λ I, linear_independent R (s ∘ coe : I → M),
  let X := { I : set ι // indep I },
  let r : X → X → Prop := λ I J, I.1 ⊆ J.1,
  have key : ∀ c : set X, zorn.chain r c → indep (⋃ (I : X) (H : I ∈ c), I),
  { intros c hc,
    dsimp [indep],
    rw [linear_independent_comp_subtype],
    intros f hsupport hsum,
    rcases eq_empty_or_nonempty c with rfl | ⟨a, hac⟩,
    { simpa using hsupport },
    haveI : is_refl X r := ⟨λ _, set.subset.refl _⟩,
    obtain ⟨I, I_mem, hI⟩ : ∃ I ∈ c, (f.support : set ι) ⊆ I :=
      finset.exists_mem_subset_of_subset_bUnion_of_directed_on hac hc.directed_on hsupport,
    exact linear_independent_comp_subtype.mp I.2 f hI hsum },
  have trans : transitive r := λ I J K, set.subset.trans,
  obtain ⟨⟨I, hli : indep I⟩, hmax : ∀ a, r ⟨I, hli⟩ a → r a ⟨I, hli⟩⟩ :=
    @zorn.exists_maximal_of_chains_bounded _ r
    (λ c hc, ⟨⟨⋃ I ∈ c, (I : set ι), key c hc⟩, λ I, set.subset_bUnion_of_mem⟩) trans,
  exact ⟨I, hli, λ J hsub hli, set.subset.antisymm hsub (hmax ⟨J, hli⟩ hsub)⟩,
end

lemma exists_maximal_independent (s : ι → M) : ∃ I : set ι, linear_independent R (λ x : I, s x) ∧
  ∀ i ∉ I, ∃ a : R, a ≠ 0 ∧ a • s i ∈ span R (s '' I) :=
begin
  classical,
  rcases exists_maximal_independent' R s with ⟨I, hIlinind, hImaximal⟩,
  use [I, hIlinind],
  intros i hi,
  specialize hImaximal (I ∪ {i}) (by simp),
  set J := I ∪ {i} with hJ,
  have memJ : ∀ {x}, x ∈ J ↔ x = i ∨ x ∈ I, by simp [hJ],
  have hiJ : i ∈ J := by simp,
  have h := mt hImaximal _, swap,
  { intro h2,
    rw h2 at hi,
    exact absurd hiJ hi },
  obtain ⟨f, supp_f, sum_f, f_ne⟩ := linear_dependent_comp_subtype.mp h,
  have hfi : f i ≠ 0,
  { contrapose hIlinind,
    refine linear_dependent_comp_subtype.mpr ⟨f, _, sum_f, f_ne⟩,
    simp only [finsupp.mem_supported, hJ] at ⊢ supp_f,
    rintro x hx,
    refine (memJ.mp (supp_f hx)).resolve_left _,
    rintro rfl,
    exact hIlinind (finsupp.mem_support_iff.mp hx) },
  use [f i, hfi],
  have hfi' : i ∈ f.support := finsupp.mem_support_iff.mpr hfi,
  rw [← finset.insert_erase hfi', finset.sum_insert (finset.not_mem_erase _ _),
      add_eq_zero_iff_eq_neg] at sum_f,
  rw sum_f,
  refine neg_mem _ (sum_mem _ (λ c hc, smul_mem _ _ (subset_span ⟨c, _, rfl⟩))),
  exact (memJ.mp (supp_f (finset.erase_subset _ _ hc))).resolve_left (finset.ne_of_mem_erase hc),
end
end repr

lemma surjective_of_linear_independent_of_span [nontrivial R]
  (hv : linear_independent R v) (f : ι' ↪ ι)
  (hss : range v ⊆ span R (range (v ∘ f))) :
  surjective f :=
begin
  intros i,
  let repr : (span R (range (v ∘ f)) : Type*) → ι' →₀ R := (hv.comp f f.injective).repr,
  let l := (repr ⟨v i, hss (mem_range_self i)⟩).map_domain f,
  have h_total_l : finsupp.total ι M R v l = v i,
  { dsimp only [l],
    rw finsupp.total_map_domain,
    rw (hv.comp f f.injective).total_repr,
    { refl },
    { exact f.injective } },
  have h_total_eq : (finsupp.total ι M R v) l = (finsupp.total ι M R v) (finsupp.single i 1),
    by rw [h_total_l, finsupp.total_single, one_smul],
  have l_eq : l = _ := linear_map.ker_eq_bot.1 hv h_total_eq,
  dsimp only [l] at l_eq,
  rw ←finsupp.emb_domain_eq_map_domain at l_eq,
  rcases finsupp.single_of_emb_domain_single (repr ⟨v i, _⟩) f i (1 : R) zero_ne_one.symm l_eq
    with ⟨i', hi'⟩,
  use i',
  exact hi'.2
end

lemma eq_of_linear_independent_of_span_subtype [nontrivial R] {s t : set M}
  (hs : linear_independent R (λ x, x : s → M)) (h : t ⊆ s) (hst : s ⊆ span R t) : s = t :=
begin
  let f : t ↪ s := ⟨λ x, ⟨x.1, h x.2⟩, λ a b hab, subtype.coe_injective (subtype.mk.inj hab)⟩,
  have h_surj : surjective f,
  { apply surjective_of_linear_independent_of_span hs f _,
    convert hst; simp [f, comp], },
  show s = t,
  { apply subset.antisymm _ h,
    intros x hx,
    rcases h_surj ⟨x, hx⟩ with ⟨y, hy⟩,
    convert y.mem,
    rw ← subtype.mk.inj hy,
    refl }
end

open linear_map

lemma linear_independent.image_subtype {s : set M} {f : M →ₗ M'}
  (hs : linear_independent R (λ x, x : s → M))
  (hf_inj : disjoint (span R s) f.ker) : linear_independent R (λ x, x : f '' s → M') :=
begin
  rw [← @subtype.range_coe _ s] at hf_inj,
  refine (hs.map hf_inj).to_subtype_range' _,
  simp [set.range_comp f]
end

lemma linear_independent.inl_union_inr {s : set M} {t : set M'}
  (hs : linear_independent R (λ x, x : s → M))
  (ht : linear_independent R (λ x, x : t → M')) :
  linear_independent R (λ x, x : inl R M M' '' s ∪ inr R M M' '' t → M × M') :=
begin
  refine (hs.image_subtype _).union (ht.image_subtype _) _; [simp, simp, skip],
  simp only [span_image],
  simp [disjoint_iff, prod_inf_prod]
end

lemma linear_independent_inl_union_inr' {v : ι → M} {v' : ι' → M'}
  (hv : linear_independent R v) (hv' : linear_independent R v') :
  linear_independent R (sum.elim (inl R M M' ∘ v) (inr R M M' ∘ v')) :=
(hv.map' (inl R M M') ker_inl).sum_type (hv'.map' (inr R M M') ker_inr) $
begin
  refine is_compl_range_inl_inr.disjoint.mono _ _;
    simp only [span_le, range_coe, range_comp_subset_range],
end

/-- Dedekind's linear independence of characters -/
-- See, for example, Keith Conrad's note
--  <https://kconrad.math.uconn.edu/blurbs/galoistheory/linearchar.pdf>
theorem linear_independent_monoid_hom (G : Type*) [monoid G] (L : Type*) [comm_ring L]
  [no_zero_divisors L] :
  @linear_independent _ L (G → L) (λ f, f : (G →* L) → (G → L)) _ _ _ :=
by letI := classical.dec_eq (G →* L);
   letI : mul_action L L := distrib_mul_action.to_mul_action;
-- We prove linear independence by showing that only the trivial linear combination vanishes.
exact linear_independent_iff'.2
-- To do this, we use `finset` induction,
(λ s, finset.induction_on s (λ g hg i, false.elim) $ λ a s has ih g hg,
-- Here
-- * `a` is a new character we will insert into the `finset` of characters `s`,
-- * `ih` is the fact that only the trivial linear combination of characters in `s` is zero
-- * `hg` is the fact that `g` are the coefficients of a linear combination summing to zero
-- and it remains to prove that `g` vanishes on `insert a s`.

-- We now make the key calculation:
-- For any character `i` in the original `finset`, we have `g i • i = g i • a` as functions on the
-- monoid `G`.
have h1 : ∀ i ∈ s, (g i • i : G → L) = g i • a, from λ i his, funext $ λ x : G,
  -- We prove these expressions are equal by showing
  -- the differences of their values on each monoid element `x` is zero
  eq_of_sub_eq_zero $ ih (λ j, g j * j x - g j * a x)
    (funext $ λ y : G, calc
    -- After that, it's just a chase scene.
          (∑ i in s, ((g i * i x - g i * a x) • i : G → L)) y
        = ∑ i in s, (g i * i x - g i * a x) * i y : finset.sum_apply _ _ _
    ... = ∑ i in s, (g i * i x * i y - g i * a x * i y) : finset.sum_congr rfl
      (λ _ _, sub_mul _ _ _)
    ... = ∑ i in s, g i * i x * i y - ∑ i in s, g i * a x * i y : finset.sum_sub_distrib
    ... = (g a * a x * a y + ∑ i in s, g i * i x * i y)
          - (g a * a x * a y + ∑ i in s, g i * a x * i y) : by rw add_sub_add_left_eq_sub
    ... = ∑ i in insert a s, g i * i x * i y - ∑ i in insert a s, g i * a x * i y :
      by rw [finset.sum_insert has, finset.sum_insert has]
    ... = ∑ i in insert a s, g i * i (x * y) - ∑ i in insert a s, a x * (g i * i y) :
      congr (congr_arg has_sub.sub (finset.sum_congr rfl $ λ i _, by rw [i.map_mul, mul_assoc]))
        (finset.sum_congr rfl $ λ _ _, by rw [mul_assoc, mul_left_comm])
    ... = (∑ i in insert a s, (g i • i : G → L)) (x * y)
          - a x * (∑ i in insert a s, (g i • i : G → L)) y :
      by rw [finset.sum_apply, finset.sum_apply, finset.mul_sum]; refl
    ... = 0 - a x * 0 : by rw hg; refl
    ... = 0 : by rw [mul_zero, sub_zero])
    i
    his,
-- On the other hand, since `a` is not already in `s`, for any character `i ∈ s`
-- there is some element of the monoid on which it differs from `a`.
have h2 : ∀ i : G →* L, i ∈ s → ∃ y, i y ≠ a y, from λ i his,
  classical.by_contradiction $ λ h,
  have hia : i = a, from monoid_hom.ext $ λ y, classical.by_contradiction $ λ hy, h ⟨y, hy⟩,
  has $ hia ▸ his,
-- From these two facts we deduce that `g` actually vanishes on `s`,
have h3 : ∀ i ∈ s, g i = 0, from λ i his, let ⟨y, hy⟩ := h2 i his in
  have h : g i • i y = g i • a y, from congr_fun (h1 i his) y,
  or.resolve_right (mul_eq_zero.1 $ by rw [mul_sub, sub_eq_zero]; exact h) (sub_ne_zero_of_ne hy),
-- And so, using the fact that the linear combination over `s` and over `insert a s` both vanish,
-- we deduce that `g a = 0`.
have h4 : g a = 0, from calc
  g a = g a * 1 : (mul_one _).symm
  ... = (g a • a : G → L) 1 : by rw ← a.map_one; refl
  ... = (∑ i in insert a s, (g i • i : G → L)) 1 : begin
      rw finset.sum_eq_single a,
      { intros i his hia, rw finset.mem_insert at his,
        rw [h3 i (his.resolve_left hia), zero_smul] },
      { intros haas, exfalso, apply haas, exact finset.mem_insert_self a s }
    end
  ... = 0 : by rw hg; refl,
-- Now we're done; the last two facts together imply that `g` vanishes on every element
-- of `insert a s`.
(finset.forall_mem_insert _ _ _).2 ⟨h4, h3⟩)

lemma le_of_span_le_span [nontrivial R] {s t u: set M}
  (hl : linear_independent R (coe : u → M )) (hsu : s ⊆ u) (htu : t ⊆ u)
  (hst : span R s ≤ span R t) : s ⊆ t :=
begin
  have := eq_of_linear_independent_of_span_subtype
    (hl.mono (set.union_subset hsu htu))
    (set.subset_union_right _ _)
    (set.union_subset (set.subset.trans subset_span hst) subset_span),
  rw ← this, apply set.subset_union_left
end

lemma span_le_span_iff [nontrivial R] {s t u: set M}
  (hl : linear_independent R (coe : u → M)) (hsu : s ⊆ u) (htu : t ⊆ u) :
  span R s ≤ span R t ↔ s ⊆ t :=
⟨le_of_span_le_span hl hsu htu, span_mono⟩

end module

section nontrivial

variables [ring R] [nontrivial R] [add_comm_group M] [add_comm_group M']
variables [module R M] [no_zero_smul_divisors R M] [module R M']
variables {v : ι → M} {s t : set M} {x y z : M}

lemma linear_independent_unique_iff
  (v : ι → M) [unique ι] :
  linear_independent R v ↔ v (default ι) ≠ 0 :=
begin
  simp only [linear_independent_iff, finsupp.total_unique, smul_eq_zero],
  refine ⟨λ h hv, _, λ hv l hl, finsupp.unique_ext $ hl.resolve_right hv⟩,
  have := h (finsupp.single (default ι) 1) (or.inr hv),
  exact one_ne_zero (finsupp.single_eq_zero.1 this)
end

alias linear_independent_unique_iff ↔ _ linear_independent_unique

lemma linear_independent_singleton {x : M} (hx : x ≠ 0) :
  linear_independent R (λ x, x : ({x} : set M) → M) :=
linear_independent_unique coe hx

end nontrivial

/-!
### Properties which require `division_ring K`

These can be considered generalizations of properties of linear independence in vector spaces.
-/

section module

variables [division_ring K] [add_comm_group V] [add_comm_group V']
variables [module K V] [module K V']
variables {v : ι → V} {s t : set V} {x y z : V}

open submodule

/- TODO: some of the following proofs can generalized with a zero_ne_one predicate type class
   (instead of a data containing type class) -/

lemma mem_span_insert_exchange : x ∈ span K (insert y s) → x ∉ span K s → y ∈ span K (insert x s) :=
begin
  simp [mem_span_insert],
  rintro a z hz rfl h,
  refine ⟨a⁻¹, -a⁻¹ • z, smul_mem _ _ hz, _⟩,
  have a0 : a ≠ 0, {rintro rfl, simp * at *},
  simp [a0, smul_add, smul_smul]
end

lemma linear_independent_iff_not_mem_span :
  linear_independent K v ↔ (∀i, v i ∉ span K (v '' (univ \ {i}))) :=
begin
  apply linear_independent_iff_not_smul_mem_span.trans,
  split,
  { intros h i h_in_span,
    apply one_ne_zero (h i 1 (by simp [h_in_span])) },
  { intros h i a ha,
    by_contradiction ha',
    exact false.elim (h _ ((smul_mem_iff _ ha').1 ha)) }
end

lemma linear_independent.insert (hs : linear_independent K (λ b, b : s → V)) (hx : x ∉ span K s) :
  linear_independent K (λ b, b : insert x s → V) :=
begin
  rw ← union_singleton,
  have x0 : x ≠ 0 := mt (by rintro rfl; apply zero_mem _) hx,
  apply hs.union (linear_independent_singleton x0),
  rwa [disjoint_span_singleton' x0]
end

lemma linear_independent_option' :
  linear_independent K (λ o, option.cases_on' o x v : option ι → V) ↔
    linear_independent K v ∧ (x ∉ submodule.span K (range v)) :=
begin
  rw [← linear_independent_equiv (equiv.option_equiv_sum_punit ι).symm, linear_independent_sum,
    @range_unique _ punit, @linear_independent_unique_iff punit, disjoint_span_singleton],
  dsimp [(∘)],
  refine ⟨λ h, ⟨h.1, λ hx, h.2.1 $ h.2.2 hx⟩, λ h, ⟨h.1, _, λ hx, (h.2 hx).elim⟩⟩,
  rintro rfl,
  exact h.2 (zero_mem _)
end

lemma linear_independent.option (hv : linear_independent K v)
  (hx : x ∉ submodule.span K (range v)) :
  linear_independent K (λ o, option.cases_on' o x v : option ι → V) :=
linear_independent_option'.2 ⟨hv, hx⟩

lemma linear_independent_option {v : option ι → V} :
  linear_independent K v ↔
    linear_independent K (v ∘ coe : ι → V) ∧ v none ∉ submodule.span K (range (v ∘ coe : ι → V)) :=
by simp only [← linear_independent_option', option.cases_on'_none_coe]

theorem linear_independent_insert' {ι} {s : set ι} {a : ι} {f : ι → V} (has : a ∉ s) :
  linear_independent K (λ x : insert a s, f x) ↔
  linear_independent K (λ x : s, f x) ∧ f a ∉ submodule.span K (f '' s) :=
by { rw [← linear_independent_equiv ((equiv.option_equiv_sum_punit _).trans
  (equiv.set.insert has).symm), linear_independent_option], simp [(∘), range_comp f] }

theorem linear_independent_insert (hxs : x ∉ s) :
  linear_independent K (λ b : insert x s, (b : V)) ↔
  linear_independent K (λ b : s, (b : V)) ∧ x ∉ submodule.span K s :=
(@linear_independent_insert' _ _ _ _ _ _ _ _ id hxs).trans $ by simp

lemma linear_independent_pair {x y : V} (hx : x ≠ 0) (hy : ∀ a : K, a • x ≠ y) :
  linear_independent K (coe : ({x, y} : set V) → V) :=
pair_comm y x ▸ (linear_independent_singleton hx).insert $ mt mem_span_singleton.1
  (not_exists.2 hy)

lemma linear_independent_fin_cons {n} {v : fin n → V} :
  linear_independent K (fin.cons x v : fin (n + 1) → V) ↔
    linear_independent K v ∧ x ∉ submodule.span K (range v) :=
begin
  rw [← linear_independent_equiv (fin_succ_equiv n).symm, linear_independent_option],
  convert iff.rfl,
  { ext,
    -- TODO: why doesn't simp use `fin_succ_equiv_symm_coe` here?
    rw [comp_app, comp_app, fin_succ_equiv_symm_coe, fin.cons_succ] },
  { rw [comp_app, fin_succ_equiv_symm_none, fin.cons_zero] },
  { ext,
    rw [comp_app, comp_app, fin_succ_equiv_symm_coe, fin.cons_succ] }
end

lemma linear_independent_fin_snoc {n} {v : fin n → V} :
  linear_independent K (fin.snoc v x : fin (n + 1) → V) ↔
    linear_independent K v ∧ x ∉ submodule.span K (range v) :=
by rw [fin.snoc_eq_cons_rotate, linear_independent_equiv, linear_independent_fin_cons]

/-- See `linear_independent.fin_cons'` for an uglier version that works if you
only have a module over a semiring. -/
lemma linear_independent.fin_cons {n} {v : fin n → V} (hv : linear_independent K v)
  (hx : x ∉ submodule.span K (range v)) :
  linear_independent K (fin.cons x v : fin (n + 1) → V) :=
linear_independent_fin_cons.2 ⟨hv, hx⟩

lemma linear_independent_fin_succ {n} {v : fin (n + 1) → V} :
  linear_independent K v ↔
    linear_independent K (fin.tail v) ∧ v 0 ∉ submodule.span K (range $ fin.tail v) :=
by rw [← linear_independent_fin_cons, fin.cons_self_tail]

lemma linear_independent_fin_succ' {n} {v : fin (n + 1) → V} :
  linear_independent K v ↔
    linear_independent K (fin.init v) ∧ v (fin.last _) ∉ submodule.span K (range $ fin.init v) :=
by rw [← linear_independent_fin_snoc, fin.snoc_init_self]

lemma linear_independent_fin2 {f : fin 2 → V} :
  linear_independent K f ↔ f 1 ≠ 0 ∧ ∀ a : K, a • f 1 ≠ f 0 :=
by rw [linear_independent_fin_succ, linear_independent_unique_iff, range_unique,
  mem_span_singleton, not_exists,
  show fin.tail f (default (fin 1)) = f 1, by rw ← fin.succ_zero_eq_one; refl]

lemma exists_linear_independent (hs : linear_independent K (λ x, x : s → V)) (hst : s ⊆ t) :
  ∃b⊆t, s ⊆ b ∧ t ⊆ span K b ∧ linear_independent K (λ x, x : b → V) :=
begin
  rcases zorn.zorn_subset_nonempty {b | b ⊆ t ∧ linear_independent K (λ x, x : b → V)} _ _
    ⟨hst, hs⟩ with ⟨b, ⟨bt, bi⟩, sb, h⟩,
  { refine ⟨b, bt, sb, λ x xt, _, bi⟩,
    by_contra hn,
    apply hn,
    rw ← h _ ⟨insert_subset.2 ⟨xt, bt⟩, bi.insert hn⟩ (subset_insert _ _),
    exact subset_span (mem_insert _ _) },
  { refine λ c hc cc c0, ⟨⋃₀ c, ⟨_, _⟩, λ x, _⟩,
    { exact sUnion_subset (λ x xc, (hc xc).1) },
    { exact linear_independent_sUnion_of_directed cc.directed_on (λ x xc, (hc xc).2) },
    { exact subset_sUnion_of_mem } }
end

/-- `linear_independent.extend` adds vectors to a linear independent set `s ⊆ t` until it spans
all elements of `t`. -/
noncomputable def linear_independent.extend (hs : linear_independent K (λ x, x : s → V))
  (hst : s ⊆ t) : set V :=
classical.some (exists_linear_independent hs hst)

lemma linear_independent.extend_subset (hs : linear_independent K (λ x, x : s → V))
  (hst : s ⊆ t) : hs.extend hst ⊆ t :=
let ⟨hbt, hsb, htb, hli⟩ := classical.some_spec (exists_linear_independent hs hst) in hbt

lemma linear_independent.subset_extend (hs : linear_independent K (λ x, x : s → V))
  (hst : s ⊆ t) : s ⊆ hs.extend hst :=
let ⟨hbt, hsb, htb, hli⟩ := classical.some_spec (exists_linear_independent hs hst) in hsb

lemma linear_independent.subset_span_extend (hs : linear_independent K (λ x, x : s → V))
  (hst : s ⊆ t) : t ⊆ span K (hs.extend hst) :=
let ⟨hbt, hsb, htb, hli⟩ := classical.some_spec (exists_linear_independent hs hst) in htb

lemma linear_independent.linear_independent_extend (hs : linear_independent K (λ x, x : s → V))
  (hst : s ⊆ t) : linear_independent K (coe : hs.extend hst → V) :=
let ⟨hbt, hsb, htb, hli⟩ := classical.some_spec (exists_linear_independent hs hst) in hli

variables {K V}

-- TODO(Mario): rewrite?
lemma exists_of_linear_independent_of_finite_span {t : finset V}
  (hs : linear_independent K (λ x, x : s → V)) (hst : s ⊆ (span K ↑t : submodule K V)) :
  ∃t':finset V, ↑t' ⊆ s ∪ ↑t ∧ s ⊆ ↑t' ∧ t'.card = t.card :=
have ∀t, ∀(s' : finset V), ↑s' ⊆ s → s ∩ ↑t = ∅ → s ⊆ (span K ↑(s' ∪ t) : submodule K V) →
  ∃t':finset V, ↑t' ⊆ s ∪ ↑t ∧ s ⊆ ↑t' ∧ t'.card = (s' ∪ t).card :=
assume t, finset.induction_on t
  (assume s' hs' _ hss',
    have s = ↑s',
      from eq_of_linear_independent_of_span_subtype hs hs' $
          by simpa using hss',
    ⟨s', by simp [this]⟩)
  (assume b₁ t hb₁t ih s' hs' hst hss',
    have hb₁s : b₁ ∉ s,
      from assume h,
      have b₁ ∈ s ∩ ↑(insert b₁ t), from ⟨h, finset.mem_insert_self _ _⟩,
      by rwa [hst] at this,
    have hb₁s' : b₁ ∉ s', from assume h, hb₁s $ hs' h,
    have hst : s ∩ ↑t = ∅,
      from eq_empty_of_subset_empty $ subset.trans
        (by simp [inter_subset_inter, subset.refl]) (le_of_eq hst),
    classical.by_cases
      (assume : s ⊆ (span K ↑(s' ∪ t) : submodule K V),
        let ⟨u, hust, hsu, eq⟩ := ih _ hs' hst this in
        have hb₁u : b₁ ∉ u, from assume h, (hust h).elim hb₁s hb₁t,
        ⟨insert b₁ u, by simp [insert_subset_insert hust],
          subset.trans hsu (by simp), by simp [eq, hb₁t, hb₁s', hb₁u]⟩)
      (assume : ¬ s ⊆ (span K ↑(s' ∪ t) : submodule K V),
        let ⟨b₂, hb₂s, hb₂t⟩ := not_subset.mp this in
        have hb₂t' : b₂ ∉ s' ∪ t, from assume h, hb₂t $ subset_span h,
        have s ⊆ (span K ↑(insert b₂ s' ∪ t) : submodule K V), from
          assume b₃ hb₃,
          have ↑(s' ∪ insert b₁ t) ⊆ insert b₁ (insert b₂ ↑(s' ∪ t) : set V),
            by simp [insert_eq, -singleton_union, -union_singleton, union_subset_union, subset.refl,
              subset_union_right],
          have hb₃ : b₃ ∈ span K (insert b₁ (insert b₂ ↑(s' ∪ t) : set V)),
            from span_mono this (hss' hb₃),
          have s ⊆ (span K (insert b₁ ↑(s' ∪ t)) : submodule K V),
            by simpa [insert_eq, -singleton_union, -union_singleton] using hss',
          have hb₁ : b₁ ∈ span K (insert b₂ ↑(s' ∪ t)),
            from mem_span_insert_exchange (this hb₂s) hb₂t,
          by rw [span_insert_eq_span hb₁] at hb₃; simpa using hb₃,
        let ⟨u, hust, hsu, eq⟩ := ih _ (by simp [insert_subset, hb₂s, hs']) hst this in
        ⟨u, subset.trans hust $ union_subset_union (subset.refl _) (by simp [subset_insert]),
          hsu, by simp [eq, hb₂t', hb₁t, hb₁s']⟩)),
begin
  have eq : t.filter (λx, x ∈ s) ∪ t.filter (λx, x ∉ s) = t,
  { ext1 x,
    by_cases x ∈ s; simp * },
  apply exists.elim (this (t.filter (λx, x ∉ s)) (t.filter (λx, x ∈ s))
    (by simp [set.subset_def]) (by simp [set.ext_iff] {contextual := tt}) (by rwa [eq])),
  intros u h,
  exact ⟨u, subset.trans h.1 (by simp [subset_def, and_imp, or_imp_distrib] {contextual:=tt}),
    h.2.1, by simp only [h.2.2, eq]⟩
end

lemma exists_finite_card_le_of_finite_of_linear_independent_of_span
  (ht : finite t) (hs : linear_independent K (λ x, x : s → V)) (hst : s ⊆ span K t) :
  ∃h : finite s, h.to_finset.card ≤ ht.to_finset.card :=
have s ⊆ (span K ↑(ht.to_finset) : submodule K V), by simp; assumption,
let ⟨u, hust, hsu, eq⟩ := exists_of_linear_independent_of_finite_span hs this in
have finite s, from u.finite_to_set.subset hsu,
⟨this, by rw [←eq]; exact (finset.card_le_of_subset $ finset.coe_subset.mp $ by simp [hsu])⟩

end module<|MERGE_RESOLUTION|>--- conflicted
+++ resolved
@@ -151,16 +151,7 @@
 by simp [fintype.linear_independent_iff, linear_map.ker_eq_bot', funext_iff]
 
 lemma linear_independent_empty_type [is_empty ι] : linear_independent R v :=
-<<<<<<< HEAD
-begin
- rw [linear_independent_iff],
- intros,
- ext i,
- exact is_empty_elim i
-end
-=======
 linear_independent_iff.mpr $ λ v hv, subsingleton.elim v 0
->>>>>>> bd56531b
 
 lemma linear_independent.ne_zero [nontrivial R]
   (i : ι) (hv : linear_independent R v) : v i ≠ 0 :=
