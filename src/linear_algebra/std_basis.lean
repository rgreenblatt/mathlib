/-
Copyright (c) 2017 Johannes Hölzl. All rights reserved.
Released under Apache 2.0 license as described in the file LICENSE.
Authors: Johannes Hölzl
-/
import linear_algebra.basic
import linear_algebra.basis
import linear_algebra.pi

/-!
# The standard basis

This file defines the standard basis `std_basis R φ i b j`, which is `b` where `i = j` and `0`
elsewhere.

To give a concrete example, `std_basis R (λ (i : fin 3), R) i 1` gives the `i`th unit basis vector
in `R³`, and `pi.is_basis_fun` proves this is a basis over `fin 3 → R`.

## Main definitions

 - `linear_map.std_basis R ϕ i b`: the `i`'th standard `R`-basis vector on `Π i, ϕ i`,
   scaled by `b`.

## Main results

 - `pi.is_basis_std_basis`: `std_basis` turns a component-wise basis into a basis on the product
   type.
 - `pi.is_basis_fun`: `std_basis R (λ _, R) i 1` is a basis for `n → R`.

-/

open function submodule
open_locale big_operators
open_locale big_operators

namespace linear_map

variables (R : Type*) {ι : Type*} [semiring R] (φ : ι → Type*)
  [Π i, add_comm_monoid (φ i)] [Π i, module R (φ i)] [decidable_eq ι]

/-- The standard basis of the product of `φ`. -/
def std_basis : Π (i : ι), φ i →ₗ[R] (Πi, φ i) := single

lemma std_basis_apply (i : ι) (b : φ i) : std_basis R φ i b = update 0 i b :=
rfl

lemma coe_std_basis (i : ι) : ⇑(std_basis R φ i) = pi.single i :=
funext $ std_basis_apply R φ i

@[simp] lemma std_basis_same (i : ι) (b : φ i) : std_basis R φ i b i = b :=
by rw [std_basis_apply, update_same]

lemma std_basis_ne (i j : ι) (h : j ≠ i) (b : φ i) : std_basis R φ i b j = 0 :=
by rw [std_basis_apply, update_noteq h]; refl

lemma std_basis_eq_pi_diag (i : ι) : std_basis R φ i = pi (diag i) :=
begin
  ext x j,
  convert (update_apply 0 x i j _).symm,
  refl,
end

lemma ker_std_basis (i : ι) : ker (std_basis R φ i) = ⊥ :=
ker_eq_bot_of_injective $ assume f g hfg,
  have std_basis R φ i f i = std_basis R φ i g i := hfg ▸ rfl,
  by simpa only [std_basis_same]

lemma proj_comp_std_basis (i j : ι) : (proj i).comp (std_basis R φ j) = diag j i :=
by rw [std_basis_eq_pi_diag, proj_pi]

lemma proj_std_basis_same (i : ι) : (proj i).comp (std_basis R φ i) = id :=
by ext b; simp

lemma proj_std_basis_ne (i j : ι) (h : i ≠ j) : (proj i).comp (std_basis R φ j) = 0 :=
by ext b; simp [std_basis_ne R φ _ _ h]

lemma supr_range_std_basis_le_infi_ker_proj (I J : set ι) (h : disjoint I J) :
  (⨆i∈I, range (std_basis R φ i)) ≤ (⨅i∈J, ker (proj i)) :=
begin
  refine (supr_le $ assume i, supr_le $ assume hi, range_le_iff_comap.2 _),
  simp only [(ker_comp _ _).symm, eq_top_iff, set_like.le_def, mem_ker, comap_infi, mem_infi],
  assume b hb j hj,
  have : i ≠ j := assume eq, h ⟨hi, eq.symm ▸ hj⟩,
  rw [mem_comap, mem_ker, ← comp_apply, proj_std_basis_ne R φ j i this.symm, zero_apply]
end

lemma infi_ker_proj_le_supr_range_std_basis {I : finset ι} {J : set ι} (hu : set.univ ⊆ ↑I ∪ J) :
  (⨅ i∈J, ker (proj i)) ≤ (⨆i∈I, range (std_basis R φ i)) :=
set_like.le_def.2
begin
  assume b hb,
  simp only [mem_infi, mem_ker, proj_apply] at hb,
  rw ← show ∑ i in I, std_basis R φ i (b i) = b,
  { ext i,
    rw [finset.sum_apply, ← std_basis_same R φ i (b i)],
    refine finset.sum_eq_single i (assume j hjI ne, std_basis_ne _ _ _ _ ne.symm _) _,
    assume hiI,
    rw [std_basis_same],
    exact hb _ ((hu trivial).resolve_left hiI) },
  exact sum_mem _ (assume i hiI, mem_supr_of_mem i $ mem_supr_of_mem hiI $
    (std_basis R φ i).mem_range_self (b i))
end

lemma supr_range_std_basis_eq_infi_ker_proj {I J : set ι}
  (hd : disjoint I J) (hu : set.univ ⊆ I ∪ J) (hI : set.finite I) :
  (⨆i∈I, range (std_basis R φ i)) = (⨅i∈J, ker (proj i)) :=
begin
  refine le_antisymm (supr_range_std_basis_le_infi_ker_proj _ _ _ _ hd) _,
  have : set.univ ⊆ ↑hI.to_finset ∪ J, { rwa [hI.coe_to_finset] },
  refine le_trans (infi_ker_proj_le_supr_range_std_basis R φ this) (supr_le_supr $ assume i, _),
  rw [set.finite.mem_to_finset],
  exact le_refl _
end

lemma supr_range_std_basis [fintype ι] : (⨆i:ι, range (std_basis R φ i)) = ⊤ :=
have (set.univ : set ι) ⊆ ↑(finset.univ : finset ι) ∪ ∅ := by rw [finset.coe_univ, set.union_empty],
begin
  apply top_unique,
  convert (infi_ker_proj_le_supr_range_std_basis R φ this),
  exact infi_emptyset.symm,
  exact (funext $ λi, (@supr_pos _ _ _ (λh, range (std_basis R φ i)) $ finset.mem_univ i).symm)
end

lemma disjoint_std_basis_std_basis (I J : set ι) (h : disjoint I J) :
  disjoint (⨆i∈I, range (std_basis R φ i)) (⨆i∈J, range (std_basis R φ i)) :=
begin
  refine disjoint.mono
    (supr_range_std_basis_le_infi_ker_proj _ _ _ _ $ disjoint_compl_right)
    (supr_range_std_basis_le_infi_ker_proj _ _ _ _ $ disjoint_compl_right) _,
  simp only [disjoint, set_like.le_def, mem_infi, mem_inf, mem_ker, mem_bot, proj_apply,
    funext_iff],
  rintros b ⟨hI, hJ⟩ i,
  classical,
  by_cases hiI : i ∈ I,
  { by_cases hiJ : i ∈ J,
    { exact (h ⟨hiI, hiJ⟩).elim },
    { exact hJ i hiJ } },
  { exact hI i hiI }
end

lemma std_basis_eq_single {a : R} :
  (λ (i : ι), (std_basis R (λ _ : ι, R) i) a) = λ (i : ι), (finsupp.single i a) :=
begin
  ext i j,
  rw [std_basis_apply, finsupp.single_apply],
  split_ifs,
  { rw [h, function.update_same] },
  { rw [function.update_noteq (ne.symm h)], refl },
end

end linear_map

namespace pi
open linear_map
open set

variables {R : Type*}

section module
variables {η : Type*} {ιs : η → Type*} {Ms : η → Type*}

lemma linear_independent_std_basis [ring R] [∀i, add_comm_group (Ms i)] [∀i, module R (Ms i)]
  [decidable_eq η] (v : Πj, ιs j → (Ms j)) (hs : ∀i, linear_independent R (v i)) :
  linear_independent R (λ (ji : Σ j, ιs j), std_basis R Ms ji.1 (v ji.1 ji.2)) :=
begin
  have hs' : ∀j : η, linear_independent R (λ i : ιs j, std_basis R Ms j (v j i)),
  { intro j,
    exact (hs j).map' _ (ker_std_basis _ _ _) },
  apply linear_independent_Union_finite hs',
  { assume j J _ hiJ,
    simp [(set.Union.equations._eqn_1 _).symm, submodule.span_image, submodule.span_Union],
    have h₀ : ∀ j, span R (range (λ (i : ιs j), std_basis R Ms j (v j i)))
        ≤ range (std_basis R Ms j),
    { intro j,
      rw [span_le, linear_map.range_coe],
      apply range_comp_subset_range },
    have h₁ : span R (range (λ (i : ιs j), std_basis R Ms j (v j i)))
        ≤ ⨆ i ∈ {j}, range (std_basis R Ms i),
    { rw @supr_singleton _ _ _ (λ i, linear_map.range (std_basis R (λ (j : η), Ms j) i)),
      apply h₀ },
    have h₂ : (⨆ j ∈ J, span R (range (λ (i : ιs j), std_basis R Ms j (v j i)))) ≤
               ⨆ j ∈ J, range (std_basis R (λ (j : η), Ms j) j) :=
      supr_le_supr (λ i, supr_le_supr (λ H, h₀ i)),
    have h₃ : disjoint (λ (i : η), i ∈ {j}) J,
    { convert set.disjoint_singleton_left.2 hiJ using 0 },
    exact (disjoint_std_basis_std_basis _ _ _ _ h₃).mono h₁ h₂ }
end

variables [semiring R] [∀i, add_comm_monoid (Ms i)] [∀i, module R (Ms i)]

variable [fintype η]

section

open linear_equiv

/-- `pi.basis (s : ∀ j, basis (ιs j) R (Ms j))` is the `Σ j, ιs j`-indexed basis on `Π j, Ms j`
given by `s j` on each component. -/
protected noncomputable def basis (s : ∀ j, basis (ιs j) R (Ms j)) :
  basis (Σ j, ιs j) R (Π j, Ms j) :=
-- The `add_comm_monoid (Π j, Ms j)` instance was hard to find.
-- Defining this in tactic mode seems to shake up instance search enough that it works by itself.
<<<<<<< HEAD
by { refine basis.of_repr (_ ≫ₗ (finsupp.sigma_finsupp_lequiv_pi_finsupp R).symm),
=======
by { refine basis.of_repr (_ ≪≫ₗ (finsupp.sigma_finsupp_lequiv_pi_finsupp R).symm),
>>>>>>> 463e7534
     exact linear_equiv.Pi_congr_right (λ j, (s j).repr) }

@[simp] lemma basis_repr_std_basis [decidable_eq η] (s : ∀ j, basis (ιs j) R (Ms j)) (j i) :
  (pi.basis s).repr (std_basis R _ j (s j i)) = finsupp.single ⟨j, i⟩ 1 :=
begin
  ext ⟨j', i'⟩,
  by_cases hj : j = j',
  { subst hj,
    simp only [pi.basis, linear_equiv.trans_apply, basis.repr_self, std_basis_same,
        linear_equiv.Pi_congr_right_apply, finsupp.sigma_finsupp_lequiv_pi_finsupp_symm_apply],
    symmetry,
    exact basis.finsupp.single_apply_left
      (λ i i' (h : (⟨j, i⟩ : Σ j, ιs j) = ⟨j, i'⟩), eq_of_heq (sigma.mk.inj h).2) _ _ _ },
  simp only [pi.basis, linear_equiv.trans_apply, finsupp.sigma_finsupp_lequiv_pi_finsupp_symm_apply,
      linear_equiv.Pi_congr_right_apply],
  dsimp,
  rw [std_basis_ne _ _ _ _ (ne.symm hj), linear_equiv.map_zero, finsupp.zero_apply,
      finsupp.single_eq_of_ne],
  rintros ⟨⟩,
  contradiction
end

@[simp] lemma basis_apply [decidable_eq η] (s : ∀ j, basis (ιs j) R (Ms j)) (ji) :
  pi.basis s ji = std_basis R _ ji.1 (s ji.1 ji.2) :=
basis.apply_eq_iff.mpr (by simp)

@[simp] lemma basis_repr (s : ∀ j, basis (ιs j) R (Ms j)) (x) (ji) :
  (pi.basis s).repr x ji = (s ji.1).repr (x ji.1) ji.2 :=
rfl

end

section
variables (R η)

/-- The basis on `η → R` where the `i`th basis vector is `function.update 0 i 1`. -/
noncomputable def basis_fun : basis η R (Π (j : η), R) :=
basis.of_equiv_fun (linear_equiv.refl _ _)

@[simp] lemma basis_fun_apply [decidable_eq η] (i) :
  basis_fun R η i = std_basis R (λ (i : η), R) i 1 :=
by { simp only [basis_fun, basis.coe_of_equiv_fun, linear_equiv.refl_symm,
                linear_equiv.refl_apply, std_basis_apply],
     congr /- Get rid of a `decidable_eq` mismatch. -/ }

@[simp] lemma basis_fun_repr (x : η → R) (i : η) :
  (pi.basis_fun R η).repr x i = x i :=
by simp [basis_fun]

end

end module

end pi<|MERGE_RESOLUTION|>--- conflicted
+++ resolved
@@ -200,11 +200,7 @@
   basis (Σ j, ιs j) R (Π j, Ms j) :=
 -- The `add_comm_monoid (Π j, Ms j)` instance was hard to find.
 -- Defining this in tactic mode seems to shake up instance search enough that it works by itself.
-<<<<<<< HEAD
-by { refine basis.of_repr (_ ≫ₗ (finsupp.sigma_finsupp_lequiv_pi_finsupp R).symm),
-=======
 by { refine basis.of_repr (_ ≪≫ₗ (finsupp.sigma_finsupp_lequiv_pi_finsupp R).symm),
->>>>>>> 463e7534
      exact linear_equiv.Pi_congr_right (λ j, (s j).repr) }
 
 @[simp] lemma basis_repr_std_basis [decidable_eq η] (s : ∀ j, basis (ιs j) R (Ms j)) (j i) :
