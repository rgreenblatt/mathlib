--- conflicted
+++ resolved
@@ -74,11 +74,7 @@
 finset.smul_sum
 
 @[simp]
-<<<<<<< HEAD
-lemma smul_sum' {α : Type u} {R : Type v} {M : Type w} {M₂ : Type x}
-=======
 lemma sum_smul_index_linear_map' {α : Type u} {R : Type v} {M : Type w} {M₂ : Type x}
->>>>>>> 3b3a8b55
   [semiring R] [add_comm_monoid M] [semimodule R M] [add_comm_monoid M₂] [semimodule R M₂]
   {v : α →₀ M} {c : R} {h : α → M →ₗ[R] M₂} :
   (c • v).sum (λ a, h a) = c • (v.sum (λ a, h a)) :=
