/-
Copyright (c) 2018 Kenny Lau. All rights reserved.
Released under Apache 2.0 license as described in the file LICENSE.
Authors: Kenny Lau, Mario Carneiro
-/

import group_theory.congruence
import linear_algebra.basic

/-!
# Tensor product of modules over commutative semirings.

This file constructs the tensor product of modules over commutative semirings. Given a semiring
`R` and modules over it `M` and `N`, the standard construction of the tensor product is
`tensor_product R M N`. It is also a module over `R`.

It comes with a canonical bilinear map `M → N → tensor_product R M N`.

Given any bilinear map `M → N → P`, there is a unique linear map `tensor_product R M N → P` whose
composition with the canonical bilinear map `M → N → tensor_product R M N` is the given bilinear
map `M → N → P`.

We start by proving basic lemmas about bilinear maps.

## Notations

This file uses the localized notation `M ⊗ N` and `M ⊗[R] N` for `tensor_product R M N`, as well
as `m ⊗ₜ n` and `m ⊗ₜ[R] n` for `tensor_product.tmul R m n`.

## Tags

bilinear, tensor, tensor product
-/

namespace linear_map

section semiring

variables {R : Type*} [semiring R] {S : Type*} [semiring S]
variables {M : Type*} {N : Type*} {P : Type*}
variables {M' : Type*} {N' : Type*} {P' : Type*}

variables [add_comm_monoid M] [add_comm_monoid N] [add_comm_monoid P]
variables [add_comm_group M'] [add_comm_group N'] [add_comm_group P']
variables [module R M] [module S N] [module R P] [module S P]
variables [module R M'] [module S N'] [module R P'] [module S P']
variables [smul_comm_class S R P] [smul_comm_class S R P']
include R

variables (R S)
/-- Create a bilinear map from a function that is linear in each component.
See `mk₂` for the special case where both arguments come from modules over the same ring. -/
def mk₂' (f : M → N → P)
  (H1 : ∀ m₁ m₂ n, f (m₁ + m₂) n = f m₁ n + f m₂ n)
  (H2 : ∀ (c:R) m n, f (c • m) n = c • f m n)
  (H3 : ∀ m n₁ n₂, f m (n₁ + n₂) = f m n₁ + f m n₂)
  (H4 : ∀ (c:S) m n, f m (c • n) = c • f m n) : M →ₗ[R] N →ₗ[S] P :=
{ to_fun := λ m, { to_fun := f m, map_add' := H3 m, map_smul' := λ c, H4 c m},
  map_add' := λ m₁ m₂, linear_map.ext $ H1 m₁ m₂,
  map_smul' := λ c m, linear_map.ext $ H2 c m }
variables {R S}

@[simp] theorem mk₂'_apply
  (f : M → N → P) {H1 H2 H3 H4} (m : M) (n : N) :
  (mk₂' R S f H1 H2 H3 H4 : M →ₗ[R] N →ₗ[S] P) m n = f m n := rfl

theorem ext₂ {f g : M →ₗ[R] N →ₗ[S] P}
  (H : ∀ m n, f m n = g m n) : f = g :=
linear_map.ext (λ m, linear_map.ext $ λ n, H m n)

section

local attribute [instance] smul_comm_class.symm

/-- Given a linear map from `M` to linear maps from `N` to `P`, i.e., a bilinear map from `M × N`
to `P`, change the order of variables and get a linear map from `N` to linear maps from
`M` to `P`. -/
def flip (f : M →ₗ[R] N →ₗ[S] P) : N →ₗ[S] M →ₗ[R] P :=
mk₂' S R (λ n m, f m n)
  (λ n₁ n₂ m, (f m).map_add _ _)
  (λ c n m, (f m).map_smul _ _)
  (λ n m₁ m₂, by rw f.map_add; refl)
  (λ c n m, by rw f.map_smul; refl)

end

@[simp] theorem flip_apply (f : M →ₗ[R] N →ₗ[S] P) (m : M) (n : N) : flip f n m = f m n := rfl

open_locale big_operators

variables {R}
theorem flip_inj {f g : M →ₗ[R] N →ₗ[S] P} (H : flip f = flip g) : f = g :=
ext₂ $ λ m n, show flip f n m = flip g n m, by rw H

theorem map_zero₂ (f : M →ₗ[R] N →ₗ[S] P) (y) : f 0 y = 0 :=
(flip f y).map_zero

theorem map_neg₂ (f : M' →ₗ[R] N →ₗ[S] P') (x y) : f (-x) y = -f x y :=
(flip f y).map_neg _

theorem map_sub₂ (f : M' →ₗ[R] N →ₗ[S] P') (x y z) : f (x - y) z = f x z - f y z :=
(flip f z).map_sub _ _

theorem map_add₂ (f : M →ₗ[R] N →ₗ[S] P) (x₁ x₂ y) : f (x₁ + x₂) y = f x₁ y + f x₂ y :=
(flip f y).map_add _ _

theorem map_smul₂ (f : M →ₗ[R] N →ₗ[S] P) (r : R) (x y) : f (r • x) y = r • f x y :=
(flip f y).map_smul _ _

theorem map_sum₂ {ι : Type*} (f : M →ₗ[R] N →ₗ[S] P) (t : finset ι) (x : ι → M) (y) :
  f (∑ i in t, x i) y = ∑ i in t, f (x i) y :=
(flip f y).map_sum

end semiring

section comm_semiring

variables {R : Type*} [comm_semiring R]
variables {M : Type*} {N : Type*} {P : Type*} {Q : Type*}

variables [add_comm_monoid M] [add_comm_monoid N] [add_comm_monoid P] [add_comm_monoid Q]
variables [module R M] [module R N] [module R P] [module R Q]

variables (R)

/-- Create a bilinear map from a function that is linear in each component.

This is a shorthand for `mk₂'` for the common case when `R = S`. -/
def mk₂ (f : M → N → P)
  (H1 : ∀ m₁ m₂ n, f (m₁ + m₂) n = f m₁ n + f m₂ n)
  (H2 : ∀ (c:R) m n, f (c • m) n = c • f m n)
  (H3 : ∀ m n₁ n₂, f m (n₁ + n₂) = f m n₁ + f m n₂)
  (H4 : ∀ (c:R) m n, f m (c • n) = c • f m n) : M →ₗ[R] N →ₗ[R] P :=
mk₂' R R f H1 H2 H3 H4

@[simp] theorem mk₂_apply
  (f : M → N → P) {H1 H2 H3 H4} (m : M) (n : N) :
  (mk₂ R f H1 H2 H3 H4 : M →ₗ[R] N →ₗ[R] P) m n = f m n := rfl

variables (R M N P)
/-- Given a linear map from `M` to linear maps from `N` to `P`, i.e., a bilinear map `M → N → P`,
change the order of variables and get a linear map from `N` to linear maps from `M` to `P`. -/
def lflip : (M →ₗ[R] N →ₗ[R] P) →ₗ[R] N →ₗ[R] M →ₗ[R] P :=
{ to_fun := flip, map_add' := λ _ _, rfl, map_smul' := λ _ _, rfl }
variables {R M N P}

variables (f : M →ₗ[R] N →ₗ[R] P)

@[simp] theorem lflip_apply (m : M) (n : N) : lflip R M N P f n m = f m n := rfl

variables (R P)
/-- Composing a linear map `M → N` and a linear map `N → P` to form a linear map `M → P`. -/
def lcomp (f : M →ₗ[R] N) : (N →ₗ[R] P) →ₗ[R] M →ₗ[R] P :=
flip $ linear_map.comp (flip id) f

variables {R P}

@[simp] theorem lcomp_apply (f : M →ₗ[R] N) (g : N →ₗ[R] P) (x : M) :
  lcomp R P f g x = g (f x) := rfl

variables (R M N P)
/-- Composing a linear map `M → N` and a linear map `N → P` to form a linear map `M → P`. -/
def llcomp : (N →ₗ[R] P) →ₗ[R] (M →ₗ[R] N) →ₗ[R] M →ₗ[R] P :=
flip { to_fun := lcomp R P,
       map_add' := λ f f', ext₂ $ λ g x, g.map_add _ _,
       map_smul' := λ (c : R) f, ext₂ $ λ g x, g.map_smul _ _ }
variables {R M N P}

section
@[simp] theorem llcomp_apply (f : N →ₗ[R] P) (g : M →ₗ[R] N) (x : M) :
  llcomp R M N P f g x = f (g x) := rfl
end

/-- Composing a linear map `Q → N` and a bilinear map `M → N → P` to
form a bilinear map `M → Q → P`. -/
def compl₂ (g : Q →ₗ[R] N) : M →ₗ[R] Q →ₗ[R] P := (lcomp R _ g).comp f

@[simp] theorem compl₂_apply (g : Q →ₗ[R] N) (m : M) (q : Q) :
  f.compl₂ g m q = f m (g q) := rfl

/-- Composing a linear map `P → Q` and a bilinear map `M × N → P` to
form a bilinear map `M → N → Q`. -/
def compr₂ (g : P →ₗ[R] Q) : M →ₗ[R] N →ₗ[R] Q :=
linear_map.comp (llcomp R N P Q g) f

@[simp] theorem compr₂_apply (g : P →ₗ[R] Q) (m : M) (n : N) :
  f.compr₂ g m n = g (f m n) := rfl

variables (R M)
/-- Scalar multiplication as a bilinear map `R → M → M`. -/
def lsmul : R →ₗ[R] M →ₗ[R] M :=
mk₂ R (•) add_smul (λ _ _ _, mul_smul _ _ _) smul_add
(λ r s m, by simp only [smul_smul, smul_eq_mul, mul_comm])
variables {R M}

@[simp] theorem lsmul_apply (r : R) (m : M) : lsmul R M r m = r • m := rfl

end comm_semiring

section comm_ring

variables {R M : Type*} [comm_ring R] [add_comm_group M] [module R M]

lemma lsmul_injective [no_zero_smul_divisors R M] {x : R} (hx : x ≠ 0) :
  function.injective (lsmul R M x) :=
smul_right_injective _ hx

lemma ker_lsmul [no_zero_smul_divisors R M] {a : R} (ha : a ≠ 0) :
  (linear_map.lsmul R M a).ker = ⊥ :=
linear_map.ker_eq_bot_of_injective (linear_map.lsmul_injective ha)

end comm_ring

end linear_map

section semiring
variables {R : Type*} [comm_semiring R]
variables {R' : Type*} [monoid R']
variables {R'' : Type*} [semiring R'']
variables {M : Type*} {N : Type*} {P : Type*} {Q : Type*} {S : Type*}

variables [add_comm_monoid M] [add_comm_monoid N] [add_comm_monoid P] [add_comm_monoid Q]
  [add_comm_monoid S]
variables [module R M] [module R N] [module R P] [module R Q] [module R S]
variables [distrib_mul_action R' M]
variables [module R'' M]
include R

variables (M N)

namespace tensor_product

section
-- open free_add_monoid
variables (R)

/-- The relation on `free_add_monoid (M × N)` that generates a congruence whose quotient is
the tensor product. -/
inductive eqv : free_add_monoid (M × N) → free_add_monoid (M × N) → Prop
| of_zero_left : ∀ n : N, eqv (free_add_monoid.of (0, n)) 0
| of_zero_right : ∀ m : M, eqv (free_add_monoid.of (m, 0)) 0
| of_add_left : ∀ (m₁ m₂ : M) (n : N), eqv
    (free_add_monoid.of (m₁, n) + free_add_monoid.of (m₂, n)) (free_add_monoid.of (m₁ + m₂, n))
| of_add_right : ∀ (m : M) (n₁ n₂ : N), eqv
    (free_add_monoid.of (m, n₁) + free_add_monoid.of (m, n₂)) (free_add_monoid.of (m, n₁ + n₂))
| of_smul : ∀ (r : R) (m : M) (n : N), eqv
    (free_add_monoid.of (r • m, n)) (free_add_monoid.of (m, r • n))
| add_comm : ∀ x y, eqv (x + y) (y + x)
end

end tensor_product

variables (R)

/-- The tensor product of two modules `M` and `N` over the same commutative semiring `R`.
The localized notations are `M ⊗ N` and `M ⊗[R] N`, accessed by `open_locale tensor_product`. -/
def tensor_product : Type* :=
(add_con_gen (tensor_product.eqv R M N)).quotient

variables {R}

localized "infix ` ⊗ `:100 := tensor_product _" in tensor_product
localized "notation M ` ⊗[`:100 R `] `:0 N:100 := tensor_product R M N" in tensor_product

namespace tensor_product

section module

instance : add_zero_class (M ⊗[R] N) :=
{ .. (add_con_gen (tensor_product.eqv R M N)).add_monoid }

instance : add_comm_semigroup (M ⊗[R] N) :=
{ add_comm := λ x y, add_con.induction_on₂ x y $ λ x y, quotient.sound' $
    add_con_gen.rel.of _ _ $ eqv.add_comm _ _,
  .. (add_con_gen (tensor_product.eqv R M N)).add_monoid }

instance : inhabited (M ⊗[R] N) := ⟨0⟩

variables (R) {M N}
/-- The canonical function `M → N → M ⊗ N`. The localized notations are `m ⊗ₜ n` and `m ⊗ₜ[R] n`,
accessed by `open_locale tensor_product`. -/
def tmul (m : M) (n : N) : M ⊗[R] N := add_con.mk' _ $ free_add_monoid.of (m, n)
variables {R}

infix ` ⊗ₜ `:100 := tmul _
notation x ` ⊗ₜ[`:100 R `] `:0 y:100 := tmul R x y

@[elab_as_eliminator]
protected theorem induction_on
  {C : (M ⊗[R] N) → Prop}
  (z : M ⊗[R] N)
  (C0 : C 0)
  (C1 : ∀ {x y}, C $ x ⊗ₜ[R] y)
  (Cp : ∀ {x y}, C x → C y → C (x + y)) : C z :=
add_con.induction_on z $ λ x, free_add_monoid.rec_on x C0 $ λ ⟨m, n⟩ y ih,
by { rw add_con.coe_add, exact Cp C1 ih }

variables (M)
@[simp] lemma zero_tmul (n : N) : (0 : M) ⊗ₜ[R] n = 0 :=
quotient.sound' $ add_con_gen.rel.of _ _ $ eqv.of_zero_left _
variables {M}

lemma add_tmul (m₁ m₂ : M) (n : N) : (m₁ + m₂) ⊗ₜ n = m₁ ⊗ₜ n + m₂ ⊗ₜ[R] n :=
eq.symm $ quotient.sound' $ add_con_gen.rel.of _ _ $ eqv.of_add_left _ _ _

variables (N)
@[simp] lemma tmul_zero (m : M) : m ⊗ₜ[R] (0 : N) = 0 :=
quotient.sound' $ add_con_gen.rel.of _ _ $ eqv.of_zero_right _
variables {N}

lemma tmul_add (m : M) (n₁ n₂ : N) : m ⊗ₜ (n₁ + n₂) = m ⊗ₜ n₁ + m ⊗ₜ[R] n₂ :=
eq.symm $ quotient.sound' $ add_con_gen.rel.of _ _ $ eqv.of_add_right _ _ _

section

variables (R R' M N)

/--
A typeclass for `has_scalar` structures which can be moved across a tensor product.

This typeclass is generated automatically from a `is_scalar_tower` instance, but exists so that
we can also add an instance for `add_comm_group.int_module`, allowing `z •` to be moved even if
`R` does not support negation.

Note that `module R' (M ⊗[R] N)` is available even without this typeclass on `R'`; it's only
needed if `tensor_product.smul_tmul`, `tensor_product.smul_tmul'`, or `tensor_product.tmul_smul` is
used.
-/
class compatible_smul [distrib_mul_action R' N] :=
(smul_tmul : ∀ (r : R') (m : M) (n : N), (r • m) ⊗ₜ n = m ⊗ₜ[R] (r • n))

end

/-- Note that this provides the default `compatible_smul R R M N` instance through
`mul_action.is_scalar_tower.left`. -/
@[priority 100]
instance compatible_smul.is_scalar_tower
  [has_scalar R' R] [is_scalar_tower R' R M] [distrib_mul_action R' N] [is_scalar_tower R' R N] :
  compatible_smul R R' M N :=
⟨λ r m n, begin
  conv_lhs {rw ← one_smul R m},
  conv_rhs {rw ← one_smul R n},
  rw [←smul_assoc, ←smul_assoc],
  exact (quotient.sound' $ add_con_gen.rel.of _ _ $ eqv.of_smul _ _ _),
end⟩

/-- `smul` can be moved from one side of the product to the other .-/
lemma smul_tmul [distrib_mul_action R' N] [compatible_smul R R' M N] (r : R') (m : M) (n : N) :
  (r • m) ⊗ₜ n = m ⊗ₜ[R] (r • n) :=
compatible_smul.smul_tmul _ _ _

/-- Auxiliary function to defining scalar multiplication on tensor product. -/
def smul.aux {R' : Type*} [has_scalar R' M] (r : R') : free_add_monoid (M × N) →+ M ⊗[R] N :=
free_add_monoid.lift $ λ p : M × N, (r • p.1) ⊗ₜ p.2

theorem smul.aux_of {R' : Type*} [has_scalar R' M] (r : R') (m : M) (n : N) :
  smul.aux r (free_add_monoid.of (m, n)) = (r • m) ⊗ₜ[R] n :=
rfl

variables [smul_comm_class R R' M]
variables [smul_comm_class R R'' M]

/-- Given two modules over a commutative semiring `R`, if one of the factors carries a
(distributive) action of a second type of scalars `R'`, which commutes with the action of `R`, then
the tensor product (over `R`) carries an action of `R'`.

This instance defines this `R'` action in the case that it is the left module which has the `R'`
action. Two natural ways in which this situation arises are:
 * Extension of scalars
 * A tensor product of a group representation with a module not carrying an action

Note that in the special case that `R = R'`, since `R` is commutative, we just get the usual scalar
action on a tensor product of two modules. This special case is important enough that, for
performance reasons, we define it explicitly below. -/
instance left_has_scalar : has_scalar R' (M ⊗[R] N) :=
⟨λ r, (add_con_gen (tensor_product.eqv R M N)).lift (smul.aux r : _ →+ M ⊗[R] N) $
add_con.add_con_gen_le $ λ x y hxy, match x, y, hxy with
| _, _, (eqv.of_zero_left n)       := (add_con.ker_rel _).2 $
    by simp_rw [add_monoid_hom.map_zero, smul.aux_of, smul_zero, zero_tmul]
| _, _, (eqv.of_zero_right m)      := (add_con.ker_rel _).2 $
    by simp_rw [add_monoid_hom.map_zero, smul.aux_of, tmul_zero]
| _, _, (eqv.of_add_left m₁ m₂ n)  := (add_con.ker_rel _).2 $
    by simp_rw [add_monoid_hom.map_add, smul.aux_of, smul_add, add_tmul]
| _, _, (eqv.of_add_right m n₁ n₂) := (add_con.ker_rel _).2 $
    by simp_rw [add_monoid_hom.map_add, smul.aux_of, tmul_add]
| _, _, (eqv.of_smul s m n)        := (add_con.ker_rel _).2 $
    by rw [smul.aux_of, smul.aux_of, ←smul_comm, smul_tmul]
| _, _, (eqv.add_comm x y)         := (add_con.ker_rel _).2 $
    by simp_rw [add_monoid_hom.map_add, add_comm]
end⟩

instance : has_scalar R (M ⊗[R] N) := tensor_product.left_has_scalar

protected theorem smul_zero (r : R') : (r • 0 : M ⊗[R] N) = 0 :=
add_monoid_hom.map_zero _

protected theorem smul_add (r : R') (x y : M ⊗[R] N) :
  r • (x + y) = r • x + r • y :=
add_monoid_hom.map_add _ _ _

protected theorem zero_smul (x : M ⊗[R] N) : (0 : R'') • x = 0 :=
have ∀ (r : R'') (m : M) (n : N), r • (m ⊗ₜ[R] n) = (r • m) ⊗ₜ n := λ _ _ _, rfl,
tensor_product.induction_on x
  (by rw tensor_product.smul_zero)
  (λ m n, by rw [this, zero_smul, zero_tmul])
  (λ x y ihx ihy, by rw [tensor_product.smul_add, ihx, ihy, add_zero])

protected theorem one_smul (x : M ⊗[R] N) : (1 : R') • x = x :=
have ∀ (r : R') (m : M) (n : N), r • (m ⊗ₜ[R] n) = (r • m) ⊗ₜ n := λ _ _ _, rfl,
tensor_product.induction_on x
  (by rw tensor_product.smul_zero)
  (λ m n, by rw [this, one_smul])
  (λ x y ihx ihy, by rw [tensor_product.smul_add, ihx, ihy])

protected theorem add_smul (r s : R'') (x : M ⊗[R] N) : (r + s) • x = r • x + s • x :=
have ∀ (r : R'') (m : M) (n : N), r • (m ⊗ₜ[R] n) = (r • m) ⊗ₜ n := λ _ _ _, rfl,
tensor_product.induction_on x
  (by simp_rw [tensor_product.smul_zero, add_zero])
  (λ m n, by simp_rw [this, add_smul, add_tmul])
  (λ x y ihx ihy, by { simp_rw tensor_product.smul_add, rw [ihx, ihy, add_add_add_comm] })

instance : add_comm_monoid (M ⊗[R] N) :=
{ nsmul := λ n v, n • v,
  nsmul_zero' := by simp [tensor_product.zero_smul],
  nsmul_succ' := by simp [nat.succ_eq_one_add, tensor_product.one_smul, tensor_product.add_smul],
  .. tensor_product.add_comm_semigroup _ _, .. tensor_product.add_zero_class _ _}

instance left_distrib_mul_action : distrib_mul_action R' (M ⊗[R] N) :=
have ∀ (r : R') (m : M) (n : N), r • (m ⊗ₜ[R] n) = (r • m) ⊗ₜ n := λ _ _ _, rfl,
{ smul := (•),
  smul_add := λ r x y, tensor_product.smul_add r x y,
  mul_smul := λ r s x, tensor_product.induction_on x
    (by simp_rw tensor_product.smul_zero)
    (λ m n, by simp_rw [this, mul_smul])
    (λ x y ihx ihy, by { simp_rw tensor_product.smul_add, rw [ihx, ihy] }),
  one_smul := tensor_product.one_smul,
  smul_zero := tensor_product.smul_zero }

instance : distrib_mul_action R (M ⊗[R] N) := tensor_product.left_distrib_mul_action

theorem smul_tmul' (r : R') (m : M) (n : N) :
  r • (m ⊗ₜ[R] n) = (r • m) ⊗ₜ n :=
rfl

@[simp] lemma tmul_smul
  [distrib_mul_action R' N] [compatible_smul R R' M N] (r : R') (x : M) (y : N) :
  x ⊗ₜ (r • y) = r • (x ⊗ₜ[R] y) :=
(smul_tmul _ _ _).symm

instance left_module : module R'' (M ⊗[R] N) :=
{ smul := (•),
  add_smul := tensor_product.add_smul,
  zero_smul := tensor_product.zero_smul,
  ..tensor_product.left_distrib_mul_action }

instance : module R (M ⊗[R] N) := tensor_product.left_module

section

-- Like `R'`, `R'₂` provides a `distrib_mul_action R'₂ (M ⊗[R] N)`
variables {R'₂ : Type*} [monoid R'₂] [distrib_mul_action R'₂ M]
variables [smul_comm_class R R'₂ M] [has_scalar R'₂ R']

/-- `is_scalar_tower R'₂ R' M` implies `is_scalar_tower R'₂ R' (M ⊗[R] N)` -/
instance is_scalar_tower_left [is_scalar_tower R'₂ R' M] :
  is_scalar_tower R'₂ R' (M ⊗[R] N) :=
⟨λ s r x, tensor_product.induction_on x
  (by simp)
  (λ m n, by rw [smul_tmul', smul_tmul', smul_tmul', smul_assoc])
  (λ x y ihx ihy, by rw [smul_add, smul_add, smul_add, ihx, ihy])⟩

variables [distrib_mul_action R'₂ N] [distrib_mul_action R' N]
variables [compatible_smul R R'₂ M N] [compatible_smul R R' M N]

/-- `is_scalar_tower R'₂ R' N` implies `is_scalar_tower R'₂ R' (M ⊗[R] N)` -/
instance is_scalar_tower_right [is_scalar_tower R'₂ R' N] :
    is_scalar_tower R'₂ R' (M ⊗[R] N) :=
⟨λ s r x, tensor_product.induction_on x
  (by simp)
  (λ m n, by rw [←tmul_smul, ←tmul_smul, ←tmul_smul, smul_assoc])
  (λ x y ihx ihy, by rw [smul_add, smul_add, smul_add, ihx, ihy])⟩

end

/-- A short-cut instance for the common case, where the requirements for the `compatible_smul`
instances are sufficient. -/
instance is_scalar_tower [has_scalar R' R] [is_scalar_tower R' R M] :
  is_scalar_tower R' R (M ⊗[R] N) :=
tensor_product.is_scalar_tower_left  -- or right

variables (R M N)
/-- The canonical bilinear map `M → N → M ⊗[R] N`. -/
def mk : M →ₗ[R] N →ₗ[R] M ⊗[R] N :=
linear_map.mk₂ R (⊗ₜ) add_tmul (λ c m n, by rw [smul_tmul, tmul_smul]) tmul_add tmul_smul
variables {R M N}

@[simp] lemma mk_apply (m : M) (n : N) : mk R M N m n = m ⊗ₜ n := rfl

lemma ite_tmul (x₁ : M) (x₂ : N) (P : Prop) [decidable P] :
  (if P then x₁ else 0) ⊗ₜ[R] x₂ = if P then x₁ ⊗ₜ x₂ else 0 :=
by { split_ifs; simp }

lemma tmul_ite (x₁ : M) (x₂ : N) (P : Prop) [decidable P] :
  x₁ ⊗ₜ[R] (if P then x₂ else 0) = if P then x₁ ⊗ₜ x₂ else 0 :=
by { split_ifs; simp }

section
open_locale big_operators

lemma sum_tmul {α : Type*} (s : finset α) (m : α → M) (n : N) :
  (∑ a in s, m a) ⊗ₜ[R] n = ∑ a in s, m a ⊗ₜ[R] n :=
begin
  classical,
  induction s using finset.induction with a s has ih h,
  { simp, },
  { simp [finset.sum_insert has, add_tmul, ih], },
end

lemma tmul_sum (m : M) {α : Type*} (s : finset α) (n : α → N) :
  m ⊗ₜ[R] (∑ a in s, n a) = ∑ a in s, m ⊗ₜ[R] n a :=
begin
  classical,
  induction s using finset.induction with a s has ih h,
  { simp, },
  { simp [finset.sum_insert has, tmul_add, ih], },
end
end

variables (R M N)

/-- The simple (aka pure) elements span the tensor product. -/
lemma span_tmul_eq_top :
  submodule.span R { t : M ⊗[R] N | ∃ m n, m ⊗ₜ n = t } = ⊤ :=
begin
  ext t, simp only [submodule.mem_top, iff_true],
  apply t.induction_on,
  { exact submodule.zero_mem _, },
  { intros m n, apply submodule.subset_span, use [m, n], },
  { intros t₁ t₂ ht₁ ht₂, exact submodule.add_mem _ ht₁ ht₂, },
end

end module

section UMP

variables {M N P Q}
variables (f : M →ₗ[R] N →ₗ[R] P)

/-- Auxiliary function to constructing a linear map `M ⊗ N → P` given a bilinear map `M → N → P`
with the property that its composition with the canonical bilinear map `M → N → M ⊗ N` is
the given bilinear map `M → N → P`. -/
def lift_aux : (M ⊗[R] N) →+ P :=
(add_con_gen (tensor_product.eqv R M N)).lift (free_add_monoid.lift $ λ p : M × N, f p.1 p.2) $
add_con.add_con_gen_le $ λ x y hxy, match x, y, hxy with
| _, _, (eqv.of_zero_left n)       := (add_con.ker_rel _).2 $
    by simp_rw [add_monoid_hom.map_zero, free_add_monoid.lift_eval_of, f.map_zero₂]
| _, _, (eqv.of_zero_right m)      := (add_con.ker_rel _).2 $
    by simp_rw [add_monoid_hom.map_zero, free_add_monoid.lift_eval_of, (f m).map_zero]
| _, _, (eqv.of_add_left m₁ m₂ n)  := (add_con.ker_rel _).2 $
    by simp_rw [add_monoid_hom.map_add, free_add_monoid.lift_eval_of, f.map_add₂]
| _, _, (eqv.of_add_right m n₁ n₂) := (add_con.ker_rel _).2 $
    by simp_rw [add_monoid_hom.map_add, free_add_monoid.lift_eval_of, (f m).map_add]
| _, _, (eqv.of_smul r m n)        := (add_con.ker_rel _).2 $
    by simp_rw [free_add_monoid.lift_eval_of, f.map_smul₂, (f m).map_smul]
| _, _, (eqv.add_comm x y)         := (add_con.ker_rel _).2 $
    by simp_rw [add_monoid_hom.map_add, add_comm]
end

lemma lift_aux_tmul (m n) : lift_aux f (m ⊗ₜ n) = f m n :=
zero_add _

variable {f}

@[simp] lemma lift_aux.smul (r : R) (x) : lift_aux f (r • x) = r • lift_aux f x :=
tensor_product.induction_on x (smul_zero _).symm
  (λ p q, by rw [← tmul_smul, lift_aux_tmul, lift_aux_tmul, (f p).map_smul])
  (λ p q ih1 ih2, by rw [smul_add, (lift_aux f).map_add, ih1, ih2, (lift_aux f).map_add, smul_add])

variable (f)
/-- Constructing a linear map `M ⊗ N → P` given a bilinear map `M → N → P` with the property that
its composition with the canonical bilinear map `M → N → M ⊗ N` is
the given bilinear map `M → N → P`. -/
def lift : M ⊗ N →ₗ[R] P :=
{ map_smul' := lift_aux.smul,
  .. lift_aux f }
variable {f}

@[simp] lemma lift.tmul (x y) : lift f (x ⊗ₜ y) = f x y :=
zero_add _

@[simp] lemma lift.tmul' (x y) : (lift f).1 (x ⊗ₜ y) = f x y :=
lift.tmul _ _

theorem ext {g h : (M ⊗[R] N) →ₗ[R] P}
  (H : ∀ x y, g (x ⊗ₜ y) = h (x ⊗ₜ y)) : g = h :=
linear_map.ext $ λ z, tensor_product.induction_on z (by simp_rw linear_map.map_zero) H $
λ x y ihx ihy, by rw [g.map_add, h.map_add, ihx, ihy]

theorem lift.unique {g : (M ⊗[R] N) →ₗ[R] P} (H : ∀ x y, g (x ⊗ₜ y) = f x y) :
  g = lift f :=
ext $ λ m n, by rw [H, lift.tmul]

theorem lift_mk : lift (mk R M N) = linear_map.id :=
eq.symm $ lift.unique $ λ x y, rfl

theorem lift_compr₂ (g : P →ₗ[R] Q) : lift (f.compr₂ g) = g.comp (lift f) :=
eq.symm $ lift.unique $ λ x y, by simp

theorem lift_mk_compr₂ (f : M ⊗ N →ₗ[R] P) : lift ((mk R M N).compr₂ f) = f :=
by rw [lift_compr₂ f, lift_mk, linear_map.comp_id]

/--
This used to be an `@[ext]` lemma, but it fails very slowly when the `ext` tactic tries to apply
it in some cases, notably when one wants to show equality of two linear maps. The `@[ext]`
attribute is now added locally where it is needed. Using this as the `@[ext]` lemma instead of
`tensor_product.ext` allows `ext` to apply lemmas specific to `M →ₗ _` and `N →ₗ _`.

See note [partially-applied ext lemmas]. -/
<<<<<<< HEAD
--@[ext]
=======
>>>>>>> 970d8cf8
theorem mk_compr₂_inj {g h : M ⊗ N →ₗ[R] P}
  (H : (mk R M N).compr₂ g = (mk R M N).compr₂ h) : g = h :=
by rw [← lift_mk_compr₂ g, H, lift_mk_compr₂]

local attribute [ext] mk_compr₂_inj

example : M → N → (M → N → P) → P :=
λ m, flip $ λ f, f m

variables (R M N P)
/-- Linearly constructing a linear map `M ⊗ N → P` given a bilinear map `M → N → P`
with the property that its composition with the canonical bilinear map `M → N → M ⊗ N` is
the given bilinear map `M → N → P`. -/
def uncurry : (M →ₗ[R] N →ₗ[R] P) →ₗ[R] M ⊗[R] N →ₗ[R] P :=
linear_map.flip $ lift $ (linear_map.lflip _ _ _ _).comp (linear_map.flip linear_map.id)
variables {R M N P}

@[simp] theorem uncurry_apply (f : M →ₗ[R] N →ₗ[R] P) (m : M) (n : N) :
  uncurry R M N P f (m ⊗ₜ n) = f m n :=
by rw [uncurry, linear_map.flip_apply, lift.tmul]; refl

variables (R M N P)
/-- A linear equivalence constructing a linear map `M ⊗ N → P` given a bilinear map `M → N → P`
with the property that its composition with the canonical bilinear map `M → N → M ⊗ N` is
the given bilinear map `M → N → P`. -/
def lift.equiv : (M →ₗ[R] N →ₗ[R] P) ≃ₗ[R] (M ⊗ N →ₗ[R] P) :=
{ inv_fun := λ f, (mk R M N).compr₂ f,
  left_inv := λ f, linear_map.ext₂ $ λ m n, lift.tmul _ _,
  right_inv := λ f, ext $ λ m n, lift.tmul _ _,
  .. uncurry R M N P }

@[simp] lemma lift.equiv_apply (f : M →ₗ[R] N →ₗ[R] P) (m : M) (n : N) :
  lift.equiv R M N P f (m ⊗ₜ n) = f m n :=
uncurry_apply f m n

@[simp] lemma lift.equiv_symm_apply (f : M ⊗[R] N →ₗ[R] P) (m : M) (n : N) :
  (lift.equiv R M N P).symm f m n = f (m ⊗ₜ n) :=
rfl

/-- Given a linear map `M ⊗ N → P`, compose it with the canonical bilinear map `M → N → M ⊗ N` to
form a bilinear map `M → N → P`. -/
def lcurry : (M ⊗[R] N →ₗ[R] P) →ₗ[R] M →ₗ[R] N →ₗ[R] P :=
(lift.equiv R M N P).symm
variables {R M N P}

@[simp] theorem lcurry_apply (f : M ⊗[R] N →ₗ[R] P) (m : M) (n : N) :
  lcurry R M N P f m n = f (m ⊗ₜ n) := rfl

/-- Given a linear map `M ⊗ N → P`, compose it with the canonical bilinear map `M → N → M ⊗ N` to
form a bilinear map `M → N → P`. -/
def curry (f : M ⊗ N →ₗ[R] P) : M →ₗ[R] N →ₗ[R] P := lcurry R M N P f

@[simp] theorem curry_apply (f : M ⊗ N →ₗ[R] P) (m : M) (n : N) :
  curry f m n = f (m ⊗ₜ n) := rfl

lemma curry_injective : function.injective (curry : (M ⊗[R] N →ₗ[R] P) → (M →ₗ[R] N →ₗ[R] P)) :=
λ g h H, mk_compr₂_inj H

theorem ext_threefold {g h : (M ⊗[R] N) ⊗[R] P →ₗ[R] Q}
  (H : ∀ x y z, g ((x ⊗ₜ y) ⊗ₜ z) = h ((x ⊗ₜ y) ⊗ₜ z)) : g = h :=
begin
  ext x y z,
  exact H x y z
end

-- We'll need this one for checking the pentagon identity!
theorem ext_fourfold {g h : ((M ⊗[R] N) ⊗[R] P) ⊗[R] Q →ₗ[R] S}
  (H : ∀ w x y z, g (((w ⊗ₜ x) ⊗ₜ y) ⊗ₜ z) = h (((w ⊗ₜ x) ⊗ₜ y) ⊗ₜ z)) : g = h :=
begin
  ext w x y z,
  exact H w x y z,
end

end UMP

variables {M N}
section
variables (R M)

/--
The base ring is a left identity for the tensor product of modules, up to linear equivalence.
-/
protected def lid : R ⊗ M ≃ₗ[R] M :=
linear_equiv.of_linear (lift $ linear_map.lsmul R M) (mk R R M 1)
  (linear_map.ext $ λ _, by simp)
  (ext $ λ r m, by simp; rw [← tmul_smul, ← smul_tmul, smul_eq_mul, mul_one])
end

@[simp] theorem lid_tmul (m : M) (r : R) :
  ((tensor_product.lid R M) : (R ⊗ M → M)) (r ⊗ₜ m) = r • m :=
begin
  dsimp [tensor_product.lid],
  simp,
end

@[simp] lemma lid_symm_apply (m : M) :
  (tensor_product.lid R M).symm m = 1 ⊗ₜ m := rfl

section
variables (R M N)

/--
The tensor product of modules is commutative, up to linear equivalence.
-/
protected def comm : M ⊗ N ≃ₗ[R] N ⊗ M :=
linear_equiv.of_linear (lift (mk R N M).flip) (lift (mk R M N).flip)
  (ext $ λ m n, rfl)
  (ext $ λ m n, rfl)

@[simp] theorem comm_tmul (m : M) (n : N) :
  (tensor_product.comm R M N) (m ⊗ₜ n) = n ⊗ₜ m := rfl

@[simp] theorem comm_symm_tmul (m : M) (n : N) :
  (tensor_product.comm R M N).symm (n ⊗ₜ m) = m ⊗ₜ n := rfl

end

section
variables (R M)

/--
The base ring is a right identity for the tensor product of modules, up to linear equivalence.
-/
protected def rid : M ⊗[R] R ≃ₗ[R] M :=
linear_equiv.trans (tensor_product.comm R M R) (tensor_product.lid R M)
end

@[simp] theorem rid_tmul (m : M) (r : R) :
  (tensor_product.rid R M) (m ⊗ₜ r) = r • m :=
begin
  dsimp [tensor_product.rid, tensor_product.comm, tensor_product.lid],
  simp,
end

@[simp] lemma rid_symm_apply (m : M) :
  (tensor_product.rid R M).symm m = m ⊗ₜ 1 := rfl

open linear_map
section
variables (R M N P)

/-- The associator for tensor product of R-modules, as a linear equivalence. -/
protected def assoc : (M ⊗[R] N) ⊗[R] P ≃ₗ[R] M ⊗[R] (N ⊗[R] P) :=
begin
  refine linear_equiv.of_linear
    (lift $ lift $ comp (lcurry R _ _ _) $ mk _ _ _)
    (lift $ comp (uncurry R _ _ _) $ curry $ mk _ _ _)
    (mk_compr₂_inj $ linear_map.ext $ λ m, ext $ λ n p, _)
    (mk_compr₂_inj $ flip_inj $ linear_map.ext $ λ p, ext $ λ m n, _);
  repeat { rw lift.tmul <|> rw compr₂_apply <|> rw comp_apply <|>
    rw mk_apply <|> rw flip_apply <|> rw lcurry_apply <|>
    rw uncurry_apply <|> rw curry_apply <|> rw id_apply }
end
end

@[simp] theorem assoc_tmul (m : M) (n : N) (p : P) :
  (tensor_product.assoc R M N P) ((m ⊗ₜ n) ⊗ₜ p) = m ⊗ₜ (n ⊗ₜ p) := rfl

@[simp] theorem assoc_symm_tmul (m : M) (n : N) (p : P) :
  (tensor_product.assoc R M N P).symm (m ⊗ₜ (n ⊗ₜ p)) = (m ⊗ₜ n) ⊗ₜ p := rfl

/-- The tensor product of a pair of linear maps between modules. -/
def map (f : M →ₗ[R] P) (g : N →ₗ[R] Q) : M ⊗ N →ₗ[R] P ⊗ Q :=
lift $ comp (compl₂ (mk _ _ _) g) f

@[simp] theorem map_tmul (f : M →ₗ[R] P) (g : N →ₗ[R] Q) (m : M) (n : N) :
  map f g (m ⊗ₜ n) = f m ⊗ₜ g n :=
rfl

lemma map_range_eq_span_tmul (f : M →ₗ[R] P) (g : N →ₗ[R] Q) :
  (map f g).range = submodule.span R { t | ∃ m n, (f m) ⊗ₜ (g n) = t } :=
begin
  simp only [← submodule.map_top, ← span_tmul_eq_top, submodule.map_span, set.mem_image,
    set.mem_set_of_eq],
  congr, ext t,
  split,
  { rintros ⟨_, ⟨⟨m, n, rfl⟩, rfl⟩⟩, use [m, n], simp only [map_tmul], },
  { rintros ⟨m, n, rfl⟩, use [m ⊗ₜ n, m, n], simp only [map_tmul], },
end

/-- Given submodules `p ⊆ P` and `q ⊆ Q`, this is the natural map: `p ⊗ q → P ⊗ Q`. -/
@[simp] def map_incl (p : submodule R P) (q : submodule R Q) : p ⊗[R] q →ₗ[R] P ⊗[R] Q :=
map p.subtype q.subtype

section
variables {P' Q' : Type*}
variables [add_comm_monoid P'] [module R P']
variables [add_comm_monoid Q'] [module R Q']

lemma map_comp (f₂ : P →ₗ[R] P') (f₁ : M →ₗ[R] P) (g₂ : Q →ₗ[R] Q') (g₁ : N →ₗ[R] Q) :
  map (f₂.comp f₁) (g₂.comp g₁) = (map f₂ g₂).comp (map f₁ g₁) :=
ext $ λ _ _, by simp only [linear_map.comp_apply, map_tmul]

lemma lift_comp_map (i : P →ₗ[R] Q →ₗ[R] Q') (f : M →ₗ[R] P) (g : N →ₗ[R] Q) :
  (lift i).comp (map f g) = lift ((i.comp f).compl₂ g) :=
ext $ λ _ _, by simp only [lift.tmul, map_tmul, linear_map.compl₂_apply, linear_map.comp_apply]

local attribute [ext] mk_compr₂_inj

@[simp] lemma map_id : map (id : M →ₗ[R] M) (id : N →ₗ[R] N) = id :=
by { ext, simp only [mk_apply, id_coe, compr₂_apply, id.def, map_tmul], }

@[simp] lemma map_one : map (1 : M →ₗ[R] M) (1 : N →ₗ[R] N) = 1 := map_id

lemma map_mul (f₁ f₂ : M →ₗ[R] M) (g₁ g₂ : N →ₗ[R] N) :
  map (f₁ * f₂) (g₁ * g₂) = (map f₁ g₁) * (map f₂ g₂) :=
map_comp f₁ f₂ g₁ g₂

@[simp] lemma map_pow (f : M →ₗ[R] M) (g : N →ₗ[R] N) (n : ℕ) :
  (map f g)^n = map (f^n) (g^n) :=
begin
  induction n with n ih,
  { simp only [pow_zero, map_one], },
  { simp only [pow_succ', ih, map_mul], },
end

end

/-- If `M` and `P` are linearly equivalent and `N` and `Q` are linearly equivalent
then `M ⊗ N` and `P ⊗ Q` are linearly equivalent. -/
def congr (f : M ≃ₗ[R] P) (g : N ≃ₗ[R] Q) : M ⊗ N ≃ₗ[R] P ⊗ Q :=
linear_equiv.of_linear (map f g) (map f.symm g.symm)
  (ext $ λ m n, by simp; simp only [linear_equiv.apply_symm_apply])
  (ext $ λ m n, by simp; simp only [linear_equiv.symm_apply_apply])

@[simp] theorem congr_tmul (f : M ≃ₗ[R] P) (g : N ≃ₗ[R] Q) (m : M) (n : N) :
  congr f g (m ⊗ₜ n) = f m ⊗ₜ g n :=
rfl

@[simp] theorem congr_symm_tmul (f : M ≃ₗ[R] P) (g : N ≃ₗ[R] Q) (p : P) (q : Q) :
  (congr f g).symm (p ⊗ₜ q) = f.symm p ⊗ₜ g.symm q :=
rfl

variables (R M N P Q)

/-- A tensor product analogue of `mul_left_comm`. -/
def left_comm : M ⊗[R] (N ⊗[R] P) ≃ₗ[R] N ⊗[R] (M ⊗[R] P) :=
let e₁ := (tensor_product.assoc R M N P).symm,
    e₂ := congr (tensor_product.comm R M N) (1 : P ≃ₗ[R] P),
    e₃ := (tensor_product.assoc R N M P) in
e₁ ≫ₗ (e₂ ≫ₗ e₃)

variables {M N P Q}

@[simp] lemma left_comm_tmul (m : M) (n : N) (p : P) :
  left_comm R M N P (m ⊗ₜ (n ⊗ₜ p)) = n ⊗ₜ (m ⊗ₜ p) :=
rfl

@[simp] lemma left_comm_symm_tmul (m : M) (n : N) (p : P) :
  (left_comm R M N P).symm (n ⊗ₜ (m ⊗ₜ p)) = m ⊗ₜ (n ⊗ₜ p) :=
rfl

variables (M N P Q)

/-- This special case is worth defining explicitly since it is useful for defining multiplication
on tensor products of modules carrying multiplications (e.g., associative rings, Lie rings, ...).

E.g., suppose `M = P` and `N = Q` and that `M` and `N` carry bilinear multiplications:
`M ⊗ M → M` and `N ⊗ N → N`. Using `map`, we can define `(M ⊗ M) ⊗ (N ⊗ N) → M ⊗ N` which, when
combined with this definition, yields a bilinear multiplication on `M ⊗ N`:
`(M ⊗ N) ⊗ (M ⊗ N) → M ⊗ N`. In particular we could use this to define the multiplication in
the `tensor_product.semiring` instance (currently defined "by hand" using `tensor_product.mul`).

See also `mul_mul_mul_comm`. -/
def tensor_tensor_tensor_comm : (M ⊗[R] N) ⊗[R] (P ⊗[R] Q) ≃ₗ[R] (M ⊗[R] P) ⊗[R] (N ⊗[R] Q) :=
let e₁ := tensor_product.assoc R M N (P ⊗[R] Q),
    e₂ := congr (1 : M ≃ₗ[R] M) (left_comm R N P Q),
    e₃ := (tensor_product.assoc R M P (N ⊗[R] Q)).symm in
e₁ ≫ₗ (e₂ ≫ₗ e₃)

variables {M N P Q}

@[simp] lemma tensor_tensor_tensor_comm_tmul (m : M) (n : N) (p : P) (q : Q) :
  tensor_tensor_tensor_comm R M N P Q ((m ⊗ₜ n) ⊗ₜ (p ⊗ₜ q)) = (m ⊗ₜ p) ⊗ₜ (n ⊗ₜ q) :=
rfl

@[simp] lemma tensor_tensor_tensor_comm_symm_tmul (m : M) (n : N) (p : P) (q : Q) :
  (tensor_tensor_tensor_comm R M N P Q).symm ((m ⊗ₜ p) ⊗ₜ (n ⊗ₜ q)) = (m ⊗ₜ n) ⊗ₜ (p ⊗ₜ q) :=
rfl

end tensor_product

namespace linear_map

variables {R} (M) {N P Q}

/-- `ltensor M f : M ⊗ N →ₗ M ⊗ P` is the natural linear map induced by `f : N →ₗ P`. -/
def ltensor (f : N →ₗ[R] P) : M ⊗ N →ₗ[R] M ⊗ P :=
tensor_product.map id f

/-- `rtensor f M : N₁ ⊗ M →ₗ N₂ ⊗ M` is the natural linear map induced by `f : N₁ →ₗ N₂`. -/
def rtensor (f : N →ₗ[R] P) : N ⊗ M →ₗ[R] P ⊗ M :=
tensor_product.map f id

variables (g : P →ₗ[R] Q) (f : N →ₗ[R] P)

@[simp] lemma ltensor_tmul (m : M) (n : N) : f.ltensor M (m ⊗ₜ n) = m ⊗ₜ (f n) := rfl

@[simp] lemma rtensor_tmul (m : M) (n : N) : f.rtensor M (n ⊗ₜ m) = (f n) ⊗ₜ m := rfl

open tensor_product

local attribute [ext] mk_compr₂_inj

/-- `ltensor_hom M` is the natural linear map that sends a linear map `f : N →ₗ P` to `M ⊗ f`. -/
def ltensor_hom : (N →ₗ[R] P) →ₗ[R] (M ⊗[R] N →ₗ[R] M ⊗[R] P) :=
{ to_fun := ltensor M,
  map_add' := λ f g, by {
    ext x y, simp only [compr₂_apply, mk_apply, add_apply, ltensor_tmul, tmul_add] },
  map_smul' := λ r f, by {
    dsimp, ext x y, simp only [compr₂_apply, mk_apply, tmul_smul, smul_apply, ltensor_tmul] } }

/-- `rtensor_hom M` is the natural linear map that sends a linear map `f : N →ₗ P` to `M ⊗ f`. -/
def rtensor_hom : (N →ₗ[R] P) →ₗ[R] (N ⊗[R] M →ₗ[R] P ⊗[R] M) :=
{ to_fun := λ f, f.rtensor M,
  map_add' := λ f g, by {
    ext x y, simp only [compr₂_apply, mk_apply, add_apply, rtensor_tmul, add_tmul] },
  map_smul' := λ r f, by {
    dsimp, ext x y, simp only [compr₂_apply, mk_apply, smul_tmul, tmul_smul, smul_apply,
    rtensor_tmul] } }

@[simp] lemma coe_ltensor_hom :
  (ltensor_hom M : (N →ₗ[R] P) → (M ⊗[R] N →ₗ[R] M ⊗[R] P)) = ltensor M := rfl

@[simp] lemma coe_rtensor_hom :
  (rtensor_hom M : (N →ₗ[R] P) → (N ⊗[R] M →ₗ[R] P ⊗[R] M)) = rtensor M := rfl

@[simp] lemma ltensor_add (f g : N →ₗ[R] P) : (f + g).ltensor M = f.ltensor M + g.ltensor M :=
(ltensor_hom M).map_add f g

@[simp] lemma rtensor_add (f g : N →ₗ[R] P) : (f + g).rtensor M = f.rtensor M + g.rtensor M :=
(rtensor_hom M).map_add f g

@[simp] lemma ltensor_zero : ltensor M (0 : N →ₗ[R] P) = 0 :=
(ltensor_hom M).map_zero

@[simp] lemma rtensor_zero : rtensor M (0 : N →ₗ[R] P) = 0 :=
(rtensor_hom M).map_zero

@[simp] lemma ltensor_smul (r : R) (f : N →ₗ[R] P) : (r • f).ltensor M = r • (f.ltensor M) :=
(ltensor_hom M).map_smul r f

@[simp] lemma rtensor_smul (r : R) (f : N →ₗ[R] P) : (r • f).rtensor M = r • (f.rtensor M) :=
(rtensor_hom M).map_smul r f

lemma ltensor_comp : (g.comp f).ltensor M = (g.ltensor M).comp (f.ltensor M) :=
by { ext m n, simp only [compr₂_apply, mk_apply, comp_apply, ltensor_tmul] }

lemma rtensor_comp : (g.comp f).rtensor M = (g.rtensor M).comp (f.rtensor M) :=
by { ext m n, simp only [compr₂_apply, mk_apply, comp_apply, rtensor_tmul] }

lemma ltensor_mul (f g : module.End R N) : (f * g).ltensor M = (f.ltensor M) * (g.ltensor M) :=
ltensor_comp M f g

lemma rtensor_mul (f g : module.End R N) : (f * g).rtensor M = (f.rtensor M) * (g.rtensor M) :=
rtensor_comp M f g

variables (N)

@[simp] lemma ltensor_id : (id : N →ₗ[R] N).ltensor M = id := map_id

@[simp] lemma rtensor_id : (id : N →ₗ[R] N).rtensor M = id := map_id

variables {N}

@[simp] lemma ltensor_comp_rtensor (f : M →ₗ[R] P) (g : N →ₗ[R] Q) :
  (g.ltensor P).comp (f.rtensor N) = map f g :=
by simp only [ltensor, rtensor, ← map_comp, id_comp, comp_id]

@[simp] lemma rtensor_comp_ltensor (f : M →ₗ[R] P) (g : N →ₗ[R] Q) :
  (f.rtensor Q).comp (g.ltensor M) = map f g :=
by simp only [ltensor, rtensor, ← map_comp, id_comp, comp_id]

@[simp] lemma map_comp_rtensor (f : M →ₗ[R] P) (g : N →ₗ[R] Q) (f' : S →ₗ[R] M) :
  (map f g).comp (f'.rtensor _) = map (f.comp f') g :=
by simp only [ltensor, rtensor, ← map_comp, id_comp, comp_id]

@[simp] lemma map_comp_ltensor (f : M →ₗ[R] P) (g : N →ₗ[R] Q) (g' : S →ₗ[R] N) :
  (map f g).comp (g'.ltensor _) = map f (g.comp g') :=
by simp only [ltensor, rtensor, ← map_comp, id_comp, comp_id]

@[simp] lemma rtensor_comp_map (f' : P →ₗ[R] S) (f : M →ₗ[R] P) (g : N →ₗ[R] Q) :
  (f'.rtensor _).comp (map f g) = map (f'.comp f) g :=
by simp only [ltensor, rtensor, ← map_comp, id_comp, comp_id]

@[simp] lemma ltensor_comp_map (g' : Q →ₗ[R] S) (f : M →ₗ[R] P) (g : N →ₗ[R] Q) :
  (g'.ltensor _).comp (map f g) = map f (g'.comp g) :=
by simp only [ltensor, rtensor, ← map_comp, id_comp, comp_id]

variables {M}

@[simp] lemma rtensor_pow (f : M →ₗ[R] M) (n : ℕ) : (f.rtensor N)^n = (f^n).rtensor N :=
by { have h := map_pow f (id : N →ₗ[R] N) n, rwa id_pow at h, }

@[simp] lemma ltensor_pow (f : N →ₗ[R] N) (n : ℕ) : (f.ltensor M)^n = (f^n).ltensor M :=
by { have h := map_pow (id : M →ₗ[R] M) f n, rwa id_pow at h, }

end linear_map

end semiring

section ring

variables {R : Type*} [comm_semiring R]
variables {M : Type*} {N : Type*} {P : Type*} {Q : Type*} {S : Type*}

variables [add_comm_group M] [add_comm_group N] [add_comm_group P] [add_comm_group Q]
  [add_comm_group S]
variables [module R M] [module R N] [module R P] [module R Q] [module R S]

namespace tensor_product

open_locale tensor_product
open linear_map

variables (R)

/-- Auxiliary function to defining negation multiplication on tensor product. -/
def neg.aux : free_add_monoid (M × N) →+ M ⊗[R] N :=
free_add_monoid.lift $ λ p : M × N, (-p.1) ⊗ₜ p.2

variables {R}

theorem neg.aux_of (m : M) (n : N) :
  neg.aux R (free_add_monoid.of (m, n)) = (-m) ⊗ₜ[R] n :=
rfl

instance : has_neg (M ⊗[R] N) :=
{ neg := (add_con_gen (tensor_product.eqv R M N)).lift (neg.aux R) $ add_con.add_con_gen_le $
    λ x y hxy, match x, y, hxy with
    | _, _, (eqv.of_zero_left n)       := (add_con.ker_rel _).2 $
        by simp_rw [add_monoid_hom.map_zero, neg.aux_of, neg_zero, zero_tmul]
    | _, _, (eqv.of_zero_right m)      := (add_con.ker_rel _).2 $
        by simp_rw [add_monoid_hom.map_zero, neg.aux_of, tmul_zero]
    | _, _, (eqv.of_add_left m₁ m₂ n)  := (add_con.ker_rel _).2 $
        by simp_rw [add_monoid_hom.map_add, neg.aux_of, neg_add, add_tmul]
    | _, _, (eqv.of_add_right m n₁ n₂) := (add_con.ker_rel _).2 $
        by simp_rw [add_monoid_hom.map_add, neg.aux_of, tmul_add]
    | _, _, (eqv.of_smul s m n)        := (add_con.ker_rel _).2 $
        by simp_rw [neg.aux_of, tmul_smul s, smul_tmul', smul_neg]
    | _, _, (eqv.add_comm x y)         := (add_con.ker_rel _).2 $
        by simp_rw [add_monoid_hom.map_add, add_comm]
    end }

protected theorem add_left_neg (x : M ⊗[R] N) : -x + x = 0 :=
tensor_product.induction_on x
  (by { rw [add_zero], apply (neg.aux R).map_zero, })
  (λ x y, by { convert (add_tmul (-x) x y).symm, rw [add_left_neg, zero_tmul], })
  (λ x y hx hy, by {
    unfold has_neg.neg sub_neg_monoid.neg,
    rw add_monoid_hom.map_add,
    ac_change (-x + x) + (-y + y) = 0,
    rw [hx, hy, add_zero], })

instance : add_comm_group (M ⊗[R] N) :=
{ neg := has_neg.neg,
  sub := _,
  sub_eq_add_neg := λ _ _, rfl,
  add_left_neg := λ x, by exact tensor_product.add_left_neg x,
  gsmul := λ n v, n • v,
  gsmul_zero' := by simp [tensor_product.zero_smul],
  gsmul_succ' := by simp [nat.succ_eq_one_add, tensor_product.one_smul, tensor_product.add_smul],
  gsmul_neg' := λ n x, begin
    change (- n.succ : ℤ) • x = - (((n : ℤ) + 1) • x),
    rw [← zero_add (-↑(n.succ) • x), ← tensor_product.add_left_neg (↑(n.succ) • x), add_assoc,
      ← add_smul, ← sub_eq_add_neg, sub_self, zero_smul, add_zero],
    refl,
  end,
  .. tensor_product.add_comm_monoid }

lemma neg_tmul (m : M) (n : N) : (-m) ⊗ₜ n = -(m ⊗ₜ[R] n) := rfl

lemma tmul_neg (m : M) (n : N) : m ⊗ₜ (-n) = -(m ⊗ₜ[R] n) := (mk R M N _).map_neg _

lemma tmul_sub (m : M) (n₁ n₂ : N) : m ⊗ₜ (n₁ - n₂) = (m ⊗ₜ[R] n₁) - (m ⊗ₜ[R] n₂) :=
(mk R M N _).map_sub _ _

lemma sub_tmul (m₁ m₂ : M) (n : N) : (m₁ - m₂) ⊗ₜ n = (m₁ ⊗ₜ[R] n) - (m₂ ⊗ₜ[R] n) :=
(mk R M N).map_sub₂ _ _ _

/--
While the tensor product will automatically inherit a ℤ-module structure from
`add_comm_group.int_module`, that structure won't be compatible with lemmas like `tmul_smul` unless
we use a `ℤ-module` instance provided by `tensor_product.left_module`.

When `R` is a `ring` we get the required `tensor_product.compatible_smul` instance through
`is_scalar_tower`, but when it is only a `semiring` we need to build it from scratch.
The instance diamond in `compatible_smul` doesn't matter because it's in `Prop`.
-/
instance compatible_smul.int [module ℤ M] [module ℤ N] : compatible_smul R ℤ M N :=
⟨λ r m n, int.induction_on r
  (by simp)
  (λ r ih, by simpa [add_smul, tmul_add, add_tmul] using ih)
  (λ r ih, by simpa [sub_smul, tmul_sub, sub_tmul] using ih)⟩

instance compatible_smul.unit {S} [monoid S] [distrib_mul_action S M] [distrib_mul_action S N]
  [compatible_smul R S M N] :
  compatible_smul R (units S) M N :=
⟨λ s m n, (compatible_smul.smul_tmul (s : S) m n : _)⟩

end tensor_product

namespace linear_map

@[simp] lemma ltensor_sub (f g : N →ₗ[R] P) : (f - g).ltensor M = f.ltensor M - g.ltensor M :=
by simp only [← coe_ltensor_hom, map_sub]

@[simp] lemma rtensor_sub (f g : N →ₗ[R] P) : (f - g).rtensor M = f.rtensor M - g.rtensor M :=
by simp only [← coe_rtensor_hom, map_sub]

@[simp] lemma ltensor_neg (f : N →ₗ[R] P) : (-f).ltensor M = -(f.ltensor M) :=
by simp only [← coe_ltensor_hom, map_neg]

@[simp] lemma rtensor_neg (f : N →ₗ[R] P) : (-f).rtensor M = -(f.rtensor M) :=
by simp only [← coe_rtensor_hom, map_neg]

end linear_map

end ring<|MERGE_RESOLUTION|>--- conflicted
+++ resolved
@@ -616,10 +616,6 @@
 `tensor_product.ext` allows `ext` to apply lemmas specific to `M →ₗ _` and `N →ₗ _`.
 
 See note [partially-applied ext lemmas]. -/
-<<<<<<< HEAD
---@[ext]
-=======
->>>>>>> 970d8cf8
 theorem mk_compr₂_inj {g h : M ⊗ N →ₗ[R] P}
   (H : (mk R M N).compr₂ g = (mk R M N).compr₂ h) : g = h :=
 by rw [← lift_mk_compr₂ g, H, lift_mk_compr₂]
