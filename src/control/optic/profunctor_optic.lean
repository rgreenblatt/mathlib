/-
Copyright (c) 2020 E.W.Ayers. All rights reserved.
Released under Apache 2.0 license as described in the file LICENSE.
Author: E.W.Ayers
-/
import control.profunctor
import control.optic.concrete
import data.vector
import data.vector2

-- https://hackage.haskell.org/package/profunctor-optics-0.0.2/docs/index.html
-- https://dl.acm.org/doi/pdf/10.1145/3236779

def prod.elim {A B C} : (A → B → C) → A × B → C
| f (a,b) := f a b

def prod.intro {A B C} : (C → A) → (C → B) → C → (A × B)
| f g c := (f c, g c)

def prod.delta {A} : A → A × A
| a := (a,a)

namespace control

open control
open control.profunctor

def optic (P : Type → Type → Type) (A : Type) (B : Type) (S : Type) (T : Type) :=
P A B → P S T

@[reducible]
def optic' (P : Type → Type → Type) (A S : Type) : Type := optic P A A S S

namespace optic

section defs
  variables (A B S T : Type)

  def iso         := ∀ ⦃P⦄ [profunctor P], optic P A B S T

  def lens        := ∀ ⦃P⦄ [profunctor P] [strong P], optic P A B S T
<<<<<<< HEAD
  def lens'       := lens A B A B

  def colens      := ∀ ⦃P⦄ [profunctor P] [costrong P], optic P A B S T

  def prism       := ∀ ⦃P⦄ [profunctor P] [choice P], optic P A B S T
  def prism'      := prism A B A B

  def traversal0  := ∀ ⦃P⦄ [affine P], optic P A B S T
  def traversal0' := traversal0 A B A B
  def traversal   := ∀ ⦃P⦄ [traversing P], optic P A B S T

  def setter      := ∀ ⦃P⦄ [affine P] [mapping P], optic P A B S T
  def setter'     := setter A B A B

  def grate       := ∀ ⦃P⦄ [profunctor P] [closed P], optic P A B S T
  def grate'      := grate A B A B
=======
  def lens'       := lens A A B B

  def colens      := ∀ ⦃P⦄ [profunctor P] [costrong P], optic P A B S T

  def prism       := ∀ ⦃P⦄ [profunctor P] [choice P], optic P A B S T
  def prism'      := prism A A B B

  def traversal0  := ∀ ⦃P⦄ [affine P], optic P A B S T
  def traversal0' := traversal0 A A B B
  def traversal   := ∀ ⦃P⦄ [traversing P], optic P A B S T

  def setter      := ∀ ⦃P⦄ [mapping P], optic P A B S T
  def setter'     := setter A A B B

  def grate       := ∀ ⦃P⦄ [profunctor P] [closed P], optic P A B S T
  def grate'      := grate A A B B
>>>>>>> 9db00439

  def fold        := ∀ ⦃P⦄ [affine P] [traversing P] [coerce_r P], optic' P A S
end defs

variables {S T A B C : Type}
variables {P : Type → Type → Type}

namespace iso
  def mk (g : S → A) (f : B → T) ⦃P⦄ [profunctor P] : optic P A B S T
  | p := profunctor.dimap g f p
end iso

namespace lens
  def mk_core  (g : S → A) (s : B → S → T) {P} [profunctor P] [strong P] : optic P A B S T
  | f := dimap (prod.intro g id) (prod.elim s) $ first S $ f

  def mk (g : S → A) (s : B → S → T) : lens A B S T :=
  @lens.mk_core _ _ _ _ g s

  def view (l : lens A B S T) : S → A :=
  concrete.lens.view $ l $ concrete.lens.id

  def update (l : lens A B S T) : B → S → T :=
  concrete.lens.update $ l $ concrete.lens.id

<<<<<<< HEAD
  def matching (sca : S → C × A) (cbt : C × B → T) : lens A B S T := sorry

  def united : lens' A unit := sorry
  def voided : lens' empty A := sorry
end lens

namespace colens
  def mk (bsa : B → S → A) (bt : B → T) : colens A B S T := sorry
  def comatching (csa : C × S → A) (cbt : B → C × T) : lens A B S T := sorry
=======
  def matching (sca : S → C × A) (cbt : C × B → T) : lens A B S T :=
  mk (prod.snd ∘ sca) (λ b s, cbt (prod.fst $ sca s,b))

  def united : lens unit unit A A := mk (λ a, ⟨⟩) (λ x a, a)
  def voided : lens A A empty empty := mk (λ e, by cases e) (λ a e, e)

  protected def id : lens A B A B := mk (λ a, a) (λ b _, b)
end lens

namespace colens
  def mk_core (bsa : B → S → A) (bt : B → T) ⦃P⦄ [profunctor P] [costrong P] : optic P A B S T
  | p := profunctor.dimap id bt $ costrong.unsecond B $ profunctor.dimap (prod.elim bsa) prod.delta $ p
>>>>>>> 9db00439
end colens

namespace prism
  def view (p : prism A B S T) : S → T ⊕ A :=
  concrete.prism.get $ p $ concrete.prism.id

  def update (p : prism A B S T) : B → T :=
  concrete.prism.review $ p $ concrete.prism.id

  def mk (g : S → T ⊕ A) (s : B → T) ⦃P⦄ [profunctor P] [choice P]: optic P A B S T
  | f := dimap g (sum.elim id s) $ right _ $ f
end prism

namespace traversal
  def traversed_core (F : Type → Type) [traversable F] ⦃P⦄ [traversing P] : optic P S T (F S) (F T)
  | h := representable.tabulate $ λ fs, @sequence F _ (Rep P) _ _ ((representable.sieve $ h) <$> fs)

  def traversed (F : Type → Type) [traversable F] {S T : Type} : traversal S T (F S) (F T) := traversed_core F

<<<<<<< HEAD
  def mk (f : concrete.traversal A B S T) ⦃P⦄ [traversing P] : optic P A B S T
  | h := representable.tabulate $ λ s, let ⟨n,a,b⟩ := f s in @functor.map _ _ _ _ b $ @vector.traverse _ _ (profunctor.applicative_rep_of_traversing) _ _ (representable.sieve h) a

  def lists : traversal A B S T → S → list A
  | t s := sorry

  def both : traversal A B (A × A) (B × B) := sorry

  -- >>> lists (both . duplicated) ("hello","world")
  def duplicated : traversal A B A B := sorry
=======
  def mk (f : concrete.traversal A B S T) ⦃P⦄ [traversing P] : optic P A B S T :=
  representable.lift $ λ h s, let ⟨n,a,b⟩ := f s in @functor.map _ _ _ _ b $ @vector.traverse _ _ profunctor.applicative_rep_of_traversing _ _ h a

  def out : traversal A B S T → concrete.traversal A B S T
  | tr := tr $ concrete.traversal.id

  def lists : traversal A B S T → S → list A
  | t s := let ⟨n, a, _⟩ := t.out s in a.to_list
>>>>>>> 9db00439
end traversal

namespace setter
  def setter.mk_core (f : (A → B) → S → T) ⦃P⦄ [mapping P] : optic P A B S T :=
  representable.lift $ λ g s, (λ ab, f ab s) <$> (function.dist_reader g)
end setter

namespace grate
  def mk (f : ((S → A) → B) → T) ⦃P⦄ [profunctor P] [closed P] : optic P A B S T
  | p := profunctor.dimap (λ a (g : S → A), g a) f (closed.close (S → A) p)

  def out : grate A B S T → (((S → A) → B) → T)
  | g := g concrete.grate.id

  def zip_with {F : Type → Type} [functor F] : grate A B S T → (F A → B) → (F S → T)
  | g f := @g (costar F) _ _ f
<<<<<<< HEAD

  def distributed {F : Type → Type} [distributive F] : grate A B (F A) (F B) := sorry

  def endomorphed : grate' (A → A) A := sorry

end grate
=======
>>>>>>> 9db00439

  def distributed {F : Type → Type} [functor F] [distributive F] : grate A B (F A) (F B) :=
  mk (λ k, k <$> function.dist_reader id)

  def endomorphed : grate' A (A → A)
  | P _ c p := @closed.close P c _ _ A p
end grate

end optic
end control<|MERGE_RESOLUTION|>--- conflicted
+++ resolved
@@ -39,24 +39,6 @@
   def iso         := ∀ ⦃P⦄ [profunctor P], optic P A B S T
 
   def lens        := ∀ ⦃P⦄ [profunctor P] [strong P], optic P A B S T
-<<<<<<< HEAD
-  def lens'       := lens A B A B
-
-  def colens      := ∀ ⦃P⦄ [profunctor P] [costrong P], optic P A B S T
-
-  def prism       := ∀ ⦃P⦄ [profunctor P] [choice P], optic P A B S T
-  def prism'      := prism A B A B
-
-  def traversal0  := ∀ ⦃P⦄ [affine P], optic P A B S T
-  def traversal0' := traversal0 A B A B
-  def traversal   := ∀ ⦃P⦄ [traversing P], optic P A B S T
-
-  def setter      := ∀ ⦃P⦄ [affine P] [mapping P], optic P A B S T
-  def setter'     := setter A B A B
-
-  def grate       := ∀ ⦃P⦄ [profunctor P] [closed P], optic P A B S T
-  def grate'      := grate A B A B
-=======
   def lens'       := lens A A B B
 
   def colens      := ∀ ⦃P⦄ [profunctor P] [costrong P], optic P A B S T
@@ -73,7 +55,6 @@
 
   def grate       := ∀ ⦃P⦄ [profunctor P] [closed P], optic P A B S T
   def grate'      := grate A A B B
->>>>>>> 9db00439
 
   def fold        := ∀ ⦃P⦄ [affine P] [traversing P] [coerce_r P], optic' P A S
 end defs
@@ -99,17 +80,6 @@
   def update (l : lens A B S T) : B → S → T :=
   concrete.lens.update $ l $ concrete.lens.id
 
-<<<<<<< HEAD
-  def matching (sca : S → C × A) (cbt : C × B → T) : lens A B S T := sorry
-
-  def united : lens' A unit := sorry
-  def voided : lens' empty A := sorry
-end lens
-
-namespace colens
-  def mk (bsa : B → S → A) (bt : B → T) : colens A B S T := sorry
-  def comatching (csa : C × S → A) (cbt : B → C × T) : lens A B S T := sorry
-=======
   def matching (sca : S → C × A) (cbt : C × B → T) : lens A B S T :=
   mk (prod.snd ∘ sca) (λ b s, cbt (prod.fst $ sca s,b))
 
@@ -122,7 +92,6 @@
 namespace colens
   def mk_core (bsa : B → S → A) (bt : B → T) ⦃P⦄ [profunctor P] [costrong P] : optic P A B S T
   | p := profunctor.dimap id bt $ costrong.unsecond B $ profunctor.dimap (prod.elim bsa) prod.delta $ p
->>>>>>> 9db00439
 end colens
 
 namespace prism
@@ -142,18 +111,6 @@
 
   def traversed (F : Type → Type) [traversable F] {S T : Type} : traversal S T (F S) (F T) := traversed_core F
 
-<<<<<<< HEAD
-  def mk (f : concrete.traversal A B S T) ⦃P⦄ [traversing P] : optic P A B S T
-  | h := representable.tabulate $ λ s, let ⟨n,a,b⟩ := f s in @functor.map _ _ _ _ b $ @vector.traverse _ _ (profunctor.applicative_rep_of_traversing) _ _ (representable.sieve h) a
-
-  def lists : traversal A B S T → S → list A
-  | t s := sorry
-
-  def both : traversal A B (A × A) (B × B) := sorry
-
-  -- >>> lists (both . duplicated) ("hello","world")
-  def duplicated : traversal A B A B := sorry
-=======
   def mk (f : concrete.traversal A B S T) ⦃P⦄ [traversing P] : optic P A B S T :=
   representable.lift $ λ h s, let ⟨n,a,b⟩ := f s in @functor.map _ _ _ _ b $ @vector.traverse _ _ profunctor.applicative_rep_of_traversing _ _ h a
 
@@ -162,7 +119,6 @@
 
   def lists : traversal A B S T → S → list A
   | t s := let ⟨n, a, _⟩ := t.out s in a.to_list
->>>>>>> 9db00439
 end traversal
 
 namespace setter
@@ -179,15 +135,6 @@
 
   def zip_with {F : Type → Type} [functor F] : grate A B S T → (F A → B) → (F S → T)
   | g f := @g (costar F) _ _ f
-<<<<<<< HEAD
-
-  def distributed {F : Type → Type} [distributive F] : grate A B (F A) (F B) := sorry
-
-  def endomorphed : grate' (A → A) A := sorry
-
-end grate
-=======
->>>>>>> 9db00439
 
   def distributed {F : Type → Type} [functor F] [distributive F] : grate A B (F A) (F B) :=
   mk (λ k, k <$> function.dist_reader id)
