--- conflicted
+++ resolved
@@ -6,12 +6,8 @@
 import data.list.perm
 import data.list.range
 
-<<<<<<< HEAD
-variables {α : Type*}
-=======
 universe u
 variables {α : Type u}
->>>>>>> 0121f751
 
 open nat
 
@@ -235,24 +231,14 @@
 
 variables (l l' : list α)
 
-<<<<<<< HEAD
-=======
 /-- `is_rotated l₁ l₂` or `l₁ ~r l₂` asserts that `l₁` and `l₂` are cyclic permutations
   of each other. This is defined by claiming that `∃ n, l.rotate n = l'`. -/
->>>>>>> 0121f751
 def is_rotated : Prop := ∃ n, l.rotate n = l'
 
 infixr ` ~r `:1000 := is_rotated
 
 variables {l l'}
 
-<<<<<<< HEAD
-lemma is_rotated.def (h : l ~r l') : ∃ n, l.rotate n = l' := h
-
-lemma is_rotated_iff : l ~r l' ↔ ∃ n, l.rotate n = l' := iff.rfl
-
-=======
->>>>>>> 0121f751
 @[refl] lemma is_rotated.refl (l : list α) : l ~r l :=
 ⟨0, by simp⟩
 
@@ -275,13 +261,8 @@
 @[trans] lemma is_rotated.trans {l'' : list α} (h : l ~r l') (h' : l' ~r l'') :
   l ~r l'' :=
 begin
-<<<<<<< HEAD
-  obtain ⟨n, rfl⟩ := h.def,
-  obtain ⟨m, rfl⟩ := h'.def,
-=======
   obtain ⟨n, rfl⟩ := h,
   obtain ⟨m, rfl⟩ := h',
->>>>>>> 0121f751
   rw rotate_rotate,
   use (n + m)
 end
@@ -289,10 +270,7 @@
 lemma is_rotated.eqv : equivalence (@is_rotated α) :=
 mk_equivalence _ is_rotated.refl (λ _ _, is_rotated.symm) (λ _ _ _, is_rotated.trans)
 
-<<<<<<< HEAD
-=======
 /-- The relation `list.is_rotated l l'` forms a `setoid` of cycles. -/
->>>>>>> 0121f751
 def is_rotated.setoid (α : Type*) : setoid (list α) :=
 { r := is_rotated, iseqv := is_rotated.eqv }
 
@@ -320,10 +298,6 @@
 
 lemma is_rotated.reverse (h : l ~r l') : l.reverse ~r l'.reverse :=
 begin
-<<<<<<< HEAD
-  rw is_rotated_iff at h ⊢,
-=======
->>>>>>> 0121f751
   obtain ⟨n, rfl⟩ := h,
   exact ⟨_, (reverse_rotate _ _).symm⟩
 end
@@ -343,11 +317,7 @@
 lemma is_rotated_iff_mod : l ~r l' ↔ ∃ n ≤ l.length, l.rotate n = l' :=
 begin
   refine ⟨λ h, _, λ ⟨n, _, h⟩, ⟨n, h⟩⟩,
-<<<<<<< HEAD
-  obtain ⟨n, rfl⟩ := h.def,
-=======
   obtain ⟨n, rfl⟩ := h,
->>>>>>> 0121f751
   cases l with hd tl,
   { simp },
   { refine ⟨n % (hd :: tl).length, _, rotate_mod _ _⟩,
