--- conflicted
+++ resolved
@@ -1944,17 +1944,6 @@
 /-- Transform a `l : list α` folded via `foldr` across a motive that holds
 for the seed element `b : β` and for all incremental `op : α → β → β`
 performed on the elements `(a : α) ∈ l`. -/
-<<<<<<< HEAD
-def foldr_induction {C : β → Sort*} (l : list α) (op : α → β → β) (b : β)
-  (hl : ∀ (b : β) (hb : C b) (a : α) (ha : a ∈ l), C (op a b)) (hb : C b) :
-  C (list.foldr op b l) :=
-begin
-  induction l with hd tl IH,
-  { simpa using hb },
-  { rw list.foldr,
-    refine hl _ _ hd (mem_cons_self hd tl),
-    apply IH,
-=======
 def foldr_rec_on {C : β → Sort*} (l : list α) (op : α → β → β) (b : β) (hb : C b)
   (hl : ∀ (b : β) (hb : C b) (a : α) (ha : a ∈ l), C (op a b)) :
   C (foldr op b l) :=
@@ -1963,7 +1952,6 @@
   { exact hb },
   { refine hl _ _ hd (mem_cons_self hd tl),
     refine IH _,
->>>>>>> ce1cc428
     intros y hy x hx,
     exact hl y hy x (mem_cons_of_mem hd hx) }
 end
@@ -1971,16 +1959,6 @@
 /-- Transform a `l : list α` folded via `foldl` across a motive that holds
 for the seed element `b : β` and for all incremental `op : β → α → β`
 performed on the elements `(a : α) ∈ l`. -/
-<<<<<<< HEAD
-def foldl_induction {C : β → Sort*} (l : list α) (op : β → α → β) (b : β)
-  (hl : ∀ (b : β) (hb : C b) (a : α) (ha : a ∈ l), C (op b a)) (hb : C b) :
-  C (list.foldl op b l) :=
-begin
-  induction l with hd tl IH generalizing b,
-  { simpa using hb },
-  { rw list.foldl,
-    apply IH,
-=======
 def foldl_rec_on {C : β → Sort*} (l : list α) (op : β → α → β) (b : β) (hb : C b)
   (hl : ∀ (b : β) (hb : C b) (a : α) (ha : a ∈ l), C (op b a)) :
   C (foldl op b l) :=
@@ -1988,14 +1966,11 @@
   induction l with hd tl IH generalizing b,
   { exact hb },
   { refine IH _ _ _,
->>>>>>> ce1cc428
     { intros y hy x hx,
       exact hl y hy x (mem_cons_of_mem hd hx) },
     { exact hl b hb hd (mem_cons_self hd tl) } }
 end
 
-<<<<<<< HEAD
-=======
 @[simp] lemma foldr_induction_nil {C : β → Sort*} (op : α → β → β) (b) (hb : C b) (hl) :
   foldr_rec_on [] op b hb hl = hb := rfl
 
@@ -2010,7 +1985,6 @@
 
 -- TODO: add foldl_induction_cons
 
->>>>>>> ce1cc428
 /- scanl -/
 
 section scanl
