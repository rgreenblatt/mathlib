--- conflicted
+++ resolved
@@ -523,31 +523,48 @@
 lemma cast_succ_lt_succ (i : fin n) : i.cast_succ < i.succ :=
 lt_iff_coe_lt_coe.2 $ by simp only [coe_cast_succ, coe_succ, nat.lt_succ_self]
 
-<<<<<<< HEAD
-lemma succ_above_aux (p : fin (n + 1)) :
-  strict_mono (λ i : fin n, if i.cast_succ < p then i.cast_succ else i.succ) :=
-(cast_succ : fin n ↪o _).strict_mono.ite (succ_embedding n).strict_mono
-  (λ i j hij hj, lt_trans ((cast_succ : fin n ↪o _).lt_iff_lt.2 hij) hj)
-  (λ i, (cast_succ_lt_succ i).le)
-
-/-- `succ_above p i` embeds `fin n` into `fin (n + 1)` with a hole around `p`. -/
-def succ_above (p : fin (n + 1)) : fin n ↪o fin (n + 1) :=
-order_embedding.of_strict_mono _ p.succ_above_aux
-
-/-- `pred_above p i h` embeds `i : fin (n+1)` into `fin n` by ignoring `p`. -/
-def pred_above (p : fin (n+1)) (i : fin (n+1)) (hi : i ≠ p) : fin n :=
-if h : i < p
-then i.cast_lt (lt_of_lt_of_le h $ nat.le_of_lt_succ p.2)
-else i.pred $
-  have p < i, from lt_of_le_of_ne (le_of_not_gt h) hi.symm,
-  ne_of_gt (lt_of_le_of_lt (zero_le p) this)
-
-/-- `sub_nat i h` subtracts `m` from `i`, generalizes `fin.pred`. -/
-def sub_nat (m) (i : fin (n + m)) (h : m ≤ (i : ℕ)) : fin n :=
-⟨(i : ℕ) - m, by { rw [nat.sub_lt_right_iff_lt_add h], exact i.is_lt }⟩
-
-@[simp] lemma coe_sub_nat (i : fin (n + m)) (h : m ≤ i) : (i.sub_nat m h : ℕ) = i - m :=
-rfl
+@[simp] lemma succ_last (n : ℕ) : (last n).succ = last (n.succ) := rfl
+
+@[simp] lemma cast_succ_cast_lt (i : fin (n + 1)) (h : (i : ℕ) < n) : cast_succ (cast_lt i h) = i :=
+fin.eq_of_veq rfl
+
+@[simp] lemma cast_lt_cast_succ {n : ℕ} (a : fin n) (h : (a : ℕ) < n) :
+  cast_lt (cast_succ a) h = a :=
+by cases a; refl
+
+lemma cast_succ_injective (n : ℕ) : injective (@fin.cast_succ n) :=
+(cast_succ : fin n ↪o _).injective
+
+lemma cast_succ_inj {a b : fin n} : a.cast_succ = b.cast_succ ↔ a = b :=
+(cast_succ_injective n).eq_iff
+
+lemma cast_succ_lt_last (a : fin n) : cast_succ a < last n := lt_iff_coe_lt_coe.mpr a.is_lt
+
+@[simp] lemma cast_succ_zero : cast_succ (0 : fin (n + 1)) = 0 := rfl
+
+/-- `cast_succ i` is positive when `i` is positive -/
+lemma cast_succ_pos (i : fin (n + 1)) (h : 0 < i) : 0 < cast_succ i :=
+by simpa [lt_iff_coe_lt_coe] using h
+
+lemma cast_succ_fin_succ (n : ℕ) (j : fin n) :
+  cast_succ (fin.succ j) = fin.succ (cast_succ j) :=
+by { simp [fin.ext_iff], }
+
+@[norm_cast, simp] lemma coe_eq_cast_succ : (a : fin (n + 1)) = a.cast_succ :=
+begin
+  ext,
+  exact coe_val_of_lt (nat.lt.step a.is_lt),
+end
+
+@[simp] lemma coe_succ_eq_succ : a.cast_succ + 1 = a.succ :=
+begin
+  cases n,
+  { exact fin_zero_elim a },
+  { simp [a.is_lt, eq_iff_veq, add_def, nat.mod_eq_of_lt] }
+end
+
+lemma lt_succ : a.cast_succ < a.succ :=
+by { rw [cast_succ, lt_iff_coe_lt_coe, coe_cast_add, coe_succ], exact lt_add_one a.val }
 
 /-- `add_nat m i` adds `m` to `i`, generalizes `fin.succ`. -/
 def add_nat (m) : fin n ↪o fin (n + m) :=
@@ -557,109 +574,6 @@
 @[simp] lemma coe_add_nat (m : ℕ) (i : fin n) : (add_nat m i : ℕ) = i + m := rfl
 
 /-- `nat_add n i` adds `n` to `i` "on the left". -/
-def nat_add (n) {m} : fin m ↪o fin (n + m) :=
-order_embedding.of_strict_mono (λ i, ⟨n + (i : ℕ), add_lt_add_left i.2 _⟩) $
-  λ i j h, lt_iff_coe_lt_coe.2 $ add_lt_add_left h _
-
-@[simp] lemma coe_nat_add (n : ℕ) {m : ℕ} (i : fin m) : (nat_add n i : ℕ) = n + i := rfl
-
-/-- If `e` is an `order_iso` between `fin n` and `fin m`, then `n = m` and `e` is the identity
-map. In this lemma we state that for each `i : fin n` we have `(e i : ℕ) = (i : ℕ)`. -/
-@[simp] lemma coe_order_iso_apply (e : fin n ≃o fin m) (i : fin n) : (e i : ℕ) = i :=
-begin
-  rcases i with ⟨i, hi⟩,
-  rw [subtype.coe_mk],
-  induction i using nat.strong_induction_on with i h,
-  refine le_antisymm (forall_lt_iff_le.1 $ λ j hj, _) (forall_lt_iff_le.1 $ λ j hj, _),
-  { have := e.symm.lt_iff_lt.2 (mk_lt_of_lt_coe hj),
-    rw e.symm_apply_apply at this,
-    convert this,
-    simpa using h _ this (e.symm _).is_lt },
-  { rwa [← h j hj (hj.trans hi), ← lt_iff_coe_lt_coe, e.lt_iff_lt] }
-end
-
-section
-
-variables {α : Type*} [preorder α]
-open set
-
-instance order_iso_subsingleton : subsingleton (fin n ≃o α) :=
-⟨λ e e', by { ext i,
-  rw [← e.symm.apply_eq_iff_eq, e.symm_apply_apply, ← e'.trans_apply, ext_iff,
-    coe_order_iso_apply] }⟩
-
-instance order_iso_subsingleton' : subsingleton (α ≃o fin n) :=
-order_iso.symm_injective.subsingleton
-
-instance order_iso_unique : unique (fin n ≃o fin n) := unique.mk' _
-
-/-- Two strictly monotone functions from `fin n` are equal provided that their ranges
-are equal. -/
-lemma strict_mono_unique {f g : fin n → α} (hf : strict_mono f) (hg : strict_mono g)
-  (h : range f = range g) : f = g :=
-have (hf.order_iso f).trans (order_iso.set_congr _ _ h) = hg.order_iso g,
-  from subsingleton.elim _ _,
-congr_arg (function.comp (coe : range g → α)) (funext $ rel_iso.ext_iff.1 this)
-
-/-- Two order embeddings of `fin n` are equal provided that their ranges are equal. -/
-lemma order_embedding_eq {f g : fin n ↪o α} (h : range f = range g) : f = g :=
-rel_embedding.ext $ funext_iff.1 $ strict_mono_unique f.strict_mono g.strict_mono h
-
-end
-
-=======
->>>>>>> 72d0f8c4
-@[simp] lemma succ_last (n : ℕ) : (last n).succ = last (n.succ) := rfl
-
-@[simp] lemma cast_succ_cast_lt (i : fin (n + 1)) (h : (i : ℕ) < n) : cast_succ (cast_lt i h) = i :=
-fin.eq_of_veq rfl
-
-@[simp] lemma cast_lt_cast_succ {n : ℕ} (a : fin n) (h : (a : ℕ) < n) :
-  cast_lt (cast_succ a) h = a :=
-by cases a; refl
-
-lemma cast_succ_injective (n : ℕ) : injective (@fin.cast_succ n) :=
-(cast_succ : fin n ↪o _).injective
-
-lemma cast_succ_inj {a b : fin n} : a.cast_succ = b.cast_succ ↔ a = b :=
-(cast_succ_injective n).eq_iff
-
-lemma cast_succ_lt_last (a : fin n) : cast_succ a < last n := lt_iff_coe_lt_coe.mpr a.is_lt
-
-@[simp] lemma cast_succ_zero : cast_succ (0 : fin (n + 1)) = 0 := rfl
-
-/-- `cast_succ i` is positive when `i` is positive -/
-lemma cast_succ_pos (i : fin (n + 1)) (h : 0 < i) : 0 < cast_succ i :=
-by simpa [lt_iff_coe_lt_coe] using h
-
-lemma cast_succ_fin_succ (n : ℕ) (j : fin n) :
-  cast_succ (fin.succ j) = fin.succ (cast_succ j) :=
-by { simp [fin.ext_iff], }
-
-@[norm_cast, simp] lemma coe_eq_cast_succ : (a : fin (n + 1)) = a.cast_succ :=
-begin
-  ext,
-  exact coe_val_of_lt (nat.lt.step a.is_lt),
-end
-
-@[simp] lemma coe_succ_eq_succ : a.cast_succ + 1 = a.succ :=
-begin
-  cases n,
-  { exact fin_zero_elim a },
-  { simp [a.is_lt, eq_iff_veq, add_def, nat.mod_eq_of_lt] }
-end
-
-lemma lt_succ : a.cast_succ < a.succ :=
-by { rw [cast_succ, lt_iff_coe_lt_coe, coe_cast_add, coe_succ], exact lt_add_one a.val }
-
-/-- `add_nat i h` adds `m` to `i`, generalizes `fin.succ`. -/
-def add_nat (m) : fin n ↪o fin (n + m) :=
-order_embedding.of_strict_mono (λ i, ⟨(i : ℕ) + m, add_lt_add_right i.2 _⟩) $
-  λ i j h, lt_iff_coe_lt_coe.2 $ add_lt_add_right h _
-
-@[simp] lemma coe_add_nat (m : ℕ) (i : fin n) : (add_nat m i : ℕ) = i + m := rfl
-
-/-- `nat_add i h` adds `n` to `i` "on the left". -/
 def nat_add (n) {m} : fin m ↪o fin (n + m) :=
 order_embedding.of_strict_mono (λ i, ⟨n + (i : ℕ), add_lt_add_left i.2 _⟩) $
   λ i j h, lt_iff_coe_lt_coe.2 $ add_lt_add_left h _
