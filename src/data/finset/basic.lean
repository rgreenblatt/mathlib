/-
Copyright (c) 2015 Microsoft Corporation. All rights reserved.
Released under Apache 2.0 license as described in the file LICENSE.
Authors: Leonardo de Moura, Jeremy Avigad, Minchao Wu, Mario Carneiro
-/
import data.multiset.finset_ops
import tactic.apply
import tactic.monotonicity
import tactic.nth_rewrite

/-!
# Finite sets

Terms of type `finset α` are one way of talking about finite subsets of `α` in mathlib.
Below, `finset α` is defined as a structure with 2 fields:

  1. `val` is a `multiset α` of elements;
  2. `nodup` is a proof that `val` has no duplicates.

Finsets in Lean are constructive in that they have an underlying `list` that enumerates their
elements. In particular, any function that uses the data of the underlying list cannot depend on its
ordering. This is handled on the `multiset` level by multiset API, so in most cases one needn't
worry about it explicitly.

Finsets give a basic foundation for defining finite sums and products over types:

  1. `∑ i in (s : finset α), f i`;
  2. `∏ i in (s : finset α), f i`.

Lean refers to these operations as `big_operator`s.
More information can be found in `algebra.big_operators.basic`.

Finsets are directly used to define fintypes in Lean.
A `fintype α` instance for a type `α` consists of
a universal `finset α` containing every term of `α`, called `univ`. See `data.fintype.basic`.
There is also `univ'`, the noncomputable partner to `univ`,
which is defined to be `α` as a finset if `α` is finite,
and the empty finset otherwise. See `data.fintype.basic`.

## Main declarations

### Main definitions

* `finset`: Defines a type for the finite subsets of `α`.
  Constructing a `finset` requires two pieces of data: `val`, a `multiset α` of elements,
  and `nodup`, a proof that `val` has no duplicates.
* `finset.has_mem`: Defines membership `a ∈ (s : finset α)`.
* `finset.has_coe`: Provides a coercion `s : finset α` to `s : set α`.
* `finset.has_coe_to_sort`: Coerce `s : finset α` to the type of all `x ∈ s`.
* `finset.induction_on`: Induction on finsets. To prove a proposition about an arbitrary `finset α`,
  it suffices to prove it for the empty finset, and to show that if it holds for some `finset α`,
  then it holds for the finset obtained by inserting a new element.
* `finset.choose`: Given a proof `h` of existence and uniqueness of a certain element
  satisfying a predicate, `choose s h` returns the element of `s` satisfying that predicate.
* `finset.card`: `card s : ℕ` returns the cardinalilty of `s : finset α`.
  The API for `card`'s interaction with operations on finsets is extensive.
  TODO: The noncomputable sister `fincard` is about to be added into mathlib.

### Finset constructions

* `singleton`: Denoted by `{a}`; the finset consisting of one element.
* `finset.empty`: Denoted by `∅`. The finset associated to any type consisting of no elements.
* `finset.range`: For any `n : ℕ`, `range n` is equal to `{0, 1, ... , n - 1} ⊆ ℕ`.
  This convention is consistent with other languages and normalizes `card (range n) = n`.
  Beware, `n` is not in `range n`.
* `finset.diag`: Given `s`, `diag s` is the set of pairs `(a, a)` with `a ∈ s`. See also
  `finset.off_diag`: Given a finite set `s`, the off-diagonal,
  `s.off_diag` is the set of pairs `(a, b)` with `a ≠ b` for `a, b ∈ s`.
* `finset.attach`: Given `s : finset α`, `attach s` forms a finset of elements of the subtype
  `{a // a ∈ s}`; in other words, it attaches elements to a proof of membership in the set.

### Finsets from functions

* `finset.image`: Given a function `f : α → β`, `s.image f` is the image finset in `β`.
* `finset.map`: Given an embedding `f : α ↪ β`, `s.map f` is the image finset in `β`.
* `finset.filter`: Given a predicate `p : α → Prop`, `s.filter p` is
  the finset consisting of those elements in `s` satisfying the predicate `p`.

### The lattice structure on subsets of finsets

There is a natural lattice structure on the subsets of a set.
In Lean, we use lattice notation to talk about things involving unions and intersections. See
`order.lattice`. For the lattice structure on finsets, `⊥` is called `bot` with `⊥ = ∅` and `⊤` is
called `top` with `⊤ = univ`.

* `finset.subset`: Lots of API about lattices, otherwise behaves exactly as one would expect.
* `finset.union`: Defines `s ∪ t` (or `s ⊔ t`) as the union of `s` and `t`.
  See `finset.bUnion` for finite unions.
* `finset.inter`: Defines `s ∩ t` (or `s ⊓ t`) as the intersection of `s` and `t`.
  TODO: `finset.bInter` for finite intersections.
* `finset.disj_union`: Given a hypothesis `h` which states that finsets `s` and `t` are disjoint,
  `s.disj_union t h` is the set such that `a ∈ disj_union s t h` iff `a ∈ s` or `a ∈ t`; this does
  not require decidable equality on the type `α`.

### Operations on two or more finsets

* `finset.insert` and `finset.cons`: For any `a : α`, `insert s a` returns `s ∪ {a}`. `cons s a h`
  returns the same except that it requires a hypothesis stating that `a` is not already in `s`.
  This does not require decidable equality on the type `α`.
* `finset.union`: see "The lattice structure on subsets of finsets"
* `finset.inter`: see "The lattice structure on subsets of finsets"
* `finset.erase`: For any `a : α`, `erase s a` returns `s` with the element `a` removed.
* `finset.sdiff`: Defines the set difference `s \ t` for finsets `s` and `t`.
* `finset.prod`: Given finsets of `α` and `β`, defines finsets of `α × β`.
  For arbitrary dependent products, see `data.finset.pi`.
* `finset.sigma`: Given finsets of `α` and `β`, defines finsets of the dependent sum type `Σ α, β`
* `finset.bUnion`: Finite unions of finsets; given an indexing function `f : α → finset β` and a
  `s : finset α`, `s.bUnion f` is the union of all finsets of the form `f a` for `a ∈ s`.
* `finset.bInter`: TODO: Implemement finite intersections.

### Maps constructed using finsets

* `finset.piecewise`: Given two functions `f`, `g`, `s.piecewise f g` is a function which is equal
  to `f` on `s` and `g` on the complement.

### Predicates on finsets

* `disjoint`: defined via the lattice structure on finsets; two sets are disjoint if their
  intersection is empty.
* `finset.nonempty`: A finset is nonempty if it has elements.
  This is equivalent to saying `s ≠ ∅`. TODO: Decide on the simp normal form.

### Equivalences between finsets

* The `data.equiv` files describe a general type of equivalence, so look in there for any lemmas.
  There is some API for rewriting sums and products from `s` to `t` given that `s ≃ t`.
  TODO: examples

## Tags

finite sets, finset

-/

open multiset subtype nat function

variables {α : Type*} {β : Type*} {γ : Type*}

/-- `finset α` is the type of finite sets of elements of `α`. It is implemented
  as a multiset (a list up to permutation) which has no duplicate elements. -/
structure finset (α : Type*) :=
(val : multiset α)
(nodup : nodup val)

namespace finset

theorem eq_of_veq : ∀ {s t : finset α}, s.1 = t.1 → s = t
| ⟨s, _⟩ ⟨t, _⟩ rfl := rfl

@[simp] theorem val_inj {s t : finset α} : s.1 = t.1 ↔ s = t :=
⟨eq_of_veq, congr_arg _⟩

@[simp] theorem erase_dup_eq_self [decidable_eq α] (s : finset α) : erase_dup s.1 = s.1 :=
erase_dup_eq_self.2 s.2

instance has_decidable_eq [decidable_eq α] : decidable_eq (finset α)
| s₁ s₂ := decidable_of_iff _ val_inj

/-! ### membership -/

instance : has_mem α (finset α) := ⟨λ a s, a ∈ s.1⟩

theorem mem_def {a : α} {s : finset α} : a ∈ s ↔ a ∈ s.1 := iff.rfl

@[simp] theorem mem_mk {a : α} {s nd} : a ∈ @finset.mk α s nd ↔ a ∈ s := iff.rfl

instance decidable_mem [h : decidable_eq α] (a : α) (s : finset α) : decidable (a ∈ s) :=
multiset.decidable_mem _ _

/-! ### set coercion -/

/-- Convert a finset to a set in the natural way. -/
instance : has_coe_t (finset α) (set α) := ⟨λ s, {x | x ∈ s}⟩

@[simp, norm_cast] lemma mem_coe {a : α} {s : finset α} : a ∈ (s : set α) ↔ a ∈ s := iff.rfl

@[simp] lemma set_of_mem {α} {s : finset α} : {a | a ∈ s} = s := rfl

@[simp] lemma coe_mem {s : finset α} (x : (s : set α)) : ↑x ∈ s := x.2

@[simp] lemma mk_coe {s : finset α} (x : (s : set α)) {h} :
  (⟨x, h⟩ : (s : set α)) = x :=
subtype.coe_eta _ _

instance decidable_mem' [decidable_eq α] (a : α) (s : finset α) :
  decidable (a ∈ (s : set α)) := s.decidable_mem _

/-! ### extensionality -/
theorem ext_iff {s₁ s₂ : finset α} : s₁ = s₂ ↔ ∀ a, a ∈ s₁ ↔ a ∈ s₂ :=
val_inj.symm.trans $ nodup_ext s₁.2 s₂.2

@[ext]
theorem ext {s₁ s₂ : finset α} : (∀ a, a ∈ s₁ ↔ a ∈ s₂) → s₁ = s₂ :=
ext_iff.2

@[simp, norm_cast] theorem coe_inj {s₁ s₂ : finset α} : (s₁ : set α) = s₂ ↔ s₁ = s₂ :=
set.ext_iff.trans ext_iff.symm

lemma coe_injective {α} : injective (coe : finset α → set α) :=
λ s t, coe_inj.1

/-! ### type coercion -/

/-- Coercion from a finset to the corresponding subtype. -/
instance {α : Type*} : has_coe_to_sort (finset α) := ⟨_, λ s, {x // x ∈ s}⟩

instance pi_finset_coe.can_lift (ι : Type*) (α : Π i : ι, Type*) [ne : Π i, nonempty (α i)]
  (s : finset ι) :
can_lift (Π i : s, α i) (Π i, α i) :=
{ coe := λ f i, f i,
  .. pi_subtype.can_lift ι α (∈ s) }

instance pi_finset_coe.can_lift' (ι α : Type*) [ne : nonempty α] (s : finset ι) :
  can_lift (s → α) (ι → α) :=
pi_finset_coe.can_lift ι (λ _, α) s

instance finset_coe.can_lift (s : finset α) : can_lift α s :=
{ coe := coe,
  cond := λ a, a ∈ s,
  prf := λ a ha, ⟨⟨a, ha⟩, rfl⟩ }

@[simp, norm_cast] lemma coe_sort_coe (s : finset α) :
  ((s : set α) : Sort*) = s := rfl

/-! ### subset -/

instance : has_subset (finset α) := ⟨λ s₁ s₂, ∀ ⦃a⦄, a ∈ s₁ → a ∈ s₂⟩

theorem subset_def {s₁ s₂ : finset α} : s₁ ⊆ s₂ ↔ s₁.1 ⊆ s₂.1 := iff.rfl

@[simp] theorem subset.refl (s : finset α) : s ⊆ s := subset.refl _

theorem subset_of_eq {s t : finset α} (h : s = t) : s ⊆ t := h ▸ subset.refl _

theorem subset.trans {s₁ s₂ s₃ : finset α} : s₁ ⊆ s₂ → s₂ ⊆ s₃ → s₁ ⊆ s₃ := subset.trans

theorem superset.trans {s₁ s₂ s₃ : finset α} : s₁ ⊇ s₂ → s₂ ⊇ s₃ → s₁ ⊇ s₃ :=
λ h' h, subset.trans h h'

-- TODO: these should be global attributes, but this will require fixing other files
local attribute [trans] subset.trans superset.trans

theorem mem_of_subset {s₁ s₂ : finset α} {a : α} : s₁ ⊆ s₂ → a ∈ s₁ → a ∈ s₂ := mem_of_subset

theorem subset.antisymm {s₁ s₂ : finset α} (H₁ : s₁ ⊆ s₂) (H₂ : s₂ ⊆ s₁) : s₁ = s₂ :=
ext $ λ a, ⟨@H₁ a, @H₂ a⟩

theorem subset_iff {s₁ s₂ : finset α} : s₁ ⊆ s₂ ↔ ∀ ⦃x⦄, x ∈ s₁ → x ∈ s₂ := iff.rfl

@[simp, norm_cast] theorem coe_subset {s₁ s₂ : finset α} :
  (s₁ : set α) ⊆ s₂ ↔ s₁ ⊆ s₂ := iff.rfl

@[simp] theorem val_le_iff {s₁ s₂ : finset α} : s₁.1 ≤ s₂.1 ↔ s₁ ⊆ s₂ := le_iff_subset s₁.2

instance : has_ssubset (finset α) := ⟨λa b, a ⊆ b ∧ ¬ b ⊆ a⟩

instance : partial_order (finset α) :=
{ le := (⊆),
  lt := (⊂),
  le_refl := subset.refl,
  le_trans := @subset.trans _,
  le_antisymm := @subset.antisymm _ }


/-- Coercion to `set α` as an `order_embedding`. -/
def coe_emb : finset α ↪o set α := ⟨⟨coe, coe_injective⟩, λ s t, coe_subset⟩

@[simp] lemma coe_coe_emb : ⇑(coe_emb : finset α ↪o set α) = coe := rfl

theorem subset.antisymm_iff {s₁ s₂ : finset α} : s₁ = s₂ ↔ s₁ ⊆ s₂ ∧ s₂ ⊆ s₁ :=
le_antisymm_iff

@[simp] theorem le_eq_subset : ((≤) : finset α → finset α → Prop) = (⊆) := rfl
@[simp] theorem lt_eq_subset : ((<) : finset α → finset α → Prop) = (⊂) := rfl

theorem le_iff_subset {s₁ s₂ : finset α} : s₁ ≤ s₂ ↔ s₁ ⊆ s₂ := iff.rfl
theorem lt_iff_ssubset {s₁ s₂ : finset α} : s₁ < s₂ ↔ s₁ ⊂ s₂ := iff.rfl

@[simp, norm_cast] lemma coe_ssubset {s₁ s₂ : finset α} : (s₁ : set α) ⊂ s₂ ↔ s₁ ⊂ s₂ :=
show (s₁ : set α) ⊂ s₂ ↔ s₁ ⊆ s₂ ∧ ¬s₂ ⊆ s₁,
  by simp only [set.ssubset_def, finset.coe_subset]

@[simp] theorem val_lt_iff {s₁ s₂ : finset α} : s₁.1 < s₂.1 ↔ s₁ ⊂ s₂ :=
and_congr val_le_iff $ not_congr val_le_iff

lemma ssubset_iff_subset_ne {s t : finset α} : s ⊂ t ↔ s ⊆ t ∧ s ≠ t :=
@lt_iff_le_and_ne _ _ s t

theorem ssubset_iff_of_subset {s₁ s₂ : finset α} (h : s₁ ⊆ s₂) : s₁ ⊂ s₂ ↔ ∃ x ∈ s₂, x ∉ s₁ :=
set.ssubset_iff_of_subset h

lemma ssubset_of_ssubset_of_subset {s₁ s₂ s₃ : finset α} (hs₁s₂ : s₁ ⊂ s₂) (hs₂s₃ : s₂ ⊆ s₃) :
  s₁ ⊂ s₃ :=
set.ssubset_of_ssubset_of_subset hs₁s₂ hs₂s₃

lemma ssubset_of_subset_of_ssubset {s₁ s₂ s₃ : finset α} (hs₁s₂ : s₁ ⊆ s₂) (hs₂s₃ : s₂ ⊂ s₃) :
  s₁ ⊂ s₃ :=
set.ssubset_of_subset_of_ssubset hs₁s₂ hs₂s₃

lemma exists_of_ssubset {s₁ s₂ : finset α} (h : s₁ ⊂ s₂) :
  ∃ x ∈ s₂, x ∉ s₁ :=
set.exists_of_ssubset h

/-! ### Nonempty -/

/-- The property `s.nonempty` expresses the fact that the finset `s` is not empty. It should be used
in theorem assumptions instead of `∃ x, x ∈ s` or `s ≠ ∅` as it gives access to a nice API thanks
to the dot notation. -/
protected def nonempty (s : finset α) : Prop := ∃ x:α, x ∈ s

@[simp, norm_cast] lemma coe_nonempty {s : finset α} : (s:set α).nonempty ↔ s.nonempty := iff.rfl

alias coe_nonempty ↔ _ finset.nonempty.to_set

lemma nonempty.bex {s : finset α} (h : s.nonempty) : ∃ x:α, x ∈ s := h

lemma nonempty.mono {s t : finset α} (hst : s ⊆ t) (hs : s.nonempty) : t.nonempty :=
set.nonempty.mono hst hs

lemma nonempty.forall_const {s : finset α} (h : s.nonempty) {p : Prop} : (∀ x ∈ s, p) ↔ p :=
let ⟨x, hx⟩ := h in ⟨λ h, h x hx, λ h x hx, h⟩

/-! ### empty -/

/-- The empty finset -/
protected def empty : finset α := ⟨0, nodup_zero⟩

instance : has_emptyc (finset α) := ⟨finset.empty⟩

instance inhabited_finset : inhabited (finset α) := ⟨∅⟩

@[simp] theorem empty_val : (∅ : finset α).1 = 0 := rfl

@[simp] theorem not_mem_empty (a : α) : a ∉ (∅ : finset α) := id

@[simp] theorem not_nonempty_empty : ¬(∅ : finset α).nonempty :=
λ ⟨x, hx⟩, not_mem_empty x hx

@[simp] theorem mk_zero : (⟨0, nodup_zero⟩ : finset α) = ∅ := rfl

theorem ne_empty_of_mem {a : α} {s : finset α} (h : a ∈ s) : s ≠ ∅ :=
λ e, not_mem_empty a $ e ▸ h

theorem nonempty.ne_empty {s : finset α} (h : s.nonempty) : s ≠ ∅ :=
exists.elim h $ λ a, ne_empty_of_mem

@[simp] theorem empty_subset (s : finset α) : ∅ ⊆ s := zero_subset _

theorem eq_empty_of_forall_not_mem {s : finset α} (H : ∀x, x ∉ s) : s = ∅ :=
eq_of_veq (eq_zero_of_forall_not_mem H)

lemma eq_empty_iff_forall_not_mem {s : finset α} : s = ∅ ↔ ∀ x, x ∉ s :=
⟨by rintro rfl x; exact id, λ h, eq_empty_of_forall_not_mem h⟩

@[simp] theorem val_eq_zero {s : finset α} : s.1 = 0 ↔ s = ∅ := @val_inj _ s ∅

theorem subset_empty {s : finset α} : s ⊆ ∅ ↔ s = ∅ := subset_zero.trans val_eq_zero

theorem nonempty_of_ne_empty {s : finset α} (h : s ≠ ∅) : s.nonempty :=
exists_mem_of_ne_zero (mt val_eq_zero.1 h)

theorem nonempty_iff_ne_empty {s : finset α} : s.nonempty ↔ s ≠ ∅ :=
⟨nonempty.ne_empty, nonempty_of_ne_empty⟩

@[simp] theorem not_nonempty_iff_eq_empty {s : finset α} : ¬s.nonempty ↔ s = ∅ :=
by { rw nonempty_iff_ne_empty, exact not_not, }

theorem eq_empty_or_nonempty (s : finset α) : s = ∅ ∨ s.nonempty :=
classical.by_cases or.inl (λ h, or.inr (nonempty_of_ne_empty h))

@[simp, norm_cast] lemma coe_empty : ((∅ : finset α) : set α) = ∅ := rfl

@[simp, norm_cast] lemma coe_eq_empty {s : finset α} :
  (s : set α) = ∅ ↔ s = ∅ :=
by rw [← coe_empty, coe_inj]

/-- A `finset` for an empty type is empty. -/
lemma eq_empty_of_is_empty [is_empty α] (s : finset α) : s = ∅ :=
finset.eq_empty_of_forall_not_mem is_empty_elim

/-- A `finset` for an empty type is empty. -/
lemma eq_empty_of_not_nonempty (h : ¬ nonempty α) (s : finset α) : s = ∅ :=
finset.eq_empty_of_forall_not_mem $ λ x, false.elim $ not_nonempty_iff_imp_false.1 h x

/-! ### singleton -/
/--
`{a} : finset a` is the set `{a}` containing `a` and nothing else.

This differs from `insert a ∅` in that it does not require a `decidable_eq` instance for `α`.
-/
instance : has_singleton α (finset α) := ⟨λ a, ⟨{a}, nodup_singleton a⟩⟩

@[simp] theorem singleton_val (a : α) : ({a} : finset α).1 = {a} := rfl

@[simp] theorem mem_singleton {a b : α} : b ∈ ({a} : finset α) ↔ b = a := mem_singleton

theorem not_mem_singleton {a b : α} : a ∉ ({b} : finset α) ↔ a ≠ b := not_congr mem_singleton

theorem mem_singleton_self (a : α) : a ∈ ({a} : finset α) := or.inl rfl

theorem singleton_inj {a b : α} : ({a} : finset α) = {b} ↔ a = b :=
⟨λ h, mem_singleton.1 (h ▸ mem_singleton_self _), congr_arg _⟩

@[simp] theorem singleton_nonempty (a : α) : ({a} : finset α).nonempty := ⟨a, mem_singleton_self a⟩

@[simp] theorem singleton_ne_empty (a : α) : ({a} : finset α) ≠ ∅ := (singleton_nonempty a).ne_empty

@[simp, norm_cast] lemma coe_singleton (a : α) : (({a} : finset α) : set α) = {a} :=
by { ext, simp }

lemma eq_singleton_iff_unique_mem {s : finset α} {a : α} :
  s = {a} ↔ a ∈ s ∧ ∀ x ∈ s, x = a :=
begin
  split; intro t,
    rw t,
    refine ⟨finset.mem_singleton_self _, λ _, finset.mem_singleton.1⟩,
  ext, rw finset.mem_singleton,
  refine ⟨t.right _, λ r, r.symm ▸ t.left⟩
end

lemma eq_singleton_iff_nonempty_unique_mem {s : finset α} {a : α} :
  s = {a} ↔ s.nonempty ∧ ∀ x ∈ s, x = a :=
begin
  split,
  { intros h, subst h, simp, },
  { rintros ⟨hne, h_uniq⟩, rw eq_singleton_iff_unique_mem, refine ⟨_, h_uniq⟩,
    rw ← h_uniq hne.some hne.some_spec, apply hne.some_spec, },
end

lemma singleton_iff_unique_mem (s : finset α) : (∃ a, s = {a}) ↔ ∃! a, a ∈ s :=
by simp only [eq_singleton_iff_unique_mem, exists_unique]

lemma singleton_subset_set_iff {s : set α} {a : α} :
  ↑({a} : finset α) ⊆ s ↔ a ∈ s :=
by rw [coe_singleton, set.singleton_subset_iff]

@[simp] lemma singleton_subset_iff {s : finset α} {a : α} :
  {a} ⊆ s ↔ a ∈ s :=
singleton_subset_set_iff

@[simp] lemma subset_singleton_iff {s : finset α} {a : α} : s ⊆ {a} ↔ s = ∅ ∨ s = {a} :=
begin
  split,
  { intro hs,
    apply or.imp_right _ s.eq_empty_or_nonempty,
    rintro ⟨t, ht⟩,
    apply subset.antisymm hs,
    rwa [singleton_subset_iff, ←mem_singleton.1 (hs ht)] },
  rintro (rfl | rfl),
  { exact empty_subset _ },
  exact subset.refl _,
end

@[simp] lemma ssubset_singleton_iff {s : finset α} {a : α} :
  s ⊂ {a} ↔ s = ∅ :=
by rw [←coe_ssubset, coe_singleton, set.ssubset_singleton_iff, coe_eq_empty]

lemma eq_empty_of_ssubset_singleton {s : finset α} {x : α} (hs : s ⊂ {x}) : s = ∅ :=
ssubset_singleton_iff.1 hs

/-! ### cons -/

/-- `cons a s h` is the set `{a} ∪ s` containing `a` and the elements of `s`. It is the same as
`insert a s` when it is defined, but unlike `insert a s` it does not require `decidable_eq α`,
and the union is guaranteed to be disjoint. -/
def cons {α} (a : α) (s : finset α) (h : a ∉ s) : finset α :=
⟨a ::ₘ s.1, multiset.nodup_cons.2 ⟨h, s.2⟩⟩

@[simp] theorem mem_cons {α a s h b} : b ∈ @cons α a s h ↔ b = a ∨ b ∈ s :=
by rcases s with ⟨⟨s⟩⟩; apply list.mem_cons_iff

@[simp] theorem cons_val {a : α} {s : finset α} (h : a ∉ s) : (cons a s h).1 = a ::ₘ s.1 := rfl

@[simp] theorem mk_cons {a : α} {s : multiset α} (h : (a ::ₘ s).nodup) :
  (⟨a ::ₘ s, h⟩ : finset α) = cons a ⟨s, (multiset.nodup_cons.1 h).2⟩ (multiset.nodup_cons.1 h).1 :=
rfl

@[simp] theorem nonempty_cons {a : α} {s : finset α} (h : a ∉ s) : (cons a s h).nonempty :=
⟨a, mem_cons.2 (or.inl rfl)⟩

@[simp] lemma nonempty_mk_coe : ∀ {l : list α} {hl}, (⟨↑l, hl⟩ : finset α).nonempty ↔ l ≠ []
| [] hl := by simp
| (a::l) hl := by simp [← multiset.cons_coe]

/-! ### disjoint union -/

/-- `disj_union s t h` is the set such that `a ∈ disj_union s t h` iff `a ∈ s` or `a ∈ t`.
It is the same as `s ∪ t`, but it does not require decidable equality on the type. The hypothesis
ensures that the sets are disjoint. -/
def disj_union {α} (s t : finset α) (h : ∀ a ∈ s, a ∉ t) : finset α :=
⟨s.1 + t.1, multiset.nodup_add.2 ⟨s.2, t.2, h⟩⟩

@[simp] theorem mem_disj_union {α s t h a} :
  a ∈ @disj_union α s t h ↔ a ∈ s ∨ a ∈ t :=
by rcases s with ⟨⟨s⟩⟩; rcases t with ⟨⟨t⟩⟩; apply list.mem_append

/-! ### insert -/
section decidable_eq
variables [decidable_eq α]

/-- `insert a s` is the set `{a} ∪ s` containing `a` and the elements of `s`. -/
instance : has_insert α (finset α) := ⟨λ a s, ⟨_, nodup_ndinsert a s.2⟩⟩

theorem insert_def (a : α) (s : finset α) : insert a s = ⟨_, nodup_ndinsert a s.2⟩ := rfl

@[simp] theorem insert_val (a : α) (s : finset α) : (insert a s).1 = ndinsert a s.1 := rfl

theorem insert_val' (a : α) (s : finset α) : (insert a s).1 = erase_dup (a ::ₘ s.1) :=
by rw [erase_dup_cons, erase_dup_eq_self]; refl

theorem insert_val_of_not_mem {a : α} {s : finset α} (h : a ∉ s) : (insert a s).1 = a ::ₘ s.1 :=
by rw [insert_val, ndinsert_of_not_mem h]

@[simp] theorem mem_insert {a b : α} {s : finset α} : a ∈ insert b s ↔ a = b ∨ a ∈ s := mem_ndinsert

theorem mem_insert_self (a : α) (s : finset α) : a ∈ insert a s := mem_ndinsert_self a s.1
theorem mem_insert_of_mem {a b : α} {s : finset α} (h : a ∈ s) : a ∈ insert b s :=
mem_ndinsert_of_mem h
theorem mem_of_mem_insert_of_ne {a b : α} {s : finset α} (h : b ∈ insert a s) : b ≠ a → b ∈ s :=
(mem_insert.1 h).resolve_left

@[simp] theorem cons_eq_insert {α} [decidable_eq α] (a s h) : @cons α a s h = insert a s :=
ext $ λ a, by simp

@[simp, norm_cast] lemma coe_insert (a : α) (s : finset α) :
  ↑(insert a s) = (insert a s : set α) :=
set.ext $ λ x, by simp only [mem_coe, mem_insert, set.mem_insert_iff]

lemma mem_insert_coe {s : finset α} {x y : α} : x ∈ insert y s ↔ x ∈ insert y (s : set α) :=
by simp

instance : is_lawful_singleton α (finset α) := ⟨λ a, by { ext, simp }⟩

@[simp] theorem insert_eq_of_mem {a : α} {s : finset α} (h : a ∈ s) : insert a s = s :=
eq_of_veq $ ndinsert_of_mem h

@[simp] theorem insert_singleton_self_eq (a : α) : ({a, a} : finset α) = {a} :=
insert_eq_of_mem $ mem_singleton_self _

theorem insert.comm (a b : α) (s : finset α) : insert a (insert b s) = insert b (insert a s) :=
ext $ λ x, by simp only [mem_insert, or.left_comm]

theorem insert_singleton_comm (a b : α) : ({a, b} : finset α) = {b, a} :=
begin
  ext,
  simp [or.comm]
end

@[simp] theorem insert_idem (a : α) (s : finset α) : insert a (insert a s) = insert a s :=
ext $ λ x, by simp only [mem_insert, or.assoc.symm, or_self]

@[simp] theorem insert_nonempty (a : α) (s : finset α) : (insert a s).nonempty :=
⟨a, mem_insert_self a s⟩

@[simp] theorem insert_ne_empty (a : α) (s : finset α) : insert a s ≠ ∅ :=
(insert_nonempty a s).ne_empty

section
universe u
/-!
The universe annotation is required for the following instance, possibly this is a bug in Lean. See
leanprover.zulipchat.com/#narrow/stream/113488-general/topic/strange.20error.20(universe.20issue.3F)
-/

instance {α : Type u} [decidable_eq α] (i : α) (s : finset α) :
  nonempty.{u + 1} ((insert i s : finset α) : set α) :=
(finset.coe_nonempty.mpr (s.insert_nonempty i)).to_subtype

end

lemma ne_insert_of_not_mem (s t : finset α) {a : α} (h : a ∉ s) :
  s ≠ insert a t :=
by { contrapose! h, simp [h] }

theorem insert_subset {a : α} {s t : finset α} : insert a s ⊆ t ↔ a ∈ t ∧ s ⊆ t :=
by simp only [subset_iff, mem_insert, forall_eq, or_imp_distrib, forall_and_distrib]

theorem subset_insert (a : α) (s : finset α) : s ⊆ insert a s :=
λ b, mem_insert_of_mem

theorem insert_subset_insert (a : α) {s t : finset α} (h : s ⊆ t) : insert a s ⊆ insert a t :=
insert_subset.2 ⟨mem_insert_self _ _, subset.trans h (subset_insert _ _)⟩

lemma ssubset_iff {s t : finset α} : s ⊂ t ↔ (∃a ∉ s, insert a s ⊆ t) :=
by exact_mod_cast @set.ssubset_iff_insert α s t

lemma ssubset_insert {s : finset α} {a : α} (h : a ∉ s) : s ⊂ insert a s :=
ssubset_iff.mpr ⟨a, h, subset.refl _⟩

@[elab_as_eliminator]
lemma cons_induction {α : Type*} {p : finset α → Prop}
  (h₁ : p ∅) (h₂ : ∀ ⦃a : α⦄ {s : finset α} (h : a ∉ s), p s → p (cons a s h)) : ∀ s, p s
| ⟨s, nd⟩ := multiset.induction_on s (λ _, h₁) (λ a s IH nd, begin
    cases nodup_cons.1 nd with m nd',
    rw [← (eq_of_veq _ : cons a (finset.mk s _) m = ⟨a ::ₘ s, nd⟩)],
    { exact h₂ (by exact m) (IH nd') },
    { rw [cons_val] }
  end) nd

@[elab_as_eliminator]
lemma cons_induction_on {α : Type*} {p : finset α → Prop} (s : finset α)
  (h₁ : p ∅) (h₂ : ∀ ⦃a : α⦄ {s : finset α} (h : a ∉ s), p s → p (cons a s h)) : p s :=
cons_induction h₁ h₂ s

@[elab_as_eliminator]
protected theorem induction {α : Type*} {p : finset α → Prop} [decidable_eq α]
  (h₁ : p ∅) (h₂ : ∀ ⦃a : α⦄ {s : finset α}, a ∉ s → p s → p (insert a s)) : ∀ s, p s :=
cons_induction h₁ $ λ a s ha, (s.cons_eq_insert a ha).symm ▸ h₂ ha

/--
To prove a proposition about an arbitrary `finset α`,
it suffices to prove it for the empty `finset`,
and to show that if it holds for some `finset α`,
then it holds for the `finset` obtained by inserting a new element.
-/
@[elab_as_eliminator]
protected theorem induction_on {α : Type*} {p : finset α → Prop} [decidable_eq α]
  (s : finset α) (h₁ : p ∅) (h₂ : ∀ ⦃a : α⦄ {s : finset α}, a ∉ s → p s → p (insert a s)) : p s :=
finset.induction h₁ h₂ s

/--
To prove a proposition about `S : finset α`,
it suffices to prove it for the empty `finset`,
and to show that if it holds for some `finset α ⊆ S`,
then it holds for the `finset` obtained by inserting a new element of `S`.
-/
@[elab_as_eliminator]
theorem induction_on' {α : Type*} {p : finset α → Prop} [decidable_eq α]
  (S : finset α) (h₁ : p ∅) (h₂ : ∀ {a s}, a ∈ S → s ⊆ S → a ∉ s → p s → p (insert a s)) : p S :=
@finset.induction_on α (λ T, T ⊆ S → p T) _ S (λ _, h₁) (λ a s has hqs hs,
  let ⟨hS, sS⟩ := finset.insert_subset.1 hs in h₂ hS sS has (hqs sS)) (finset.subset.refl S)

/-- Inserting an element to a finite set is equivalent to the option type. -/
def subtype_insert_equiv_option {t : finset α} {x : α} (h : x ∉ t) :
  {i // i ∈ insert x t} ≃ option {i // i ∈ t} :=
begin
  refine
  { to_fun := λ y, if h : ↑y = x then none else some ⟨y, (mem_insert.mp y.2).resolve_left h⟩,
    inv_fun := λ y, y.elim ⟨x, mem_insert_self _ _⟩ $ λ z, ⟨z, mem_insert_of_mem z.2⟩,
    .. },
  { intro y, by_cases h : ↑y = x,
    simp only [subtype.ext_iff, h, option.elim, dif_pos, subtype.coe_mk],
    simp only [h, option.elim, dif_neg, not_false_iff, subtype.coe_eta, subtype.coe_mk] },
  { rintro (_|y), simp only [option.elim, dif_pos, subtype.coe_mk],
    have : ↑y ≠ x, { rintro ⟨⟩, exact h y.2 },
    simp only [this, option.elim, subtype.eta, dif_neg, not_false_iff, subtype.coe_eta,
      subtype.coe_mk] },
end

/-! ### union -/

/-- `s ∪ t` is the set such that `a ∈ s ∪ t` iff `a ∈ s` or `a ∈ t`. -/
instance : has_union (finset α) := ⟨λ s₁ s₂, ⟨_, nodup_ndunion s₁.1 s₂.2⟩⟩

theorem union_val_nd (s₁ s₂ : finset α) : (s₁ ∪ s₂).1 = ndunion s₁.1 s₂.1 := rfl

@[simp] theorem union_val (s₁ s₂ : finset α) : (s₁ ∪ s₂).1 = s₁.1 ∪ s₂.1 :=
ndunion_eq_union s₁.2

@[simp] theorem mem_union {a : α} {s₁ s₂ : finset α} : a ∈ s₁ ∪ s₂ ↔ a ∈ s₁ ∨ a ∈ s₂ := mem_ndunion

@[simp] theorem disj_union_eq_union {α} [decidable_eq α] (s t h) : @disj_union α s t h = s ∪ t :=
ext $ λ a, by simp

theorem mem_union_left {a : α} {s₁ : finset α} (s₂ : finset α) (h : a ∈ s₁) : a ∈ s₁ ∪ s₂ :=
mem_union.2 $ or.inl h

theorem mem_union_right {a : α} {s₂ : finset α} (s₁ : finset α) (h : a ∈ s₂) : a ∈ s₁ ∪ s₂ :=
mem_union.2 $ or.inr h

theorem forall_mem_union {s₁ s₂ : finset α} {p : α → Prop} :
  (∀ ab ∈ (s₁ ∪ s₂), p ab) ↔ (∀ a ∈ s₁, p a) ∧ (∀ b ∈ s₂, p b) :=
⟨λ h, ⟨λ a, h a ∘ mem_union_left _, λ b, h b ∘ mem_union_right _⟩,
 λ h ab hab, (mem_union.mp hab).elim (h.1 _) (h.2 _)⟩

theorem not_mem_union {a : α} {s₁ s₂ : finset α} : a ∉ s₁ ∪ s₂ ↔ a ∉ s₁ ∧ a ∉ s₂ :=
by rw [mem_union, not_or_distrib]

@[simp, norm_cast]
lemma coe_union (s₁ s₂ : finset α) : ↑(s₁ ∪ s₂) = (s₁ ∪ s₂ : set α) := set.ext $ λ x, mem_union

theorem union_subset {s₁ s₂ s₃ : finset α} (h₁ : s₁ ⊆ s₃) (h₂ : s₂ ⊆ s₃) : s₁ ∪ s₂ ⊆ s₃ :=
val_le_iff.1 (ndunion_le.2 ⟨h₁, val_le_iff.2 h₂⟩)

theorem subset_union_left (s₁ s₂ : finset α) : s₁ ⊆ s₁ ∪ s₂ := λ x, mem_union_left _

theorem subset_union_right (s₁ s₂ : finset α) : s₂ ⊆ s₁ ∪ s₂ := λ x, mem_union_right _

lemma union_subset_union {s₁ t₁ s₂ t₂ : finset α} (h₁ : s₁ ⊆ t₁) (h₂ : s₂ ⊆ t₂) :
  s₁ ∪ s₂ ⊆ t₁ ∪ t₂ :=
by { intros x hx, rw finset.mem_union at hx ⊢, tauto }

theorem union_comm (s₁ s₂ : finset α) : s₁ ∪ s₂ = s₂ ∪ s₁ :=
ext $ λ x, by simp only [mem_union, or_comm]

instance : is_commutative (finset α) (∪) := ⟨union_comm⟩

@[simp] theorem union_assoc (s₁ s₂ s₃ : finset α) : (s₁ ∪ s₂) ∪ s₃ = s₁ ∪ (s₂ ∪ s₃) :=
ext $ λ x, by simp only [mem_union, or_assoc]

instance : is_associative (finset α) (∪) := ⟨union_assoc⟩

@[simp] theorem union_idempotent (s : finset α) : s ∪ s = s :=
ext $ λ _, mem_union.trans $ or_self _

instance : is_idempotent (finset α) (∪) := ⟨union_idempotent⟩

theorem union_left_comm (s₁ s₂ s₃ : finset α) : s₁ ∪ (s₂ ∪ s₃) = s₂ ∪ (s₁ ∪ s₃) :=
ext $ λ _, by simp only [mem_union, or.left_comm]

theorem union_right_comm (s₁ s₂ s₃ : finset α) : (s₁ ∪ s₂) ∪ s₃ = (s₁ ∪ s₃) ∪ s₂ :=
ext $ λ x, by simp only [mem_union, or_assoc, or_comm (x ∈ s₂)]

theorem union_self (s : finset α) : s ∪ s = s := union_idempotent s

@[simp] theorem union_empty (s : finset α) : s ∪ ∅ = s :=
ext $ λ x, mem_union.trans $ or_false _

@[simp] theorem empty_union (s : finset α) : ∅ ∪ s = s :=
ext $ λ x, mem_union.trans $ false_or _

theorem insert_eq (a : α) (s : finset α) : insert a s = {a} ∪ s := rfl

@[simp] theorem insert_union (a : α) (s t : finset α) : insert a s ∪ t = insert a (s ∪ t) :=
by simp only [insert_eq, union_assoc]

@[simp] theorem union_insert (a : α) (s t : finset α) : s ∪ insert a t = insert a (s ∪ t) :=
by simp only [insert_eq, union_left_comm]

theorem insert_union_distrib (a : α) (s t : finset α) :
  insert a (s ∪ t) = insert a s ∪ insert a t :=
by simp only [insert_union, union_insert, insert_idem]

@[simp] lemma union_eq_left_iff_subset {s t : finset α} :
  s ∪ t = s ↔ t ⊆ s :=
begin
  split,
  { assume h,
    have : t ⊆ s ∪ t := subset_union_right _ _,
    rwa h at this },
  { assume h,
    exact subset.antisymm (union_subset (subset.refl _) h) (subset_union_left _ _) }
end

@[simp] lemma left_eq_union_iff_subset {s t : finset α} :
  s = s ∪ t ↔ t ⊆ s :=
by rw [← union_eq_left_iff_subset, eq_comm]

@[simp] lemma union_eq_right_iff_subset {s t : finset α} :
  t ∪ s = s ↔ t ⊆ s :=
by rw [union_comm, union_eq_left_iff_subset]

@[simp] lemma right_eq_union_iff_subset {s t : finset α} :
  s = t ∪ s ↔ t ⊆ s :=
by rw [← union_eq_right_iff_subset, eq_comm]

/--
To prove a relation on pairs of `finset X`, it suffices to show that it is
  * symmetric,
  * it holds when one of the `finset`s is empty,
  * it holds for pairs of singletons,
  * if it holds for `[a, c]` and for `[b, c]`, then it holds for `[a ∪ b, c]`.
-/
lemma induction_on_union (P : finset α → finset α → Prop)
  (symm : ∀ {a b}, P a b → P b a)
  (empty_right : ∀ {a}, P a ∅)
  (singletons : ∀ {a b}, P {a} {b})
  (union_of : ∀ {a b c}, P a c → P b c → P (a ∪ b) c) :
  ∀ a b, P a b :=
begin
  intros a b,
  refine finset.induction_on b empty_right (λ x s xs hi, symm _),
  rw finset.insert_eq,
  apply union_of _ (symm hi),
  refine finset.induction_on a empty_right (λ a t ta hi, symm _),
  rw finset.insert_eq,
  exact union_of singletons (symm hi),
end

lemma exists_mem_subset_of_subset_bUnion_of_directed_on {α ι : Type*}
  {f : ι → set α}  {c : set ι} {a : ι} (hac : a ∈ c) (hc : directed_on (λ i j, f i ⊆ f j) c)
  {s : finset α} (hs : (s : set α) ⊆ ⋃ i ∈ c, f i) : ∃ i ∈ c, (s : set α) ⊆ f i :=
begin
  classical,
  revert hs,
  apply s.induction_on,
  { intros,
    use [a, hac],
    simp },
  { intros b t hbt htc hbtc,
    obtain ⟨i : ι , hic : i ∈ c, hti : (t : set α) ⊆ f i⟩ :=
      htc (set.subset.trans (t.subset_insert b) hbtc),
    obtain ⟨j, hjc, hbj⟩ : ∃ j ∈ c, b ∈ f j,
      by simpa [set.mem_bUnion_iff] using hbtc (t.mem_insert_self b),
    rcases hc j hjc i hic with ⟨k, hkc, hk, hk'⟩,
    use [k, hkc],
    rw [coe_insert, set.insert_subset],
    exact ⟨hk hbj, trans hti hk'⟩ }
end

/-! ### inter -/

/-- `s ∩ t` is the set such that `a ∈ s ∩ t` iff `a ∈ s` and `a ∈ t`. -/
instance : has_inter (finset α) := ⟨λ s₁ s₂, ⟨_, nodup_ndinter s₂.1 s₁.2⟩⟩

-- TODO: some of these results may have simpler proofs, once there are enough results
-- to obtain the `lattice` instance.

theorem inter_val_nd (s₁ s₂ : finset α) : (s₁ ∩ s₂).1 = ndinter s₁.1 s₂.1 := rfl

@[simp] theorem inter_val (s₁ s₂ : finset α) : (s₁ ∩ s₂).1 = s₁.1 ∩ s₂.1 :=
ndinter_eq_inter s₁.2

@[simp] theorem mem_inter {a : α} {s₁ s₂ : finset α} : a ∈ s₁ ∩ s₂ ↔ a ∈ s₁ ∧ a ∈ s₂ := mem_ndinter

theorem mem_of_mem_inter_left {a : α} {s₁ s₂ : finset α} (h : a ∈ s₁ ∩ s₂) :
  a ∈ s₁ := (mem_inter.1 h).1

theorem mem_of_mem_inter_right {a : α} {s₁ s₂ : finset α} (h : a ∈ s₁ ∩ s₂) :
  a ∈ s₂ := (mem_inter.1 h).2

theorem mem_inter_of_mem {a : α} {s₁ s₂ : finset α} : a ∈ s₁ → a ∈ s₂ → a ∈ s₁ ∩ s₂ :=
and_imp.1 mem_inter.2

theorem inter_subset_left (s₁ s₂ : finset α) : s₁ ∩ s₂ ⊆ s₁ := λ a, mem_of_mem_inter_left

theorem inter_subset_right (s₁ s₂ : finset α) : s₁ ∩ s₂ ⊆ s₂ := λ a, mem_of_mem_inter_right

theorem subset_inter {s₁ s₂ s₃ : finset α} : s₁ ⊆ s₂ → s₁ ⊆ s₃ → s₁ ⊆ s₂ ∩ s₃ :=
by simp only [subset_iff, mem_inter] {contextual:=tt}; intros; split; trivial

@[simp, norm_cast]
lemma coe_inter (s₁ s₂ : finset α) : ↑(s₁ ∩ s₂) = (s₁ ∩ s₂ : set α) := set.ext $ λ _, mem_inter

@[simp] theorem union_inter_cancel_left {s t : finset α} : (s ∪ t) ∩ s = s :=
by rw [← coe_inj, coe_inter, coe_union, set.union_inter_cancel_left]

@[simp] theorem union_inter_cancel_right {s t : finset α} : (s ∪ t) ∩ t = t :=
by rw [← coe_inj, coe_inter, coe_union, set.union_inter_cancel_right]

theorem inter_comm (s₁ s₂ : finset α) : s₁ ∩ s₂ = s₂ ∩ s₁ :=
ext $ λ _, by simp only [mem_inter, and_comm]

@[simp] theorem inter_assoc (s₁ s₂ s₃ : finset α) : (s₁ ∩ s₂) ∩ s₃ = s₁ ∩ (s₂ ∩ s₃) :=
ext $ λ _, by simp only [mem_inter, and_assoc]

theorem inter_left_comm (s₁ s₂ s₃ : finset α) : s₁ ∩ (s₂ ∩ s₃) = s₂ ∩ (s₁ ∩ s₃) :=
ext $ λ _, by simp only [mem_inter, and.left_comm]

theorem inter_right_comm (s₁ s₂ s₃ : finset α) : (s₁ ∩ s₂) ∩ s₃ = (s₁ ∩ s₃) ∩ s₂ :=
ext $ λ _, by simp only [mem_inter, and.right_comm]

@[simp] theorem inter_self (s : finset α) : s ∩ s = s :=
ext $ λ _, mem_inter.trans $ and_self _

@[simp] theorem inter_empty (s : finset α) : s ∩ ∅ = ∅ :=
ext $ λ _, mem_inter.trans $ and_false _

@[simp] theorem empty_inter (s : finset α) : ∅ ∩ s = ∅ :=
ext $ λ _, mem_inter.trans $ false_and _

@[simp] lemma inter_union_self (s t : finset α) : s ∩ (t ∪ s) = s :=
by rw [inter_comm, union_inter_cancel_right]

@[simp] theorem insert_inter_of_mem {s₁ s₂ : finset α} {a : α} (h : a ∈ s₂) :
  insert a s₁ ∩ s₂ = insert a (s₁ ∩ s₂) :=
ext $ λ x, have x = a ∨ x ∈ s₂ ↔ x ∈ s₂, from or_iff_right_of_imp $ by rintro rfl; exact h,
by simp only [mem_inter, mem_insert, or_and_distrib_left, this]

@[simp] theorem inter_insert_of_mem {s₁ s₂ : finset α} {a : α} (h : a ∈ s₁) :
  s₁ ∩ insert a s₂ = insert a (s₁ ∩ s₂) :=
by rw [inter_comm, insert_inter_of_mem h, inter_comm]

@[simp] theorem insert_inter_of_not_mem {s₁ s₂ : finset α} {a : α} (h : a ∉ s₂) :
  insert a s₁ ∩ s₂ = s₁ ∩ s₂ :=
ext $ λ x, have ¬ (x = a ∧ x ∈ s₂), by rintro ⟨rfl, H⟩; exact h H,
by simp only [mem_inter, mem_insert, or_and_distrib_right, this, false_or]

@[simp] theorem inter_insert_of_not_mem {s₁ s₂ : finset α} {a : α} (h : a ∉ s₁) :
  s₁ ∩ insert a s₂ = s₁ ∩ s₂ :=
by rw [inter_comm, insert_inter_of_not_mem h, inter_comm]

@[simp] theorem singleton_inter_of_mem {a : α} {s : finset α} (H : a ∈ s) : {a} ∩ s = {a} :=
show insert a ∅ ∩ s = insert a ∅, by rw [insert_inter_of_mem H, empty_inter]

@[simp] theorem singleton_inter_of_not_mem {a : α} {s : finset α} (H : a ∉ s) : {a} ∩ s = ∅ :=
eq_empty_of_forall_not_mem $ by simp only [mem_inter, mem_singleton]; rintro x ⟨rfl, h⟩; exact H h

@[simp] theorem inter_singleton_of_mem {a : α} {s : finset α} (h : a ∈ s) : s ∩ {a} = {a} :=
by rw [inter_comm, singleton_inter_of_mem h]

@[simp] theorem inter_singleton_of_not_mem {a : α} {s : finset α} (h : a ∉ s) : s ∩ {a} = ∅ :=
by rw [inter_comm, singleton_inter_of_not_mem h]

@[mono]
lemma inter_subset_inter {x y s t : finset α} (h : x ⊆ y) (h' : s ⊆ t) : x ∩ s ⊆ y ∩ t :=
begin
  intros a a_in,
  rw finset.mem_inter at a_in ⊢,
  exact ⟨h a_in.1, h' a_in.2⟩
end

lemma inter_subset_inter_right {x y s : finset α} (h : x ⊆ y) : x ∩ s ⊆ y ∩ s :=
finset.inter_subset_inter h (finset.subset.refl _)

lemma inter_subset_inter_left {x y s : finset α} (h : x ⊆ y) : s ∩ x ⊆ s ∩ y :=
finset.inter_subset_inter (finset.subset.refl _) h

/-! ### lattice laws -/

instance : lattice (finset α) :=
{ sup          := (∪),
  sup_le       := assume a b c, union_subset,
  le_sup_left  := subset_union_left,
  le_sup_right := subset_union_right,
  inf          := (∩),
  le_inf       := assume a b c, subset_inter,
  inf_le_left  := inter_subset_left,
  inf_le_right := inter_subset_right,
  ..finset.partial_order }

@[simp] theorem sup_eq_union : ((⊔) : finset α → finset α → finset α) = (∪) := rfl
@[simp] theorem inf_eq_inter : ((⊓) : finset α → finset α → finset α) = (∩) := rfl

instance : semilattice_inf_bot (finset α) :=
{ bot := ∅, bot_le := empty_subset, ..finset.lattice }

@[simp] lemma bot_eq_empty : (⊥ : finset α) = ∅ := rfl

instance {α : Type*} [decidable_eq α] : semilattice_sup_bot (finset α) :=
{ ..finset.semilattice_inf_bot, ..finset.lattice }

instance : distrib_lattice (finset α) :=
{ le_sup_inf := assume a b c, show (a ∪ b) ∩ (a ∪ c) ⊆ a ∪ b ∩ c,
    by simp only [subset_iff, mem_inter, mem_union, and_imp, or_imp_distrib] {contextual:=tt};
    simp only [true_or, imp_true_iff, true_and, or_true],
  ..finset.lattice }

theorem inter_distrib_left (s t u : finset α) : s ∩ (t ∪ u) = (s ∩ t) ∪ (s ∩ u) := inf_sup_left

theorem inter_distrib_right (s t u : finset α) : (s ∪ t) ∩ u = (s ∩ u) ∪ (t ∩ u) := inf_sup_right

theorem union_distrib_left (s t u : finset α) : s ∪ (t ∩ u) = (s ∪ t) ∩ (s ∪ u) := sup_inf_left

theorem union_distrib_right (s t u : finset α) : (s ∩ t) ∪ u = (s ∪ u) ∩ (t ∪ u) := sup_inf_right

lemma union_eq_empty_iff (A B : finset α) : A ∪ B = ∅ ↔ A = ∅ ∧ B = ∅ := sup_eq_bot_iff

lemma union_subset_iff {s₁ s₂ s₃ : finset α} :
  s₁ ∪ s₂ ⊆ s₃ ↔ s₁ ⊆ s₃ ∧ s₂ ⊆ s₃ :=
(sup_le_iff : s₁ ⊔ s₂ ≤ s₃ ↔ s₁ ≤ s₃ ∧ s₂ ≤ s₃)

lemma subset_inter_iff {s₁ s₂ s₃ : finset α} :
  s₁ ⊆ s₂ ∩ s₃ ↔ s₁ ⊆ s₂ ∧ s₁ ⊆ s₃ :=
(le_inf_iff : s₁ ≤ s₂ ⊓ s₃ ↔ s₁ ≤ s₂ ∧ s₁ ≤ s₃)

theorem inter_eq_left_iff_subset (s t : finset α) :
  s ∩ t = s ↔ s ⊆ t :=
(inf_eq_left : s ⊓ t = s ↔ s ≤ t)

theorem inter_eq_right_iff_subset (s t : finset α) :
  t ∩ s = s ↔ s ⊆ t :=
(inf_eq_right : t ⊓ s = s ↔ s ≤ t)

/-! ### erase -/

/-- `erase s a` is the set `s - {a}`, that is, the elements of `s` which are
  not equal to `a`. -/
def erase (s : finset α) (a : α) : finset α := ⟨_, nodup_erase_of_nodup a s.2⟩

@[simp] theorem erase_val (s : finset α) (a : α) : (erase s a).1 = s.1.erase a := rfl

@[simp] theorem mem_erase {a b : α} {s : finset α} : a ∈ erase s b ↔ a ≠ b ∧ a ∈ s :=
mem_erase_iff_of_nodup s.2

theorem not_mem_erase (a : α) (s : finset α) : a ∉ erase s a := mem_erase_of_nodup s.2

@[simp] theorem erase_empty (a : α) : erase ∅ a = ∅ := rfl

theorem ne_of_mem_erase {a b : α} {s : finset α} : b ∈ erase s a → b ≠ a :=
by simp only [mem_erase]; exact and.left

theorem mem_of_mem_erase {a b : α} {s : finset α} : b ∈ erase s a → b ∈ s := mem_of_mem_erase

theorem mem_erase_of_ne_of_mem {a b : α} {s : finset α} : a ≠ b → a ∈ s → a ∈ erase s b :=
by simp only [mem_erase]; exact and.intro

/-- An element of `s` that is not an element of `erase s a` must be
`a`. -/
lemma eq_of_mem_of_not_mem_erase {a b : α} {s : finset α} (hs : b ∈ s)
    (hsa : b ∉ s.erase a) : b = a :=
begin
  rw [mem_erase, not_and] at hsa,
  exact not_imp_not.mp hsa hs
end

theorem erase_insert {a : α} {s : finset α} (h : a ∉ s) : erase (insert a s) a = s :=
ext $ assume x, by simp only [mem_erase, mem_insert, and_or_distrib_left, not_and_self, false_or];
apply and_iff_right_of_imp; rintro H rfl; exact h H

theorem insert_erase {a : α} {s : finset α} (h : a ∈ s) : insert a (erase s a) = s :=
ext $ assume x, by simp only [mem_insert, mem_erase, or_and_distrib_left, dec_em, true_and];
apply or_iff_right_of_imp; rintro rfl; exact h

theorem erase_subset_erase (a : α) {s t : finset α} (h : s ⊆ t) : erase s a ⊆ erase t a :=
val_le_iff.1 $ erase_le_erase _ $ val_le_iff.2 h

theorem erase_subset (a : α) (s : finset α) : erase s a ⊆ s := erase_subset _ _

@[simp, norm_cast] lemma coe_erase (a : α) (s : finset α) : ↑(erase s a) = (s \ {a} : set α) :=
set.ext $ λ _, mem_erase.trans $ by rw [and_comm, set.mem_diff, set.mem_singleton_iff]; refl

lemma erase_ssubset {a : α} {s : finset α} (h : a ∈ s) : s.erase a ⊂ s :=
calc s.erase a ⊂ insert a (s.erase a) : ssubset_insert $ not_mem_erase _ _
  ... = _ : insert_erase h

theorem erase_eq_of_not_mem {a : α} {s : finset α} (h : a ∉ s) : erase s a = s :=
eq_of_veq $ erase_of_not_mem h

theorem subset_insert_iff {a : α} {s t : finset α} : s ⊆ insert a t ↔ erase s a ⊆ t :=
by simp only [subset_iff, or_iff_not_imp_left, mem_erase, mem_insert, and_imp];
exact forall_congr (λ x, forall_swap)

theorem erase_insert_subset (a : α) (s : finset α) : erase (insert a s) a ⊆ s :=
subset_insert_iff.1 $ subset.refl _

theorem insert_erase_subset (a : α) (s : finset α) : s ⊆ insert a (erase s a) :=
subset_insert_iff.2 $ subset.refl _

lemma erase_inj {x y : α} (s : finset α) (hx : x ∈ s) :
  s.erase x = s.erase y ↔ x = y :=
begin
  refine ⟨λ h, _, congr_arg _⟩,
  rw eq_of_mem_of_not_mem_erase hx,
  rw ←h,
  simp,
end

lemma erase_inj_on (s : finset α) : set.inj_on s.erase s :=
λ _ _ _ _, (erase_inj s ‹_›).mp

/-! ### sdiff -/

/-- `s \ t` is the set consisting of the elements of `s` that are not in `t`. -/
instance : has_sdiff (finset α) := ⟨λs₁ s₂, ⟨s₁.1 - s₂.1, nodup_of_le (sub_le_self _ _) s₁.2⟩⟩

@[simp] lemma sdiff_val (s₁ s₂ : finset α) : (s₁ \ s₂).val = s₁.val - s₂.val := rfl

@[simp] theorem mem_sdiff {a : α} {s₁ s₂ : finset α} :
  a ∈ s₁ \ s₂ ↔ a ∈ s₁ ∧ a ∉ s₂ := mem_sub_of_nodup s₁.2

@[simp] theorem inter_sdiff_self (s₁ s₂ : finset α) : s₁ ∩ (s₂ \ s₁) = ∅ :=
eq_empty_of_forall_not_mem $
by simp only [mem_inter, mem_sdiff]; rintro x ⟨h, _, hn⟩; exact hn h

instance : generalized_boolean_algebra (finset α) :=
{ sup_inf_sdiff := λ x y, by { simp only [ext_iff, mem_union, mem_sdiff, inf_eq_inter, sup_eq_union,
      mem_inter], tauto },
  inf_inf_sdiff := λ x y, by { simp only [ext_iff, inter_sdiff_self, inter_empty, inter_assoc,
      false_iff, inf_eq_inter, not_mem_empty], tauto },
  ..finset.has_sdiff,
  ..finset.distrib_lattice,
  ..finset.semilattice_inf_bot }

lemma not_mem_sdiff_of_mem_right {a : α} {s t : finset α} (h : a ∈ t) : a ∉ s \ t :=
by simp only [mem_sdiff, h, not_true, not_false_iff, and_false]

theorem union_sdiff_of_subset {s₁ s₂ : finset α} (h : s₁ ⊆ s₂) : s₁ ∪ (s₂ \ s₁) = s₂ :=
sup_sdiff_of_le h

theorem sdiff_union_of_subset {s₁ s₂ : finset α} (h : s₁ ⊆ s₂) : (s₂ \ s₁) ∪ s₁ = s₂ :=
(union_comm _ _).trans (union_sdiff_of_subset h)

theorem inter_sdiff (s t u : finset α) : s ∩ (t \ u) = s ∩ t \ u :=
by { ext x, simp [and_assoc] }

@[simp] theorem sdiff_inter_self (s₁ s₂ : finset α) : (s₂ \ s₁) ∩ s₁ = ∅ :=
inf_sdiff_self_left

@[simp] theorem sdiff_self (s₁ : finset α) : s₁ \ s₁ = ∅ :=
sdiff_self

theorem sdiff_inter_distrib_right (s₁ s₂ s₃ : finset α) : s₁ \ (s₂ ∩ s₃) = (s₁ \ s₂) ∪ (s₁ \ s₃) :=
sdiff_inf

@[simp] theorem sdiff_inter_self_left (s₁ s₂ : finset α) : s₁ \ (s₁ ∩ s₂) = s₁ \ s₂ :=
sdiff_inf_self_left

@[simp] theorem sdiff_inter_self_right (s₁ s₂ : finset α) : s₁ \ (s₂ ∩ s₁) = s₁ \ s₂ :=
sdiff_inf_self_right

@[simp] theorem sdiff_empty {s₁ : finset α} : s₁ \ ∅ = s₁ :=
sdiff_bot

@[mono]
theorem sdiff_subset_sdiff {s₁ s₂ t₁ t₂ : finset α} (h₁ : t₁ ⊆ t₂) (h₂ : s₂ ⊆ s₁) :
  t₁ \ s₁ ⊆ t₂ \ s₂ :=
sdiff_le_sdiff ‹t₁ ≤ t₂› ‹s₂ ≤ s₁›

@[simp, norm_cast] lemma coe_sdiff (s₁ s₂ : finset α) : ↑(s₁ \ s₂) = (s₁ \ s₂ : set α) :=
set.ext $ λ _, mem_sdiff

@[simp] theorem union_sdiff_self_eq_union {s t : finset α} : s ∪ (t \ s) = s ∪ t :=
sup_sdiff_self_right

@[simp] theorem sdiff_union_self_eq_union {s t : finset α} : (s \ t) ∪ t = s ∪ t :=
sup_sdiff_self_left

lemma union_sdiff_symm {s t : finset α} : s ∪ (t \ s) = t ∪ (s \ t) :=
sup_sdiff_symm

lemma sdiff_union_inter (s t : finset α) : (s \ t) ∪ (s ∩ t) = s :=
by { rw union_comm, exact sup_inf_sdiff _ _ }

@[simp] lemma sdiff_idem (s t : finset α) : s \ t \ t = s \ t :=
sdiff_idem

lemma sdiff_eq_empty_iff_subset {s t : finset α} : s \ t = ∅ ↔ s ⊆ t :=
sdiff_eq_bot_iff

@[simp] lemma empty_sdiff (s : finset α) : ∅ \ s = ∅ :=
bot_sdiff

lemma insert_sdiff_of_not_mem (s : finset α) {t : finset α} {x : α} (h : x ∉ t) :
  (insert x s) \ t = insert x (s \ t) :=
begin
  rw [← coe_inj, coe_insert, coe_sdiff, coe_sdiff, coe_insert],
  exact set.insert_diff_of_not_mem s h
end

lemma insert_sdiff_of_mem (s : finset α) {t : finset α} {x : α} (h : x ∈ t) :
  (insert x s) \ t = s \ t :=
begin
  rw [← coe_inj, coe_sdiff, coe_sdiff, coe_insert],
  exact set.insert_diff_of_mem s h
end

@[simp] lemma insert_sdiff_insert (s t : finset α) (x : α) :
  (insert x s) \ (insert x t) = s \ insert x t :=
insert_sdiff_of_mem _ (mem_insert_self _ _)

lemma sdiff_insert_of_not_mem {s : finset α} {x : α} (h : x ∉ s) (t : finset α) :
  s \ (insert x t) = s \ t :=
begin
  refine subset.antisymm (sdiff_subset_sdiff (subset.refl _) (subset_insert _ _)) (λ y hy, _),
  simp only [mem_sdiff, mem_insert, not_or_distrib] at hy ⊢,
  exact ⟨hy.1, λ hxy, h $ hxy ▸ hy.1, hy.2⟩
end

@[simp] lemma sdiff_subset (s t : finset α) : s \ t ⊆ s :=
show s \ t ≤ s, from sdiff_le

lemma sdiff_ssubset {s t : finset α} (h : t ⊆ s) (ht : t.nonempty) :
  s \ t ⊂ s :=
sdiff_lt (le_iff_subset.2 h) ht.ne_empty

lemma union_sdiff_distrib (s₁ s₂ t : finset α) : (s₁ ∪ s₂) \ t = s₁ \ t ∪ s₂ \ t :=
sup_sdiff

lemma sdiff_union_distrib (s t₁ t₂ : finset α) : s \ (t₁ ∪ t₂) = (s \ t₁) ∩ (s \ t₂) :=
sdiff_sup

lemma union_sdiff_self (s t : finset α) : (s ∪ t) \ t = s \ t :=
sup_sdiff_right_self

lemma sdiff_singleton_eq_erase (a : α) (s : finset α) : s \ singleton a = erase s a :=
by { ext, rw [mem_erase, mem_sdiff, mem_singleton], tauto }

lemma sdiff_sdiff_self_left (s t : finset α) : s \ (s \ t) = s ∩ t :=
sdiff_sdiff_right_self

lemma sdiff_eq_sdiff_iff_inter_eq_inter {s t₁ t₂ : finset α} : s \ t₁ = s \ t₂ ↔ s ∩ t₁ = s ∩ t₂ :=
sdiff_eq_sdiff_iff_inf_eq_inf

lemma union_eq_sdiff_union_sdiff_union_inter (s t : finset α) :
  s ∪ t = (s \ t) ∪ (t \ s) ∪ (s ∩ t) :=
sup_eq_sdiff_sup_sdiff_sup_inf

end decidable_eq

/-! ### attach -/

/-- `attach s` takes the elements of `s` and forms a new set of elements of the subtype
`{x // x ∈ s}`. -/
def attach (s : finset α) : finset {x // x ∈ s} := ⟨attach s.1, nodup_attach.2 s.2⟩

theorem sizeof_lt_sizeof_of_mem [has_sizeof α] {x : α} {s : finset α} (hx : x ∈ s) :
  sizeof x < sizeof s := by
{ cases s, dsimp [sizeof, has_sizeof.sizeof, finset.sizeof],
  apply lt_add_left, exact multiset.sizeof_lt_sizeof_of_mem hx }

@[simp] theorem attach_val (s : finset α) : s.attach.1 = s.1.attach := rfl

@[simp] theorem mem_attach (s : finset α) : ∀ x, x ∈ s.attach := mem_attach _

@[simp] theorem attach_empty : attach (∅ : finset α) = ∅ := rfl

@[simp] lemma attach_nonempty_iff (s : finset α) : s.attach.nonempty ↔ s.nonempty :=
by simp [finset.nonempty]

@[simp] lemma attach_eq_empty_iff (s : finset α) : s.attach = ∅ ↔ s = ∅ :=
by simpa [eq_empty_iff_forall_not_mem]

/-! ### piecewise -/
section piecewise

/-- `s.piecewise f g` is the function equal to `f` on the finset `s`, and to `g` on its
complement. -/
def piecewise {α : Type*} {δ : α → Sort*} (s : finset α) (f g : Πi, δ i) [∀j, decidable (j ∈ s)] :
  Πi, δ i :=
λi, if i ∈ s then f i else g i

variables {δ : α → Sort*} (s : finset α) (f g : Πi, δ i)

@[simp] lemma piecewise_insert_self [decidable_eq α] {j : α} [∀i, decidable (i ∈ insert j s)] :
  (insert j s).piecewise f g j = f j :=
by simp [piecewise]

@[simp] lemma piecewise_empty [∀i : α, decidable (i ∈ (∅ : finset α))] : piecewise ∅ f g = g :=
by { ext i, simp [piecewise] }

variable [∀j, decidable (j ∈ s)]

@[norm_cast] lemma piecewise_coe [∀j, decidable (j ∈ (s : set α))] :
  (s : set α).piecewise f g = s.piecewise f g :=
by { ext, congr }

@[simp, priority 980]
lemma piecewise_eq_of_mem {i : α} (hi : i ∈ s) : s.piecewise f g i = f i :=
by simp [piecewise, hi]

@[simp, priority 980]
lemma piecewise_eq_of_not_mem {i : α} (hi : i ∉ s) : s.piecewise f g i = g i :=
by simp [piecewise, hi]

lemma piecewise_congr {f f' g g' : Π i, δ i} (hf : ∀ i ∈ s, f i = f' i) (hg : ∀ i ∉ s, g i = g' i) :
  s.piecewise f g = s.piecewise f' g' :=
funext $ λ i, if_ctx_congr iff.rfl (hf i) (hg i)

@[simp, priority 990]
lemma piecewise_insert_of_ne [decidable_eq α] {i j : α} [∀i, decidable (i ∈ insert j s)]
  (h : i ≠ j) : (insert j s).piecewise f g i = s.piecewise f g i :=
by simp [piecewise, h]

lemma piecewise_insert [decidable_eq α] (j : α) [∀i, decidable (i ∈ insert j s)] :
  (insert j s).piecewise f g = update (s.piecewise f g) j (f j) :=
begin
  classical,
  rw [← piecewise_coe, ← piecewise_coe, ← set.piecewise_insert, ← coe_insert j s],
  congr
end

lemma piecewise_cases {i} (p : δ i → Prop) (hf : p (f i)) (hg : p (g i)) : p (s.piecewise f g i) :=
by by_cases hi : i ∈ s; simpa [hi]

lemma piecewise_mem_set_pi {δ : α → Type*} {t : set α} {t' : Π i, set (δ i)}
  {f g} (hf : f ∈ set.pi t t') (hg : g ∈ set.pi t t') : s.piecewise f g ∈ set.pi t t' :=
by { classical, rw ← piecewise_coe, exact set.piecewise_mem_pi ↑s hf hg }

lemma piecewise_singleton [decidable_eq α] (i : α) :
  piecewise {i} f g = update g i (f i) :=
by rw [← insert_emptyc_eq, piecewise_insert, piecewise_empty]

lemma piecewise_piecewise_of_subset_left {s t : finset α} [Π i, decidable (i ∈ s)]
  [Π i, decidable (i ∈ t)] (h : s ⊆ t) (f₁ f₂ g : Π a, δ a) :
  s.piecewise (t.piecewise f₁ f₂) g = s.piecewise f₁ g :=
s.piecewise_congr (λ i hi, piecewise_eq_of_mem _ _ _ (h hi)) (λ _ _, rfl)

@[simp] lemma piecewise_idem_left (f₁ f₂ g : Π a, δ a) :
  s.piecewise (s.piecewise f₁ f₂) g = s.piecewise f₁ g :=
piecewise_piecewise_of_subset_left (subset.refl _) _ _ _

lemma piecewise_piecewise_of_subset_right {s t : finset α} [Π i, decidable (i ∈ s)]
  [Π i, decidable (i ∈ t)] (h : t ⊆ s) (f g₁ g₂ : Π a, δ a) :
  s.piecewise f (t.piecewise g₁ g₂) = s.piecewise f g₂ :=
s.piecewise_congr (λ _ _, rfl) (λ i hi, t.piecewise_eq_of_not_mem _ _ (mt (@h _) hi))

@[simp] lemma piecewise_idem_right (f g₁ g₂ : Π a, δ a) :
  s.piecewise f (s.piecewise g₁ g₂) = s.piecewise f g₂ :=
piecewise_piecewise_of_subset_right (subset.refl _) f g₁ g₂

lemma update_eq_piecewise {β : Type*} [decidable_eq α] (f : α → β) (i : α) (v : β) :
  update f i v = piecewise (singleton i) (λj, v) f :=
(piecewise_singleton _ _ _).symm

lemma update_piecewise [decidable_eq α] (i : α) (v : δ i) :
  update (s.piecewise f g) i v = s.piecewise (update f i v) (update g i v) :=
begin
  ext j,
  rcases em (j = i) with (rfl|hj); by_cases hs : j ∈ s; simp *
end

lemma update_piecewise_of_mem [decidable_eq α] {i : α} (hi : i ∈ s) (v : δ i) :
  update (s.piecewise f g) i v = s.piecewise (update f i v) g :=
begin
  rw update_piecewise,
  refine s.piecewise_congr (λ _ _, rfl) (λ j hj, update_noteq _ _ _),
  exact λ h, hj (h.symm ▸ hi)
end

lemma update_piecewise_of_not_mem [decidable_eq α] {i : α} (hi : i ∉ s) (v : δ i) :
  update (s.piecewise f g) i v = s.piecewise f (update g i v) :=
begin
  rw update_piecewise,
  refine s.piecewise_congr (λ j hj, update_noteq _ _ _) (λ _ _, rfl),
  exact λ h, hi (h ▸ hj)
end

lemma piecewise_le_of_le_of_le {δ : α → Type*} [Π i, preorder (δ i)] {f g h : Π i, δ i}
  (Hf : f ≤ h) (Hg : g ≤ h) : s.piecewise f g ≤ h :=
λ x, piecewise_cases s f g (≤ h x) (Hf x) (Hg x)

lemma le_piecewise_of_le_of_le {δ : α → Type*} [Π i, preorder (δ i)] {f g h : Π i, δ i}
  (Hf : h ≤ f) (Hg : h ≤ g) : h ≤ s.piecewise f g :=
λ x, piecewise_cases s f g (λ y, h x ≤ y) (Hf x) (Hg x)

lemma piecewise_le_piecewise' {δ : α → Type*} [Π i, preorder (δ i)] {f g f' g' : Π i, δ i}
  (Hf : ∀ x ∈ s, f x ≤ f' x) (Hg : ∀ x ∉ s, g x ≤ g' x) : s.piecewise f g ≤ s.piecewise f' g' :=
λ x, by { by_cases hx : x ∈ s; simp [hx, *] }

lemma piecewise_le_piecewise {δ : α → Type*} [Π i, preorder (δ i)] {f g f' g' : Π i, δ i}
  (Hf : f ≤ f') (Hg : g ≤ g') : s.piecewise f g ≤ s.piecewise f' g' :=
s.piecewise_le_piecewise' (λ x _, Hf x) (λ x _, Hg x)

lemma piecewise_mem_Icc_of_mem_of_mem {δ : α → Type*} [Π i, preorder (δ i)] {f f₁ g g₁ : Π i, δ i}
  (hf : f ∈ set.Icc f₁ g₁) (hg : g ∈ set.Icc f₁ g₁) :
  s.piecewise f g ∈ set.Icc f₁ g₁ :=
⟨le_piecewise_of_le_of_le _ hf.1 hg.1, piecewise_le_of_le_of_le _ hf.2 hg.2⟩

lemma piecewise_mem_Icc {δ : α → Type*} [Π i, preorder (δ i)] {f g : Π i, δ i} (h : f ≤ g) :
  s.piecewise f g ∈ set.Icc f g :=
piecewise_mem_Icc_of_mem_of_mem _ (set.left_mem_Icc.2 h) (set.right_mem_Icc.2 h)

lemma piecewise_mem_Icc' {δ : α → Type*} [Π i, preorder (δ i)] {f g : Π i, δ i} (h : g ≤ f) :
  s.piecewise f g ∈ set.Icc g f :=
piecewise_mem_Icc_of_mem_of_mem _ (set.right_mem_Icc.2 h) (set.left_mem_Icc.2 h)

end piecewise

section decidable_pi_exists
variables {s : finset α}

instance decidable_dforall_finset {p : Πa∈s, Prop} [hp : ∀a (h : a ∈ s), decidable (p a h)] :
  decidable (∀a (h : a ∈ s), p a h) :=
multiset.decidable_dforall_multiset

/-- decidable equality for functions whose domain is bounded by finsets -/
instance decidable_eq_pi_finset {β : α → Type*} [h : ∀a, decidable_eq (β a)] :
  decidable_eq (Πa∈s, β a) :=
multiset.decidable_eq_pi_multiset

instance decidable_dexists_finset {p : Πa∈s, Prop} [hp : ∀a (h : a ∈ s), decidable (p a h)] :
  decidable (∃a (h : a ∈ s), p a h) :=
multiset.decidable_dexists_multiset

end decidable_pi_exists

/-! ### filter -/
section filter
variables (p q : α → Prop) [decidable_pred p] [decidable_pred q]

/-- `filter p s` is the set of elements of `s` that satisfy `p`. -/
def filter (s : finset α) : finset α :=
⟨_, nodup_filter p s.2⟩

@[simp] theorem filter_val (s : finset α) : (filter p s).1 = s.1.filter p := rfl

@[simp] theorem filter_subset (s : finset α) : s.filter p ⊆ s := filter_subset _ _

variable {p}

@[simp] theorem mem_filter {s : finset α} {a : α} : a ∈ s.filter p ↔ a ∈ s ∧ p a := mem_filter

theorem filter_ssubset {s : finset α} : s.filter p ⊂ s ↔ ∃ x ∈ s, ¬ p x :=
⟨λ h, let ⟨x, hs, hp⟩ := set.exists_of_ssubset h in ⟨x, hs, mt (λ hp, mem_filter.2 ⟨hs, hp⟩) hp⟩,
  λ ⟨x, hs, hp⟩, ⟨s.filter_subset _, λ h, hp (mem_filter.1 (h hs)).2⟩⟩

variable (p)

theorem filter_filter (s : finset α) : (s.filter p).filter q = s.filter (λa, p a ∧ q a) :=
ext $ assume a, by simp only [mem_filter, and_comm, and.left_comm]

lemma filter_true {s : finset α} [h : decidable_pred (λ _, true)] :
  @finset.filter α (λ _, true) h s = s :=
by ext; simp

@[simp] theorem filter_false {h} (s : finset α) : @filter α (λa, false) h s = ∅ :=
ext $ assume a, by simp only [mem_filter, and_false]; refl

variables {p q}

/-- If all elements of a `finset` satisfy the predicate `p`, `s.filter p` is `s`. -/
@[simp] lemma filter_true_of_mem {s : finset α} (h : ∀ x ∈ s, p x) : s.filter p = s :=
ext $ λ x, ⟨λ h, (mem_filter.1 h).1, λ hx, mem_filter.2 ⟨hx, h x hx⟩⟩

/-- If all elements of a `finset` fail to satisfy the predicate `p`, `s.filter p` is `∅`. -/
lemma filter_false_of_mem {s : finset α} (h : ∀ x ∈ s, ¬ p x) : s.filter p = ∅ :=
eq_empty_of_forall_not_mem (by simpa)

lemma filter_congr {s : finset α} (H : ∀ x ∈ s, p x ↔ q x) : filter p s = filter q s :=
eq_of_veq $ filter_congr H

variables (p q)

lemma filter_empty : filter p ∅ = ∅ := subset_empty.1 $ filter_subset _ _

lemma filter_subset_filter {s t : finset α} (h : s ⊆ t) : s.filter p ⊆ t.filter p :=
assume a ha, mem_filter.2 ⟨h (mem_filter.1 ha).1, (mem_filter.1 ha).2⟩

@[simp, norm_cast] lemma coe_filter (s : finset α) : ↑(s.filter p) = ({x ∈ ↑s | p x} : set α) :=
set.ext $ λ _, mem_filter

theorem filter_singleton (a : α) : filter p (singleton a) = if p a then singleton a else ∅ :=
by { classical, ext x, simp, split_ifs with h; by_cases h' : x = a; simp [h, h'] }

variable [decidable_eq α]

theorem filter_union (s₁ s₂ : finset α) : (s₁ ∪ s₂).filter p = s₁.filter p ∪ s₂.filter p :=
ext $ λ _, by simp only [mem_filter, mem_union, or_and_distrib_right]

theorem filter_union_right (s : finset α) : s.filter p ∪ s.filter q = s.filter (λx, p x ∨ q x) :=
ext $ λ x, by simp only [mem_filter, mem_union, and_or_distrib_left.symm]

lemma filter_mem_eq_inter {s t : finset α} [Π i, decidable (i ∈ t)] :
  s.filter (λ i, i ∈ t) = s ∩ t :=
ext $ λ i, by rw [mem_filter, mem_inter]

theorem filter_inter (s t : finset α) : filter p s ∩ t = filter p (s ∩ t) :=
by { ext, simp only [mem_inter, mem_filter, and.right_comm] }

theorem inter_filter (s t : finset α) : s ∩ filter p t = filter p (s ∩ t) :=
by rw [inter_comm, filter_inter, inter_comm]

theorem filter_insert (a : α) (s : finset α) :
  filter p (insert a s) = if p a then insert a (filter p s) else filter p s :=
by { ext x, simp, split_ifs with h; by_cases h' : x = a; simp [h, h'] }

theorem filter_or [decidable_pred (λ a, p a ∨ q a)] (s : finset α) :
  s.filter (λ a, p a ∨ q a) = s.filter p ∪ s.filter q :=
ext $ λ _, by simp only [mem_filter, mem_union, and_or_distrib_left]

theorem filter_and [decidable_pred (λ a, p a ∧ q a)] (s : finset α) :
  s.filter (λ a, p a ∧ q a) = s.filter p ∩ s.filter q :=
ext $ λ _, by simp only [mem_filter, mem_inter, and_comm, and.left_comm, and_self]

theorem filter_not [decidable_pred (λ a, ¬ p a)] (s : finset α) :
  s.filter (λ a, ¬ p a) = s \ s.filter p :=
ext $ by simpa only [mem_filter, mem_sdiff, and_comm, not_and] using λ a, and_congr_right $
  λ h : a ∈ s, (imp_iff_right h).symm.trans imp_not_comm

theorem sdiff_eq_filter (s₁ s₂ : finset α) :
  s₁ \ s₂ = filter (∉ s₂) s₁ := ext $ λ _, by simp only [mem_sdiff, mem_filter]

theorem sdiff_eq_self (s₁ s₂ : finset α) :
  s₁ \ s₂ = s₁ ↔ s₁ ∩ s₂ ⊆ ∅ :=
by { simp [subset.antisymm_iff],
     split; intro h,
     { transitivity' ((s₁ \ s₂) ∩ s₂), mono, simp },
     { calc  s₁ \ s₂
           ⊇ s₁ \ (s₁ ∩ s₂) : by simp [(⊇)]
       ... ⊇ s₁ \ ∅         : by mono using [(⊇)]
       ... ⊇ s₁             : by simp [(⊇)] } }

theorem filter_union_filter_neg_eq [decidable_pred (λ a, ¬ p a)]
  (s : finset α) : s.filter p ∪ s.filter (λa, ¬ p a) = s :=
by simp only [filter_not, union_sdiff_of_subset (filter_subset p s)]

theorem filter_inter_filter_neg_eq (s : finset α) : s.filter p ∩ s.filter (λa, ¬ p a) = ∅ :=
by simp only [filter_not, inter_sdiff_self]

lemma subset_union_elim {s : finset α} {t₁ t₂ : set α} (h : ↑s ⊆ t₁ ∪ t₂) :
  ∃s₁ s₂ : finset α, s₁ ∪ s₂ = s ∧ ↑s₁ ⊆ t₁ ∧ ↑s₂ ⊆ t₂ \ t₁ :=
begin
  classical,
  refine ⟨s.filter (∈ t₁), s.filter (∉ t₁), _, _ , _⟩,
  { simp [filter_union_right, em] },
  { intro x, simp },
  { intro x, simp, intros hx hx₂, refine ⟨or.resolve_left (h hx) hx₂, hx₂⟩ }
end

/- We can simplify an application of filter where the decidability is inferred in "the wrong way" -/
@[simp] lemma filter_congr_decidable {α} (s : finset α) (p : α → Prop) (h : decidable_pred p)
  [decidable_pred p] : @filter α p h s = s.filter p :=
by congr

section classical
open_locale classical
/-- The following instance allows us to write `{x ∈ s | p x}` for `finset.filter p s`.
  Since the former notation requires us to define this for all propositions `p`, and `finset.filter`
  only works for decidable propositions, the notation `{x ∈ s | p x}` is only compatible with
  classical logic because it uses `classical.prop_decidable`.
  We don't want to redo all lemmas of `finset.filter` for `has_sep.sep`, so we make sure that `simp`
  unfolds the notation `{x ∈ s | p x}` to `finset.filter p s`. If `p` happens to be decidable, the
  simp-lemma `finset.filter_congr_decidable` will make sure that `finset.filter` uses the right
  instance for decidability.
-/
noncomputable instance {α : Type*} : has_sep α (finset α) := ⟨λ p x, x.filter p⟩

@[simp] lemma sep_def {α : Type*} (s : finset α) (p : α → Prop) : {x ∈ s | p x} = s.filter p := rfl

end classical

/--
  After filtering out everything that does not equal a given value, at most that value remains.

  This is equivalent to `filter_eq'` with the equality the other way.
-/
-- This is not a good simp lemma, as it would prevent `finset.mem_filter` from firing
-- on, e.g. `x ∈ s.filter(eq b)`.
lemma filter_eq [decidable_eq β] (s : finset β) (b : β) :
  s.filter (eq b) = ite (b ∈ s) {b} ∅ :=
begin
  split_ifs,
  { ext,
    simp only [mem_filter, mem_singleton],
    exact ⟨λ h, h.2.symm, by { rintro ⟨h⟩, exact ⟨h, rfl⟩, }⟩ },
  { ext,
    simp only [mem_filter, not_and, iff_false, not_mem_empty],
    rintros m ⟨e⟩, exact h m, }
end

/--
  After filtering out everything that does not equal a given value, at most that value remains.

  This is equivalent to `filter_eq` with the equality the other way.
-/
lemma filter_eq' [decidable_eq β] (s : finset β) (b : β) :
  s.filter (λ a, a = b) = ite (b ∈ s) {b} ∅ :=
trans (filter_congr (λ _ _, ⟨eq.symm, eq.symm⟩)) (filter_eq s b)

lemma filter_ne [decidable_eq β] (s : finset β) (b : β) :
  s.filter (λ a, b ≠ a) = s.erase b :=
by { ext, simp only [mem_filter, mem_erase, ne.def], tauto, }

lemma filter_ne' [decidable_eq β] (s : finset β) (b : β) :
  s.filter (λ a, a ≠ b) = s.erase b :=
trans (filter_congr (λ _ _, ⟨ne.symm, ne.symm⟩)) (filter_ne s b)

end filter

/-! ### range -/
section range
variables {n m l : ℕ}

/-- `range n` is the set of natural numbers less than `n`. -/
def range (n : ℕ) : finset ℕ := ⟨_, nodup_range n⟩

@[simp] theorem range_coe (n : ℕ) : (range n).1 = multiset.range n := rfl

@[simp] theorem mem_range : m ∈ range n ↔ m < n := mem_range

@[simp] theorem range_zero : range 0 = ∅ := rfl

@[simp] theorem range_one : range 1 = {0} := rfl

theorem range_succ : range (succ n) = insert n (range n) :=
eq_of_veq $ (range_succ n).trans $ (ndinsert_of_not_mem not_mem_range_self).symm

theorem range_add_one : range (n + 1) = insert n (range n) :=
range_succ

@[simp] theorem not_mem_range_self : n ∉ range n := not_mem_range_self

@[simp] theorem self_mem_range_succ (n : ℕ) : n ∈ range (n + 1) := multiset.self_mem_range_succ n

@[simp] theorem range_subset {n m} : range n ⊆ range m ↔ n ≤ m := range_subset

theorem range_mono : monotone range := λ _ _, range_subset.2

lemma mem_range_succ_iff {a b : ℕ} : a ∈ finset.range b.succ ↔ a ≤ b :=
finset.mem_range.trans nat.lt_succ_iff

lemma mem_range_le {n x : ℕ} (hx : x ∈ range n) : x ≤ n :=
(mem_range.1 hx).le

lemma mem_range_sub_ne_zero {n x : ℕ} (hx : x ∈ range n) : n - x ≠ 0 :=
ne_of_gt $ nat.sub_pos_of_lt $ mem_range.1 hx

end range

/- useful rules for calculations with quantifiers -/
theorem exists_mem_empty_iff (p : α → Prop) : (∃ x, x ∈ (∅ : finset α) ∧ p x) ↔ false :=
by simp only [not_mem_empty, false_and, exists_false]

theorem exists_mem_insert [d : decidable_eq α]
    (a : α) (s : finset α) (p : α → Prop) :
  (∃ x, x ∈ insert a s ∧ p x) ↔ p a ∨ (∃ x, x ∈ s ∧ p x) :=
by simp only [mem_insert, or_and_distrib_right, exists_or_distrib, exists_eq_left]

theorem forall_mem_empty_iff (p : α → Prop) : (∀ x, x ∈ (∅ : finset α) → p x) ↔ true :=
iff_true_intro $ λ _, false.elim

theorem forall_mem_insert [d : decidable_eq α]
    (a : α) (s : finset α) (p : α → Prop) :
  (∀ x, x ∈ insert a s → p x) ↔ p a ∧ (∀ x, x ∈ s → p x) :=
by simp only [mem_insert, or_imp_distrib, forall_and_distrib, forall_eq]

end finset

/-- Equivalence between the set of natural numbers which are `≥ k` and `ℕ`, given by `n → n - k`. -/
def not_mem_range_equiv (k : ℕ) : {n // n ∉ range k} ≃ ℕ :=
{ to_fun := λ i, i.1 - k,
  inv_fun := λ j, ⟨j + k, by simp⟩,
  left_inv :=
  begin
    assume j,
    rw subtype.ext_iff_val,
    apply nat.sub_add_cancel,
    simpa using j.2
  end,
  right_inv := λ j, nat.add_sub_cancel _ _ }

@[simp] lemma coe_not_mem_range_equiv (k : ℕ) :
  (not_mem_range_equiv k : {n // n ∉ range k} → ℕ) = (λ i, i - k) := rfl

@[simp] lemma coe_not_mem_range_equiv_symm (k : ℕ) :
  ((not_mem_range_equiv k).symm : ℕ → {n // n ∉ range k}) = λ j, ⟨j + k, by simp⟩ := rfl

namespace option

/-- Construct an empty or singleton finset from an `option` -/
def to_finset (o : option α) : finset α :=
match o with
| none   := ∅
| some a := {a}
end

@[simp] theorem to_finset_none : none.to_finset = (∅ : finset α) := rfl

@[simp] theorem to_finset_some {a : α} : (some a).to_finset = {a} := rfl

@[simp] theorem mem_to_finset {a : α} {o : option α} : a ∈ o.to_finset ↔ a ∈ o :=
by cases o; simp only [to_finset, finset.mem_singleton, option.mem_def, eq_comm]; refl

end option

/-! ### erase_dup on list and multiset -/

namespace multiset
variable [decidable_eq α]

/-- `to_finset s` removes duplicates from the multiset `s` to produce a finset. -/
def to_finset (s : multiset α) : finset α := ⟨_, nodup_erase_dup s⟩

@[simp] theorem to_finset_val (s : multiset α) : s.to_finset.1 = s.erase_dup := rfl

theorem to_finset_eq {s : multiset α} (n : nodup s) : finset.mk s n = s.to_finset :=
finset.val_inj.1 (erase_dup_eq_self.2 n).symm

lemma nodup.to_finset_inj {l l' : multiset α} (hl : nodup l) (hl' : nodup l')
  (h : l.to_finset = l'.to_finset) : l = l' :=
by simpa [←to_finset_eq hl, ←to_finset_eq hl'] using h

@[simp] theorem mem_to_finset {a : α} {s : multiset α} : a ∈ s.to_finset ↔ a ∈ s :=
mem_erase_dup

@[simp] lemma to_finset_zero :
  to_finset (0 : multiset α) = ∅ :=
rfl

@[simp] lemma to_finset_cons (a : α) (s : multiset α) :
  to_finset (a ::ₘ s) = insert a (to_finset s) :=
finset.eq_of_veq erase_dup_cons

@[simp] lemma to_finset_singleton (a : α) :
  to_finset ({a} : multiset α) = {a} :=
by rw [singleton_eq_cons, to_finset_cons, to_finset_zero, is_lawful_singleton.insert_emptyc_eq]

@[simp] lemma to_finset_add (s t : multiset α) :
  to_finset (s + t) = to_finset s ∪ to_finset t :=
finset.ext $ by simp

@[simp] lemma to_finset_nsmul (s : multiset α) :
  ∀(n : ℕ) (hn : n ≠ 0), (n • s).to_finset = s.to_finset
| 0     h := by contradiction
| (n+1) h :=
  begin
    by_cases n = 0,
    { rw [h, zero_add, one_nsmul] },
    { rw [add_nsmul, to_finset_add, one_nsmul, to_finset_nsmul n h, finset.union_idempotent] }
  end

@[simp] lemma to_finset_inter (s t : multiset α) :
  to_finset (s ∩ t) = to_finset s ∩ to_finset t :=
finset.ext $ by simp

@[simp] lemma to_finset_union (s t : multiset α) :
  (s ∪ t).to_finset = s.to_finset ∪ t.to_finset :=
by ext; simp

theorem to_finset_eq_empty {m : multiset α} : m.to_finset = ∅ ↔ m = 0 :=
finset.val_inj.symm.trans multiset.erase_dup_eq_zero

@[simp] lemma to_finset_subset (m1 m2 : multiset α) :
  m1.to_finset ⊆ m2.to_finset ↔ m1 ⊆ m2 :=
by simp only [finset.subset_iff, multiset.subset_iff, multiset.mem_to_finset]

end multiset

namespace finset

@[simp] lemma val_to_finset [decidable_eq α] (s : finset α) : s.val.to_finset = s :=
by { ext, rw [multiset.mem_to_finset, ←mem_def] }

end finset

namespace list
variable [decidable_eq α]

/-- `to_finset l` removes duplicates from the list `l` to produce a finset. -/
def to_finset (l : list α) : finset α := multiset.to_finset l

@[simp] theorem to_finset_val (l : list α) : l.to_finset.1 = (l.erase_dup : multiset α) := rfl

theorem to_finset_eq {l : list α} (n : nodup l) : @finset.mk α l n = l.to_finset :=
multiset.to_finset_eq n

@[simp] theorem mem_to_finset {a : α} {l : list α} : a ∈ l.to_finset ↔ a ∈ l :=
mem_erase_dup

@[simp] theorem to_finset_nil : to_finset (@nil α) = ∅ :=
rfl

@[simp] theorem to_finset_cons {a : α} {l : list α} : to_finset (a :: l) = insert a (to_finset l) :=
finset.eq_of_veq $ by by_cases h : a ∈ l; simp [finset.insert_val', multiset.erase_dup_cons, h]

lemma to_finset_surj_on : set.surj_on to_finset {l : list α | l.nodup} set.univ :=
begin
  rintro s -,
  cases s with t hl, induction t using quot.ind with l,
  refine ⟨l, hl, (to_finset_eq hl).symm⟩
end

theorem to_finset_surjective : surjective (to_finset : list α → finset α) :=
by { intro s, rcases to_finset_surj_on (set.mem_univ s) with ⟨l, -, hls⟩, exact ⟨l, hls⟩ }

lemma to_finset_eq_iff_perm_erase_dup {l l' : list α} :
  l.to_finset = l'.to_finset ↔ l.erase_dup ~ l'.erase_dup :=
by simp [finset.ext_iff, perm_ext (nodup_erase_dup _) (nodup_erase_dup _)]

lemma to_finset_eq_of_perm (l l' : list α) (h : l ~ l') :
  l.to_finset = l'.to_finset :=
to_finset_eq_iff_perm_erase_dup.mpr h.erase_dup

lemma perm_of_nodup_nodup_to_finset_eq {l l' : list α} (hl : nodup l) (hl' : nodup l')
  (h : l.to_finset = l'.to_finset) : l ~ l' :=
begin
  rw ←multiset.coe_eq_coe,
  exact multiset.nodup.to_finset_inj hl hl' h
end

@[simp] lemma to_finset_append {l l' : list α} :
  to_finset (l ++ l') = l.to_finset ∪ l'.to_finset :=
begin
  induction l with hd tl hl,
  { simp },
  { simp [hl] }
end

@[simp] lemma to_finset_reverse {l : list α} :
  to_finset l.reverse = l.to_finset :=
to_finset_eq_of_perm _ _ (reverse_perm l)

end list

namespace finset

/-! ### map -/
section map
open function

/-- When `f` is an embedding of `α` in `β` and `s` is a finset in `α`, then `s.map f` is the image
finset in `β`. The embedding condition guarantees that there are no duplicates in the image. -/
def map (f : α ↪ β) (s : finset α) : finset β :=
⟨s.1.map f, nodup_map f.2 s.2⟩

@[simp] theorem map_val (f : α ↪ β) (s : finset α) : (map f s).1 = s.1.map f := rfl

@[simp] theorem map_empty (f : α ↪ β) : (∅ : finset α).map f = ∅ := rfl

variables {f : α ↪ β} {s : finset α}

@[simp] theorem mem_map {b : β} : b ∈ s.map f ↔ ∃ a ∈ s, f a = b :=
mem_map.trans $ by simp only [exists_prop]; refl

@[simp] theorem mem_map_equiv {f : α ≃ β} {b : β} :
  b ∈ s.map f.to_embedding ↔ f.symm b ∈ s :=
by { rw mem_map, exact ⟨by { rintro ⟨a, H, rfl⟩, simpa }, λ h, ⟨_, h, by simp⟩⟩ }

theorem mem_map' (f : α ↪ β) {a} {s : finset α} : f a ∈ s.map f ↔ a ∈ s :=
mem_map_of_injective f.2

theorem mem_map_of_mem (f : α ↪ β) {a} {s : finset α} : a ∈ s → f a ∈ s.map f :=
(mem_map' _).2

lemma apply_coe_mem_map (f : α ↪ β) (s : finset α) (x : s) : f x ∈ s.map f :=
mem_map_of_mem f x.prop

@[simp, norm_cast] theorem coe_map (f : α ↪ β) (s : finset α) : (s.map f : set β) = f '' s :=
set.ext $ λ x, mem_map.trans set.mem_image_iff_bex.symm

theorem coe_map_subset_range (f : α ↪ β) (s : finset α) : (s.map f : set β) ⊆ set.range f :=
calc ↑(s.map f) = f '' s      : coe_map f s
            ... ⊆ set.range f : set.image_subset_range f ↑s

theorem map_to_finset [decidable_eq α] [decidable_eq β] {s : multiset α} :
  s.to_finset.map f = (s.map f).to_finset :=
ext $ λ _, by simp only [mem_map, multiset.mem_map, exists_prop, multiset.mem_to_finset]

@[simp] theorem map_refl : s.map (embedding.refl _) = s :=
ext $ λ _, by simpa only [mem_map, exists_prop] using exists_eq_right

@[simp] theorem map_cast_heq {α β} (h : α = β) (s : finset α) :
  s.map (equiv.cast h).to_embedding == s :=
by { subst h, simp }

theorem map_map {g : β ↪ γ} : (s.map f).map g = s.map (f.trans g) :=
eq_of_veq $ by simp only [map_val, multiset.map_map]; refl

theorem map_subset_map {s₁ s₂ : finset α} : s₁.map f ⊆ s₂.map f ↔ s₁ ⊆ s₂ :=
⟨λ h x xs, (mem_map' _).1 $ h $ (mem_map' f).2 xs,
 λ h, by simp [subset_def, map_subset_map h]⟩

theorem map_inj {s₁ s₂ : finset α} : s₁.map f = s₂.map f ↔ s₁ = s₂ :=
by simp only [subset.antisymm_iff, map_subset_map]

/-- Associate to an embedding `f` from `α` to `β` the embedding that maps a finset to its image
under `f`. -/
def map_embedding (f : α ↪ β) : finset α ↪ finset β := ⟨map f, λ s₁ s₂, map_inj.1⟩

@[simp] theorem map_embedding_apply : map_embedding f s = map f s := rfl

theorem map_filter {p : β → Prop} [decidable_pred p] :
  (s.map f).filter p = (s.filter (p ∘ f)).map f :=
eq_of_veq (map_filter _ _ _)

theorem map_union [decidable_eq α] [decidable_eq β]
  {f : α ↪ β} (s₁ s₂ : finset α) : (s₁ ∪ s₂).map f = s₁.map f ∪ s₂.map f :=
ext $ λ _, by simp only [mem_map, mem_union, exists_prop, or_and_distrib_right, exists_or_distrib]

theorem map_inter [decidable_eq α] [decidable_eq β]
  {f : α ↪ β} (s₁ s₂ : finset α) : (s₁ ∩ s₂).map f = s₁.map f ∩ s₂.map f :=
ext $ λ b, by simp only [mem_map, mem_inter, exists_prop]; exact
⟨by rintro ⟨a, ⟨m₁, m₂⟩, rfl⟩; exact ⟨⟨a, m₁, rfl⟩, ⟨a, m₂, rfl⟩⟩,
by rintro ⟨⟨a, m₁, e⟩, ⟨a', m₂, rfl⟩⟩; cases f.2 e; exact ⟨_, ⟨m₁, m₂⟩, rfl⟩⟩

@[simp] theorem map_singleton (f : α ↪ β) (a : α) : map f {a} = {f a} :=
ext $ λ _, by simp only [mem_map, mem_singleton, exists_prop, exists_eq_left]; exact eq_comm

@[simp] theorem map_insert [decidable_eq α] [decidable_eq β]
  (f : α ↪ β) (a : α) (s : finset α) :
  (insert a s).map f = insert (f a) (s.map f) :=
by simp only [insert_eq, map_union, map_singleton]

@[simp] theorem map_eq_empty : s.map f = ∅ ↔ s = ∅ :=
⟨λ h, eq_empty_of_forall_not_mem $
 λ a m, ne_empty_of_mem (mem_map_of_mem _ m) h, λ e, e.symm ▸ rfl⟩

lemma attach_map_val {s : finset α} : s.attach.map (embedding.subtype _) = s :=
eq_of_veq $ by rw [map_val, attach_val]; exact attach_map_val _

lemma nonempty.map (h : s.nonempty) (f : α ↪ β) : (s.map f).nonempty :=
let ⟨a, ha⟩ := h in ⟨f a, (mem_map' f).mpr ha⟩

end map

lemma range_add_one' (n : ℕ) :
  range (n + 1) = insert 0 ((range n).map ⟨λi, i + 1, assume i j, nat.succ.inj⟩) :=
by ext (⟨⟩ | ⟨n⟩); simp [nat.succ_eq_add_one, nat.zero_lt_succ n]

/-! ### image -/
section image
variables [decidable_eq β]

/-- `image f s` is the forward image of `s` under `f`. -/
def image (f : α → β) (s : finset α) : finset β := (s.1.map f).to_finset

@[simp] theorem image_val (f : α → β) (s : finset α) : (image f s).1 = (s.1.map f).erase_dup := rfl

@[simp] theorem image_empty (f : α → β) : (∅ : finset α).image f = ∅ := rfl

variables {f : α → β} {s : finset α}

@[simp] theorem mem_image {b : β} : b ∈ s.image f ↔ ∃ a ∈ s, f a = b :=
by simp only [mem_def, image_val, mem_erase_dup, multiset.mem_map, exists_prop]

theorem mem_image_of_mem (f : α → β) {a} {s : finset α} (h : a ∈ s) : f a ∈ s.image f :=
mem_image.2 ⟨_, h, rfl⟩

lemma filter_mem_image_eq_image (f : α → β) (s : finset α) (t : finset β) (h : ∀ x ∈ s, f x ∈ t) :
  t.filter (λ y, y ∈ s.image f) = s.image f :=
by { ext, rw [mem_filter, mem_image],
     simp only [and_imp, exists_prop, and_iff_right_iff_imp, exists_imp_distrib],
     rintros x xel rfl, exact h _ xel }

lemma fiber_nonempty_iff_mem_image (f : α → β) (s : finset α) (y : β) :
  (s.filter (λ x, f x = y)).nonempty ↔ y ∈ s.image f :=
by simp [finset.nonempty]

@[simp, norm_cast] lemma coe_image {f : α → β} : ↑(s.image f) = f '' ↑s :=
set.ext $ λ _, mem_image.trans set.mem_image_iff_bex.symm

lemma nonempty.image (h : s.nonempty) (f : α → β) : (s.image f).nonempty :=
let ⟨a, ha⟩ := h in ⟨f a, mem_image_of_mem f ha⟩

@[simp]
lemma nonempty.image_iff (f : α → β) : (s.image f).nonempty ↔ s.nonempty :=
⟨λ ⟨y, hy⟩, let ⟨x, hx, _⟩ := mem_image.mp hy in ⟨x, hx⟩, λ h, h.image f⟩

theorem image_to_finset [decidable_eq α] {s : multiset α} :
  s.to_finset.image f = (s.map f).to_finset :=
ext $ λ _, by simp only [mem_image, multiset.mem_to_finset, exists_prop, multiset.mem_map]

theorem image_val_of_inj_on (H : set.inj_on f s) : (image f s).1 = s.1.map f :=
multiset.erase_dup_eq_self.2 (nodup_map_on H s.2)

@[simp]
theorem image_id [decidable_eq α] : s.image id = s :=
ext $ λ _, by simp only [mem_image, exists_prop, id, exists_eq_right]

theorem image_image [decidable_eq γ] {g : β → γ} : (s.image f).image g = s.image (g ∘ f) :=
eq_of_veq $ by simp only [image_val, erase_dup_map_erase_dup_eq, multiset.map_map]

theorem image_subset_image {s₁ s₂ : finset α} (h : s₁ ⊆ s₂) : s₁.image f ⊆ s₂.image f :=
by simp only [subset_def, image_val, subset_erase_dup', erase_dup_subset',
  multiset.map_subset_map h]

theorem image_subset_iff {s : finset α} {t : finset β} {f : α → β} :
  s.image f ⊆ t ↔ ∀ x ∈ s, f x ∈ t :=
calc s.image f ⊆ t ↔ f '' ↑s ⊆ ↑t : by norm_cast
               ... ↔ _ : set.image_subset_iff

theorem image_mono (f : α → β) : monotone (finset.image f) := λ _ _, image_subset_image

theorem coe_image_subset_range : ↑(s.image f) ⊆ set.range f :=
calc ↑(s.image f) = f '' ↑s     : coe_image
              ... ⊆ set.range f : set.image_subset_range f ↑s

theorem image_filter {p : β → Prop} [decidable_pred p] :
  (s.image f).filter p = (s.filter (p ∘ f)).image f :=
ext $ λ b, by simp only [mem_filter, mem_image, exists_prop]; exact
⟨by rintro ⟨⟨x, h1, rfl⟩, h2⟩; exact ⟨x, ⟨h1, h2⟩, rfl⟩,
 by rintro ⟨x, ⟨h1, h2⟩, rfl⟩; exact ⟨⟨x, h1, rfl⟩, h2⟩⟩

theorem image_union [decidable_eq α] {f : α → β} (s₁ s₂ : finset α) :
  (s₁ ∪ s₂).image f = s₁.image f ∪ s₂.image f :=
ext $ λ _, by simp only [mem_image, mem_union, exists_prop, or_and_distrib_right,
  exists_or_distrib]

theorem image_inter [decidable_eq α] (s₁ s₂ : finset α) (hf : ∀x y, f x = f y → x = y) :
  (s₁ ∩ s₂).image f = s₁.image f ∩ s₂.image f :=
ext $ by simp only [mem_image, exists_prop, mem_inter]; exact λ b,
⟨λ ⟨a, ⟨m₁, m₂⟩, e⟩, ⟨⟨a, m₁, e⟩, ⟨a, m₂, e⟩⟩,
 λ ⟨⟨a, m₁, e₁⟩, ⟨a', m₂, e₂⟩⟩, ⟨a, ⟨m₁, hf _ _ (e₂.trans e₁.symm) ▸ m₂⟩, e₁⟩⟩.

@[simp] theorem image_singleton (f : α → β) (a : α) : image f {a} = {f a} :=
ext $ λ x, by simpa only [mem_image, exists_prop, mem_singleton, exists_eq_left] using eq_comm

@[simp] theorem image_insert [decidable_eq α] (f : α → β) (a : α) (s : finset α) :
  (insert a s).image f = insert (f a) (s.image f) :=
by simp only [insert_eq, image_singleton, image_union]

@[simp] theorem image_eq_empty : s.image f = ∅ ↔ s = ∅ :=
⟨λ h, eq_empty_of_forall_not_mem $
 λ a m, ne_empty_of_mem (mem_image_of_mem _ m) h, λ e, e.symm ▸ rfl⟩

lemma mem_range_iff_mem_finset_range_of_mod_eq' [decidable_eq α] {f : ℕ → α} {a : α} {n : ℕ}
  (hn : 0 < n) (h : ∀i, f (i % n) = f i) :
  a ∈ set.range f ↔ a ∈ (finset.range n).image (λi, f i) :=
begin
  split,
  { rintros ⟨i, hi⟩,
    simp only [mem_image, exists_prop, mem_range],
    exact ⟨i % n, nat.mod_lt i hn, (rfl.congr hi).mp (h i)⟩ },
  { rintro h,
    simp only [mem_image, exists_prop, set.mem_range, mem_range] at *,
    rcases h with ⟨i, hi, ha⟩,
    use ⟨i, ha⟩ },
end

lemma mem_range_iff_mem_finset_range_of_mod_eq [decidable_eq α] {f : ℤ → α} {a : α} {n : ℕ}
  (hn : 0 < n) (h : ∀i, f (i % n) = f i) :
  a ∈ set.range f ↔ a ∈ (finset.range n).image (λi, f i) :=
suffices (∃i, f (i % n) = a) ↔ ∃i, i < n ∧ f ↑i = a, by simpa [h],
have hn' : 0 < (n : ℤ), from int.coe_nat_lt.mpr hn,
iff.intro
  (assume ⟨i, hi⟩,
    have 0 ≤ i % ↑n, from int.mod_nonneg _ (ne_of_gt hn'),
    ⟨int.to_nat (i % n),
      by rw [←int.coe_nat_lt, int.to_nat_of_nonneg this]; exact ⟨int.mod_lt_of_pos i hn', hi⟩⟩)
  (assume ⟨i, hi, ha⟩,
    ⟨i, by rw [int.mod_eq_of_lt (int.coe_zero_le _) (int.coe_nat_lt_coe_nat_of_lt hi), ha]⟩)


lemma attach_image_val [decidable_eq α] {s : finset α} : s.attach.image subtype.val = s :=
eq_of_veq $ by rw [image_val, attach_val, multiset.attach_map_val, erase_dup_eq_self]

@[simp] lemma attach_insert [decidable_eq α] {a : α} {s : finset α} :
  attach (insert a s) = insert (⟨a, mem_insert_self a s⟩ : {x // x ∈ insert a s})
    ((attach s).image (λx, ⟨x.1, mem_insert_of_mem x.2⟩)) :=
ext $ λ ⟨x, hx⟩, ⟨or.cases_on (mem_insert.1 hx)
  (λ h : x = a, λ _, mem_insert.2 $ or.inl $ subtype.eq h)
  (λ h : x ∈ s, λ _, mem_insert_of_mem $ mem_image.2 $ ⟨⟨x, h⟩, mem_attach _ _, subtype.eq rfl⟩),
λ _, finset.mem_attach _ _⟩

theorem map_eq_image (f : α ↪ β) (s : finset α) : s.map f = s.image f :=
eq_of_veq $ (multiset.erase_dup_eq_self.2 (s.map f).2).symm

lemma image_const {s : finset α} (h : s.nonempty) (b : β) : s.image (λa, b) = singleton b :=
ext $ assume b', by simp only [mem_image, exists_prop, exists_and_distrib_right,
  h.bex, true_and, mem_singleton, eq_comm]

/--
Because `finset.image` requires a `decidable_eq` instances for the target type,
we can only construct a `functor finset` when working classically.
-/
instance [Π P, decidable P] : functor finset :=
{ map := λ α β f s, s.image f, }

instance [Π P, decidable P] : is_lawful_functor finset :=
{ id_map := λ α x, image_id,
  comp_map := λ α β γ f g s, image_image.symm, }


/-- Given a finset `s` and a predicate `p`, `s.subtype p` is the finset of `subtype p` whose
elements belong to `s`. -/
protected def subtype {α} (p : α → Prop) [decidable_pred p] (s : finset α) : finset (subtype p) :=
(s.filter p).attach.map ⟨λ x, ⟨x.1, (finset.mem_filter.1 x.2).2⟩,
λ x y H, subtype.eq $ subtype.mk.inj H⟩

@[simp] lemma mem_subtype {p : α → Prop} [decidable_pred p] {s : finset α} :
  ∀{a : subtype p}, a ∈ s.subtype p ↔ (a : α) ∈ s
| ⟨a, ha⟩ := by simp [finset.subtype, ha]

lemma subtype_eq_empty {p : α → Prop} [decidable_pred p] {s : finset α} :
  s.subtype p = ∅ ↔ ∀ x, p x → x ∉ s :=
by simp [ext_iff, subtype.forall, subtype.coe_mk]; refl

/-- `s.subtype p` converts back to `s.filter p` with
`embedding.subtype`. -/
@[simp] lemma subtype_map (p : α → Prop) [decidable_pred p] :
  (s.subtype p).map (embedding.subtype _) = s.filter p :=
begin
  ext x,
  rw mem_map,
  change (∃ a : {x // p x}, ∃ H, (a : α) = x) ↔ _,
  split,
  { rintros ⟨y, hy, hyval⟩,
    rw [mem_subtype, hyval] at hy,
    rw mem_filter,
    use hy,
    rw ← hyval,
    use y.property },
  { intro hx,
    rw mem_filter at hx,
    use ⟨⟨x, hx.2⟩, mem_subtype.2 hx.1, rfl⟩ }
end

/-- If all elements of a `finset` satisfy the predicate `p`,
`s.subtype p` converts back to `s` with `embedding.subtype`. -/
lemma subtype_map_of_mem {p : α → Prop} [decidable_pred p] (h : ∀ x ∈ s, p x) :
  (s.subtype p).map (embedding.subtype _) = s :=
by rw [subtype_map, filter_true_of_mem h]

/-- If a `finset` of a subtype is converted to the main type with
`embedding.subtype`, all elements of the result have the property of
the subtype. -/
lemma property_of_mem_map_subtype {p : α → Prop} (s : finset {x // p x}) {a : α}
  (h : a ∈ s.map (embedding.subtype _)) : p a :=
begin
  rcases mem_map.1 h with ⟨x, hx, rfl⟩,
  exact x.2
end

/-- If a `finset` of a subtype is converted to the main type with
`embedding.subtype`, the result does not contain any value that does
not satisfy the property of the subtype. -/
lemma not_mem_map_subtype_of_not_property {p : α → Prop} (s : finset {x // p x})
  {a : α} (h : ¬ p a) : a ∉ (s.map (embedding.subtype _)) :=
mt s.property_of_mem_map_subtype h

/-- If a `finset` of a subtype is converted to the main type with
`embedding.subtype`, the result is a subset of the set giving the
subtype. -/
lemma map_subtype_subset {t : set α} (s : finset t) :
  ↑(s.map (embedding.subtype _)) ⊆ t :=
begin
  intros a ha,
  rw mem_coe at ha,
  convert property_of_mem_map_subtype s ha
end

lemma subset_image_iff {f : α → β}
  {s : finset β} {t : set α} : ↑s ⊆ f '' t ↔ ∃s' : finset α, ↑s' ⊆ t ∧ s'.image f = s :=
begin
  classical,
  split, swap,
  { rintro ⟨s, hs, rfl⟩, rw [coe_image], exact set.image_subset f hs },
  intro h, induction s using finset.induction with a s has ih h,
  { refine ⟨∅, set.empty_subset _, _⟩,
    convert finset.image_empty _ },
  rw [finset.coe_insert, set.insert_subset] at h,
  rcases ih h.2 with ⟨s', hst, hsi⟩,
  rcases h.1 with ⟨x, hxt, rfl⟩,
  refine ⟨insert x s', _, _⟩,
  { rw [finset.coe_insert, set.insert_subset], exact ⟨hxt, hst⟩ },
  rw [finset.image_insert, hsi],
  congr
end

end image
end finset

theorem multiset.to_finset_map [decidable_eq α] [decidable_eq β] (f : α → β) (m : multiset α) :
  (m.map f).to_finset = m.to_finset.image f :=
finset.val_inj.1 (multiset.erase_dup_map_erase_dup_eq _ _).symm

namespace finset

/-! ### card -/
section card

/-- `card s` is the cardinality (number of elements) of `s`. -/
def card (s : finset α) : nat := s.1.card

theorem card_def (s : finset α) : s.card = s.1.card := rfl

@[simp] lemma card_mk {m nodup} : (⟨m, nodup⟩ : finset α).card = m.card := rfl

@[simp] theorem card_empty : card (∅ : finset α) = 0 := rfl

theorem card_le_of_subset {s t : finset α} : s ⊆ t → card s ≤ card t :=
multiset.card_le_of_le ∘ val_le_iff.mpr

@[simp] theorem card_eq_zero {s : finset α} : card s = 0 ↔ s = ∅ :=
card_eq_zero.trans val_eq_zero

theorem card_pos {s : finset α} : 0 < card s ↔ s.nonempty :=
pos_iff_ne_zero.trans $ (not_congr card_eq_zero).trans nonempty_iff_ne_empty.symm

theorem card_ne_zero_of_mem {s : finset α} {a : α} (h : a ∈ s) : card s ≠ 0 :=
(not_congr card_eq_zero).2 (ne_empty_of_mem h)

theorem card_eq_one {s : finset α} : s.card = 1 ↔ ∃ a, s = {a} :=
by cases s; simp only [multiset.card_eq_one, finset.card, ← val_inj, singleton_val]

theorem card_le_one {s : finset α} : s.card ≤ 1 ↔ ∀ (a ∈ s) (b ∈ s), a = b :=
begin
  rcases s.eq_empty_or_nonempty with rfl|⟨x, hx⟩, { simp },
  refine (nat.succ_le_of_lt (card_pos.2 ⟨x, hx⟩)).le_iff_eq.trans (card_eq_one.trans ⟨_, _⟩),
  { rintro ⟨y, rfl⟩, simp },
  { exact λ h, ⟨x, eq_singleton_iff_unique_mem.2 ⟨hx, λ y hy, h _ hy _ hx⟩⟩ }
end

theorem card_le_one_iff {s : finset α} : s.card ≤ 1 ↔ ∀ {a b}, a ∈ s → b ∈ s → a = b :=
by { rw card_le_one, tauto }

lemma card_le_one_iff_subset_singleton [nonempty α] {s : finset α} :
  s.card ≤ 1 ↔ ∃ (x : α), s ⊆ {x} :=
begin
  split,
  { assume H,
    by_cases h : ∃ x, x ∈ s,
    { rcases h with ⟨x, hx⟩,
      refine ⟨x, λ y hy, _⟩,
      rw [card_le_one.1 H y hy x hx, mem_singleton] },
    { push_neg at h,
      inhabit α,
      exact ⟨default α, λ y hy, (h y hy).elim⟩ } },
  { rintros ⟨x, hx⟩,
    rw ← card_singleton x,
    exact card_le_of_subset hx }
end

/-- A `finset` of a subsingleton type has cardinality at most one. -/
lemma card_le_one_of_subsingleton [subsingleton α] (s : finset α) : s.card ≤ 1 :=
finset.card_le_one_iff.2 $ λ _ _ _ _, subsingleton.elim _ _

theorem one_lt_card {s : finset α} : 1 < s.card ↔ ∃ (a ∈ s) (b ∈ s), a ≠ b :=
by { rw ← not_iff_not, push_neg, exact card_le_one }

<<<<<<< HEAD
lemma finset.exists_ne_of_one_lt_card {s : finset α} (hs : 1 < s.card) (a : α) :
=======
lemma exists_ne_of_one_lt_card {s : finset α} (hs : 1 < s.card) (a : α) :
>>>>>>> 40bd7c69
  ∃ b : α, b ∈ s ∧ b ≠ a :=
begin
  obtain ⟨x, hx, y, hy, hxy⟩ := finset.one_lt_card.mp hs,
  by_cases ha : y = a,
  { exact ⟨x, hx, ne_of_ne_of_eq hxy ha⟩ },
  { exact ⟨y, hy, ha⟩ },
end

lemma one_lt_card_iff {s : finset α} :
  1 < s.card ↔ ∃ x y, (x ∈ s) ∧ (y ∈ s) ∧ x ≠ y :=
by { rw one_lt_card, simp only [exists_prop, exists_and_distrib_left] }

@[simp] theorem card_insert_of_not_mem [decidable_eq α]
  {a : α} {s : finset α} (h : a ∉ s) : card (insert a s) = card s + 1 :=
by simpa only [card_cons, card, insert_val] using
congr_arg multiset.card (ndinsert_of_not_mem h)

theorem card_insert_of_mem [decidable_eq α] {a : α} {s : finset α}
  (h : a ∈ s) : card (insert a s) = card s := by rw insert_eq_of_mem h

theorem card_insert_le [decidable_eq α] (a : α) (s : finset α) : card (insert a s) ≤ card s + 1 :=
by by_cases a ∈ s; [{rw [insert_eq_of_mem h], apply nat.le_add_right},
rw [card_insert_of_not_mem h]]

@[simp] theorem card_singleton (a : α) : card ({a} : finset α) = 1 := card_singleton _

lemma card_singleton_inter [decidable_eq α] {x : α} {s : finset α} : ({x} ∩ s).card ≤ 1 :=
begin
  cases (finset.decidable_mem x s),
  { simp [finset.singleton_inter_of_not_mem h] },
  { simp [finset.singleton_inter_of_mem h] },
end

theorem card_erase_of_mem [decidable_eq α] {a : α} {s : finset α} :
  a ∈ s → card (erase s a) = pred (card s) := card_erase_of_mem

theorem card_erase_lt_of_mem [decidable_eq α] {a : α} {s : finset α} :
  a ∈ s → card (erase s a) < card s := card_erase_lt_of_mem

theorem card_erase_le [decidable_eq α] {a : α} {s : finset α} :
  card (erase s a) ≤ card s := card_erase_le

theorem pred_card_le_card_erase [decidable_eq α] {a : α} {s : finset α} :
  card s - 1 ≤ card (erase s a) :=
begin
  by_cases h : a ∈ s,
  { rw [card_erase_of_mem h], refl },
  { rw [erase_eq_of_not_mem h], apply nat.sub_le }
end

@[simp] theorem card_range (n : ℕ) : card (range n) = n := card_range n

@[simp] theorem card_attach {s : finset α} : card (attach s) = card s := multiset.card_attach

end card
end finset

theorem multiset.to_finset_card_le [decidable_eq α] (m : multiset α) : m.to_finset.card ≤ m.card :=
card_le_of_le (erase_dup_le _)

lemma list.card_to_finset [decidable_eq α] (l : list α) :
  finset.card l.to_finset = l.erase_dup.length := rfl

theorem list.to_finset_card_le [decidable_eq α] (l : list α) : l.to_finset.card ≤ l.length :=
multiset.to_finset_card_le ⟦l⟧

namespace finset
section card

theorem card_image_le [decidable_eq β] {f : α → β} {s : finset α} : card (image f s) ≤ card s :=
by simpa only [card_map] using (s.1.map f).to_finset_card_le

theorem card_image_of_inj_on [decidable_eq β] {f : α → β} {s : finset α}
  (H : set.inj_on f s) : card (image f s) = card s :=
by simp only [card, image_val_of_inj_on H, card_map]

theorem inj_on_of_card_image_eq [decidable_eq β] {f : α → β} {s : finset α}
  (H : card (image f s) = card s) :
  set.inj_on f s :=
begin
  change (s.1.map f).erase_dup.card = s.1.card at H,
  have : (s.1.map f).erase_dup = s.1.map f,
  { apply multiset.eq_of_le_of_card_le,
    { apply multiset.erase_dup_le },
    rw H,
    simp only [multiset.card_map] },
  rw multiset.erase_dup_eq_self at this,
  apply inj_on_of_nodup_map this,
end

theorem card_image_eq_iff_inj_on [decidable_eq β] {f : α → β} {s : finset α} :
  (s.image f).card = s.card ↔ set.inj_on f s :=
⟨inj_on_of_card_image_eq, card_image_of_inj_on⟩

theorem card_image_of_injective [decidable_eq β] {f : α → β} (s : finset α)
  (H : injective f) : card (image f s) = card s :=
card_image_of_inj_on $ λ x _ y _ h, H h

lemma fiber_card_ne_zero_iff_mem_image (s : finset α) (f : α → β) [decidable_eq β] (y : β) :
  (s.filter (λ x, f x = y)).card ≠ 0 ↔ y ∈ s.image f :=
by { rw [←pos_iff_ne_zero, card_pos, fiber_nonempty_iff_mem_image] }

@[simp] lemma card_map {α β} (f : α ↪ β) {s : finset α} : (s.map f).card = s.card :=
multiset.card_map _ _

@[simp] lemma card_subtype (p : α → Prop) [decidable_pred p] (s : finset α) :
  (s.subtype p).card = (s.filter p).card :=
by simp [finset.subtype]

lemma card_eq_of_bijective {s : finset α} {n : ℕ}
  (f : ∀i, i < n → α)
  (hf : ∀a∈s, ∃i, ∃h:i<n, f i h = a) (hf' : ∀i (h : i < n), f i h ∈ s)
  (f_inj : ∀i j (hi : i < n) (hj : j < n), f i hi = f j hj → i = j) :
  card s = n :=
begin
  classical,
  have : ∀ (a : α), a ∈ s ↔ ∃i (hi : i ∈ range n), f i (mem_range.1 hi) = a,
    from assume a, ⟨assume ha, let ⟨i, hi, eq⟩ := hf a ha in ⟨i, mem_range.2 hi, eq⟩,
      assume ⟨i, hi, eq⟩, eq ▸ hf' i (mem_range.1 hi)⟩,
  have : s = ((range n).attach.image $ λi, f i.1 (mem_range.1 i.2)),
    by simpa only [ext_iff, mem_image, exists_prop, subtype.exists, mem_attach, true_and],
  calc card s = card ((range n).attach.image $ λi, f i.1 (mem_range.1 i.2)) :
      by rw [this]
    ... = card ((range n).attach) :
      card_image_of_injective _ $ assume ⟨i, hi⟩ ⟨j, hj⟩ eq,
        subtype.eq $ f_inj i j (mem_range.1 hi) (mem_range.1 hj) eq
    ... = card (range n) : card_attach
    ... = n : card_range n
end

lemma card_eq_succ [decidable_eq α] {s : finset α} {n : ℕ} :
  s.card = n + 1 ↔ (∃a t, a ∉ t ∧ insert a t = s ∧ card t = n) :=
iff.intro
  (assume eq,
    have 0 < card s, from eq.symm ▸ nat.zero_lt_succ _,
    let ⟨a, has⟩ := card_pos.mp this in
    ⟨a, s.erase a, s.not_mem_erase a, insert_erase has,
      by simp only [eq, card_erase_of_mem has, pred_succ]⟩)
  (assume ⟨a, t, hat, s_eq, n_eq⟩, s_eq ▸ n_eq ▸ card_insert_of_not_mem hat)

theorem card_filter_le (s : finset α) (p : α → Prop) [decidable_pred p] :
  card (s.filter p) ≤ card s :=
card_le_of_subset $ filter_subset _ _

theorem eq_of_subset_of_card_le {s t : finset α} (h : s ⊆ t) (h₂ : card t ≤ card s) : s = t :=
eq_of_veq $ multiset.eq_of_le_of_card_le (val_le_iff.mpr h) h₂

lemma card_lt_card {s t : finset α} (h : s ⊂ t) : s.card < t.card :=
card_lt_of_lt (val_lt_iff.2 h)

lemma card_le_card_of_inj_on {s : finset α} {t : finset β}
  (f : α → β) (hf : ∀a∈s, f a ∈ t) (f_inj : ∀a₁∈s, ∀a₂∈s, f a₁ = f a₂ → a₁ = a₂) :
  card s ≤ card t :=
begin
  classical,
  calc card s = card (s.image f) : by rw [card_image_of_inj_on f_inj]
    ... ≤ card t : card_le_of_subset $ image_subset_iff.2 hf
end

/--
If there are more pigeons than pigeonholes, then there are two pigeons
in the same pigeonhole.
-/
lemma exists_ne_map_eq_of_card_lt_of_maps_to {s : finset α} {t : finset β} (hc : t.card < s.card)
  {f : α → β} (hf : ∀ a ∈ s, f a ∈ t) :
  ∃ (x ∈ s) (y ∈ s), x ≠ y ∧ f x = f y :=
begin
  classical, by_contra hz, push_neg at hz,
  refine hc.not_le (card_le_card_of_inj_on f hf _),
  intros x hx y hy, contrapose, exact hz x hx y hy,
end

lemma le_card_of_inj_on_range {n} {s : finset α}
  (f : ℕ → α) (hf : ∀i<n, f i ∈ s) (f_inj : ∀ (i<n) (j<n), f i = f j → i = j) : n ≤ card s :=
calc n = card (range n) : (card_range n).symm
  ... ≤ card s : card_le_card_of_inj_on f (by simpa only [mem_range]) (by simpa only [mem_range])

/-- Suppose that, given objects defined on all strict subsets of any finset `s`, one knows how to
define an object on `s`. Then one can inductively define an object on all finsets, starting from
the empty set and iterating. This can be used either to define data, or to prove properties. -/
def strong_induction {p : finset α → Sort*} (H : ∀ s, (∀ t ⊂ s, p t) → p s) :
  ∀ (s : finset α), p s
| s := H s (λ t h, have card t < card s, from card_lt_card h, strong_induction t)
using_well_founded {rel_tac := λ _ _, `[exact ⟨_, measure_wf card⟩]}

lemma strong_induction_eq {p : finset α → Sort*} (H : ∀ s, (∀ t ⊂ s, p t) → p s) (s : finset α) :
  strong_induction H s = H s (λ t h, strong_induction H t) :=
by rw strong_induction

/-- Analogue of `strong_induction` with order of arguments swapped. -/
@[elab_as_eliminator] def strong_induction_on {p : finset α → Sort*} :
  ∀ (s : finset α), (∀s, (∀ t ⊂ s, p t) → p s) → p s :=
λ s H, strong_induction H s

lemma strong_induction_on_eq {p : finset α → Sort*} (s : finset α) (H : ∀ s, (∀ t ⊂ s, p t) → p s) :
  s.strong_induction_on H = H s (λ t h, t.strong_induction_on H) :=
by { dunfold strong_induction_on, rw strong_induction }

@[elab_as_eliminator] lemma case_strong_induction_on [decidable_eq α] {p : finset α → Prop}
  (s : finset α) (h₀ : p ∅) (h₁ : ∀ a s, a ∉ s → (∀ t ⊆ s, p t) → p (insert a s)) : p s :=
finset.strong_induction_on s $ λ s,
finset.induction_on s (λ _, h₀) $ λ a s n _ ih, h₁ a s n $
λ t ss, ih _ (lt_of_le_of_lt ss (ssubset_insert n) : t < _)

/-- Suppose that, given that `p t` can be defined on all supersets of `s` of cardinality less than
`n`, one knows how to define `p s`. Then one can inductively define `p s` for all finsets `s` of
cardinality less than `n`, starting from finsets of card `n` and iterating. This
can be used either to define data, or to prove properties. -/
def strong_downward_induction {p : finset α → Sort*} {n : ℕ} (H : ∀ t₁, (∀ {t₂ : finset α},
  t₂.card ≤ n → t₁ ⊂ t₂ → p t₂) → t₁.card ≤ n → p t₁) :
  ∀ (s : finset α), s.card ≤ n → p s
| s := H s (λ t ht h, have n - card t < n - card s,
     from (nat.sub_lt_sub_left_iff ht).2 (finset.card_lt_card h),
  strong_downward_induction t ht)
using_well_founded {rel_tac := λ _ _, `[exact ⟨_, measure_wf (λ (t : finset α), n - t.card)⟩]}

lemma strong_downward_induction_eq {p : finset α → Sort*} {n : ℕ} (H : ∀ t₁, (∀ {t₂ : finset α},
  t₂.card ≤ n → t₁ ⊂ t₂ → p t₂) → t₁.card ≤ n → p t₁) (s : finset α) :
  strong_downward_induction H s = H s (λ t ht hst, strong_downward_induction H t ht) :=
by rw strong_downward_induction

/-- Analogue of `strong_downward_induction` with order of arguments swapped. -/
@[elab_as_eliminator] def strong_downward_induction_on {p : finset α → Sort*} {n : ℕ} :
  ∀ (s : finset α), (∀ t₁, (∀ {t₂ : finset α}, t₂.card ≤ n → t₁ ⊂ t₂ → p t₂) → t₁.card ≤ n → p t₁)
  → s.card ≤ n → p s :=
λ s H, strong_downward_induction H s

lemma strong_downward_induction_on_eq {p : finset α → Sort*} (s : finset α) {n : ℕ} (H : ∀ t₁,
  (∀ {t₂ : finset α}, t₂.card ≤ n → t₁ ⊂ t₂ → p t₂) → t₁.card ≤ n → p t₁) :
  s.strong_downward_induction_on H = H s (λ t ht h, t.strong_downward_induction_on H ht) :=
by { dunfold strong_downward_induction_on, rw strong_downward_induction }

lemma card_congr {s : finset α} {t : finset β} (f : Π a ∈ s, β)
  (h₁ : ∀ a ha, f a ha ∈ t) (h₂ : ∀ a b ha hb, f a ha = f b hb → a = b)
  (h₃ : ∀ b ∈ t, ∃ a ha, f a ha = b) : s.card = t.card :=
by haveI := classical.prop_decidable; exact
calc s.card = s.attach.card : card_attach.symm
... = (s.attach.image (λ (a : {a // a ∈ s}), f a.1 a.2)).card :
  eq.symm (card_image_of_injective _ (λ a b h, subtype.eq (h₂ _ _ _ _ h)))
... = t.card : congr_arg card (finset.ext $ λ b,
    ⟨λ h, let ⟨a, ha₁, ha₂⟩ := mem_image.1 h in ha₂ ▸ h₁ _ _,
      λ h, let ⟨a, ha₁, ha₂⟩ := h₃ b h in mem_image.2 ⟨⟨a, ha₁⟩, by simp [ha₂]⟩⟩)

lemma card_union_add_card_inter [decidable_eq α] (s t : finset α) :
  (s ∪ t).card + (s ∩ t).card = s.card + t.card :=
finset.induction_on t (by simp) $ λ a r har, by by_cases a ∈ s; simp *; cc

lemma card_union_le [decidable_eq α] (s t : finset α) :
  (s ∪ t).card ≤ s.card + t.card :=
card_union_add_card_inter s t ▸ nat.le_add_right _ _

lemma card_union_eq [decidable_eq α] {s t : finset α} (h : disjoint s t) :
  (s ∪ t).card = s.card + t.card :=
begin
  rw [← card_union_add_card_inter],
  convert (add_zero _).symm, rw [card_eq_zero], rwa [disjoint_iff] at h
end

lemma surj_on_of_inj_on_of_card_le {s : finset α} {t : finset β}
  (f : Π a ∈ s, β) (hf : ∀ a ha, f a ha ∈ t)
  (hinj : ∀ a₁ a₂ ha₁ ha₂, f a₁ ha₁ = f a₂ ha₂ → a₁ = a₂)
  (hst : card t ≤ card s) :
  (∀ b ∈ t, ∃ a ha, b = f a ha) :=
by haveI := classical.dec_eq β; exact
λ b hb,
  have h : card (image (λ (a : {a // a ∈ s}), f a a.prop) (attach s)) = card s,
    from @card_attach _ s ▸ card_image_of_injective _
      (λ ⟨a₁, ha₁⟩ ⟨a₂, ha₂⟩ h, subtype.eq $ hinj _ _ _ _ h),
  have h₁ : image (λ a : {a // a ∈ s}, f a a.prop) s.attach = t :=
  eq_of_subset_of_card_le (λ b h, let ⟨a, ha₁, ha₂⟩ := mem_image.1 h in
    ha₂ ▸ hf _ _) (by simp [hst, h]),
begin
  rw ← h₁ at hb,
  rcases mem_image.1 hb with ⟨a, ha₁, ha₂⟩,
  exact ⟨a, a.2, ha₂.symm⟩,
end

open function

lemma inj_on_of_surj_on_of_card_le {s : finset α} {t : finset β}
  (f : Π a ∈ s, β) (hf : ∀ a ha, f a ha ∈ t)
  (hsurj : ∀ b ∈ t, ∃ a ha, b = f a ha)
  (hst : card s ≤ card t)
  ⦃a₁ a₂⦄ (ha₁ : a₁ ∈ s) (ha₂ : a₂ ∈ s)
  (ha₁a₂: f a₁ ha₁ = f a₂ ha₂) : a₁ = a₂ :=
by haveI : inhabited {x // x ∈ s} := ⟨⟨a₁, ha₁⟩⟩; exact
let f' : {x // x ∈ s} → {x // x ∈ t} := λ x, ⟨f x.1 x.2, hf x.1 x.2⟩ in
let g : {x // x ∈ t} → {x // x ∈ s} :=
  @surj_inv _ _ f'
    (λ x, let ⟨y, hy₁, hy₂⟩ := hsurj x.1 x.2 in ⟨⟨y, hy₁⟩, subtype.eq hy₂.symm⟩) in
have hg : injective g, from injective_surj_inv _,
have hsg : surjective g, from λ x,
  let ⟨y, hy⟩ := surj_on_of_inj_on_of_card_le (λ (x : {x // x ∈ t}) (hx : x ∈ t.attach), g x)
    (λ x _, show (g x) ∈ s.attach, from mem_attach _ _)
    (λ x y _ _ hxy, hg hxy) (by simpa) x (mem_attach _ _) in
  ⟨y, hy.snd.symm⟩,
have hif : injective f',
  from (left_inverse_of_surjective_of_right_inverse hsg
      (right_inverse_surj_inv _)).injective,
subtype.ext_iff_val.1 (@hif ⟨a₁, ha₁⟩ ⟨a₂, ha₂⟩ (subtype.eq ha₁a₂))

end card

section to_list

/-- Produce a list of the elements in the finite set using choice. -/
@[reducible] noncomputable def to_list (s : finset α) : list α := s.1.to_list

lemma nodup_to_list (s : finset α) : s.to_list.nodup :=
by { rw [to_list, ←multiset.coe_nodup, multiset.coe_to_list], exact s.nodup }

@[simp] lemma mem_to_list {a : α} (s : finset α) : a ∈ s.to_list ↔ a ∈ s :=
by { rw [to_list, ←multiset.mem_coe, multiset.coe_to_list], exact iff.rfl }

@[simp] lemma length_to_list (s : finset α) : s.to_list.length = s.card :=
by { rw [to_list, ←multiset.coe_card, multiset.coe_to_list], refl }

@[simp] lemma to_list_empty : (∅ : finset α).to_list = [] :=
by simp [to_list]

@[simp, norm_cast]
lemma coe_to_list (s : finset α) : (s.to_list : multiset α) = s.val :=
by { classical, ext, simp }

@[simp] lemma to_list_to_finset [decidable_eq α] (s : finset α) : s.to_list.to_finset = s :=
by { ext, simp }

lemma exists_list_nodup_eq [decidable_eq α] (s : finset α) :
  ∃ (l : list α), l.nodup ∧ l.to_finset = s :=
⟨s.to_list, s.nodup_to_list, s.to_list_to_finset⟩

end to_list

section bUnion
/-!
### bUnion

This section is about the bounded union of an indexed family `t : α → finset β` of finite sets
over a finite set `s : finset α`.
-/

variables [decidable_eq β] {s : finset α} {t : α → finset β}

/-- `bUnion s t` is the union of `t x` over `x ∈ s`.
(This was formerly `bind` due to the monad structure on types with `decidable_eq`.) -/
protected def bUnion (s : finset α) (t : α → finset β) : finset β :=
(s.1.bind (λ a, (t a).1)).to_finset

@[simp] theorem bUnion_val (s : finset α) (t : α → finset β) :
  (s.bUnion t).1 = (s.1.bind (λ a, (t a).1)).erase_dup := rfl

@[simp] theorem bUnion_empty : finset.bUnion ∅ t = ∅ := rfl

@[simp] theorem mem_bUnion {b : β} : b ∈ s.bUnion t ↔ ∃a∈s, b ∈ t a :=
by simp only [mem_def, bUnion_val, mem_erase_dup, mem_bind, exists_prop]

@[simp] theorem bUnion_insert [decidable_eq α] {a : α} : (insert a s).bUnion t = t a ∪ s.bUnion t :=
ext $ λ x, by simp only [mem_bUnion, exists_prop, mem_union, mem_insert,
  or_and_distrib_right, exists_or_distrib, exists_eq_left]
-- ext $ λ x, by simp [or_and_distrib_right, exists_or_distrib]

@[simp] lemma singleton_bUnion {a : α} : finset.bUnion {a} t = t a :=
begin
  classical,
  rw [← insert_emptyc_eq, bUnion_insert, bUnion_empty, union_empty]
end

theorem bUnion_inter (s : finset α) (f : α → finset β) (t : finset β) :
  s.bUnion f ∩ t = s.bUnion (λ x, f x ∩ t) :=
begin
  ext x,
  simp only [mem_bUnion, mem_inter],
  tauto
end

theorem inter_bUnion (t : finset β) (s : finset α) (f : α → finset β) :
  t ∩ s.bUnion f = s.bUnion (λ x, t ∩ f x) :=
by rw [inter_comm, bUnion_inter]; simp [inter_comm]

theorem image_bUnion [decidable_eq γ] {f : α → β} {s : finset α} {t : β → finset γ} :
  (s.image f).bUnion t = s.bUnion (λa, t (f a)) :=
by haveI := classical.dec_eq α; exact
finset.induction_on s rfl (λ a s has ih,
  by simp only [image_insert, bUnion_insert, ih])

theorem bUnion_image [decidable_eq γ] {s : finset α} {t : α → finset β} {f : β → γ} :
  (s.bUnion t).image f = s.bUnion (λa, (t a).image f) :=
by haveI := classical.dec_eq α; exact
finset.induction_on s rfl (λ a s has ih,
  by simp only [bUnion_insert, image_union, ih])

lemma bUnion_bUnion [decidable_eq γ] (s : finset α) (f : α → finset β) (g : β → finset γ) :
  (s.bUnion f).bUnion g = s.bUnion (λ a, (f a).bUnion g) :=
begin
  ext,
  simp only [finset.mem_bUnion, exists_prop],
  simp_rw [←exists_and_distrib_right, ←exists_and_distrib_left, and_assoc],
  rw exists_comm,
end

theorem bind_to_finset [decidable_eq α] (s : multiset α) (t : α → multiset β) :
  (s.bind t).to_finset = s.to_finset.bUnion (λa, (t a).to_finset) :=
ext $ λ x, by simp only [multiset.mem_to_finset, mem_bUnion, multiset.mem_bind, exists_prop]

lemma bUnion_mono {t₁ t₂ : α → finset β} (h : ∀a∈s, t₁ a ⊆ t₂ a) : s.bUnion t₁ ⊆ s.bUnion t₂ :=
have ∀b a, a ∈ s → b ∈ t₁ a → (∃ (a : α), a ∈ s ∧ b ∈ t₂ a),
  from assume b a ha hb, ⟨a, ha, finset.mem_of_subset (h a ha) hb⟩,
by simpa only [subset_iff, mem_bUnion, exists_imp_distrib, and_imp, exists_prop]

lemma bUnion_subset_bUnion_of_subset_left {α : Type*} {s₁ s₂ : finset α}
  (t : α → finset β) (h : s₁ ⊆ s₂) : s₁.bUnion t ⊆ s₂.bUnion t :=
begin
  intro x,
  simp only [and_imp, mem_bUnion, exists_prop],
  exact Exists.imp (λ a ha, ⟨h ha.1, ha.2⟩)
end

lemma subset_bUnion_of_mem {s : finset α}
  (u : α → finset β) {x : α} (xs : x ∈ s) :
  u x ⊆ s.bUnion u :=
begin
  apply subset.trans _ (bUnion_subset_bUnion_of_subset_left u (singleton_subset_iff.2 xs)),
  exact subset_of_eq singleton_bUnion.symm,
end

@[simp] lemma bUnion_subset_iff_forall_subset {α β : Type*} [decidable_eq β]
  {s : finset α} {t : finset β} {f : α → finset β} : s.bUnion f ⊆ t ↔ ∀ x ∈ s, f x ⊆ t :=
⟨λ h x hx, (subset_bUnion_of_mem f hx).trans h,
 λ h x hx, let ⟨a, ha₁, ha₂⟩ := mem_bUnion.mp hx in h _ ha₁ ha₂⟩

lemma bUnion_singleton {f : α → β} : s.bUnion (λa, {f a}) = s.image f :=
ext $ λ x, by simp only [mem_bUnion, mem_image, mem_singleton, eq_comm]

@[simp] lemma bUnion_singleton_eq_self [decidable_eq α] :
  s.bUnion (singleton : α → finset α) = s :=
by { rw bUnion_singleton, exact image_id }

lemma bUnion_filter_eq_of_maps_to [decidable_eq α] {s : finset α} {t : finset β} {f : α → β}
  (h : ∀ x ∈ s, f x ∈ t) :
  t.bUnion (λa, s.filter $ (λc, f c = a)) = s :=
ext $ λ b, by simpa using h b

lemma image_bUnion_filter_eq [decidable_eq α] (s : finset β) (g : β → α) :
  (s.image g).bUnion (λa, s.filter $ (λc, g c = a)) = s :=
bUnion_filter_eq_of_maps_to (λ x, mem_image_of_mem g)

lemma erase_bUnion (f : α → finset β) (s : finset α) (b : β) :
  (s.bUnion f).erase b = s.bUnion (λ x, (f x).erase b) :=
by { ext, simp only [finset.mem_bUnion, iff_self, exists_and_distrib_left, finset.mem_erase] }

end bUnion

/-! ### prod -/
section prod
variables {s : finset α} {t : finset β}

/-- `product s t` is the set of pairs `(a, b)` such that `a ∈ s` and `b ∈ t`. -/
protected def product (s : finset α) (t : finset β) : finset (α × β) := ⟨_, nodup_product s.2 t.2⟩

@[simp] theorem product_val : (s.product t).1 = s.1.product t.1 := rfl

@[simp] theorem mem_product {p : α × β} : p ∈ s.product t ↔ p.1 ∈ s ∧ p.2 ∈ t := mem_product

theorem subset_product [decidable_eq α] [decidable_eq β] {s : finset (α × β)} :
  s ⊆ (s.image prod.fst).product (s.image prod.snd) :=
λ p hp, mem_product.2 ⟨mem_image_of_mem _ hp, mem_image_of_mem _ hp⟩

theorem product_eq_bUnion [decidable_eq α] [decidable_eq β] (s : finset α) (t : finset β) :
  s.product t = s.bUnion (λa, t.image $ λb, (a, b)) :=
ext $ λ ⟨x, y⟩, by simp only [mem_product, mem_bUnion, mem_image, exists_prop, prod.mk.inj_iff,
  and.left_comm, exists_and_distrib_left, exists_eq_right, exists_eq_left]

@[simp] lemma product_bUnion {β γ : Type*} [decidable_eq γ]
  (s : finset α) (t : finset β) (f : α × β → finset γ) :
  (s.product t).bUnion f = s.bUnion (λ a, t.bUnion (λ b, f (a, b))) :=
by { classical, simp_rw [product_eq_bUnion, bUnion_bUnion, image_bUnion] }

@[simp] theorem card_product (s : finset α) (t : finset β) : card (s.product t) = card s * card t :=
multiset.card_product _ _

theorem filter_product (p : α → Prop) (q : β → Prop) [decidable_pred p] [decidable_pred q] :
  (s.product t).filter (λ (x : α × β), p x.1 ∧ q x.2) = (s.filter p).product (t.filter q) :=
by { ext ⟨a, b⟩, simp only [mem_filter, mem_product], finish, }

lemma filter_product_card (s : finset α) (t : finset β)
  (p : α → Prop) (q : β → Prop) [decidable_pred p] [decidable_pred q] :
  ((s.product t).filter (λ (x : α × β), p x.1 ↔ q x.2)).card =
  (s.filter p).card * (t.filter q).card + (s.filter (not ∘ p)).card * (t.filter (not ∘ q)).card :=
begin
  classical,
  rw [← card_product, ← card_product, ← filter_product, ← filter_product, ← card_union_eq],
  { apply congr_arg, ext ⟨a, b⟩, simp only [filter_union_right, mem_filter, mem_product],
    split; intros; finish, },
  { rw disjoint_iff, change _ ∩ _ = ∅, ext ⟨a, b⟩, rw mem_inter, finish, },
end

lemma empty_product (t : finset β) :
  (∅ : finset α).product t = ∅ :=
rfl

lemma product_empty (s : finset α) :
  s.product (∅ : finset β) = ∅ :=
eq_empty_of_forall_not_mem (λ x h, (finset.mem_product.1 h).2)

end prod

/-! ### sigma -/
section sigma
variables {σ : α → Type*} {s : finset α} {t : Πa, finset (σ a)}

/-- `sigma s t` is the set of dependent pairs `⟨a, b⟩` such that `a ∈ s` and `b ∈ t a`. -/
protected def sigma (s : finset α) (t : Πa, finset (σ a)) : finset (Σa, σ a) :=
⟨_, nodup_sigma s.2 (λ a, (t a).2)⟩

@[simp] theorem mem_sigma {p : sigma σ} : p ∈ s.sigma t ↔ p.1 ∈ s ∧ p.2 ∈ t (p.1) := mem_sigma

theorem sigma_mono {s₁ s₂ : finset α} {t₁ t₂ : Πa, finset (σ a)}
  (H1 : s₁ ⊆ s₂) (H2 : ∀a, t₁ a ⊆ t₂ a) : s₁.sigma t₁ ⊆ s₂.sigma t₂ :=
λ ⟨x, sx⟩ H, let ⟨H3, H4⟩ := mem_sigma.1 H in mem_sigma.2 ⟨H1 H3, H2 x H4⟩

theorem sigma_eq_bUnion [decidable_eq (Σ a, σ a)] (s : finset α)
  (t : Πa, finset (σ a)) :
  s.sigma t = s.bUnion (λa, (t a).map $ embedding.sigma_mk a) :=
by { ext ⟨x, y⟩, simp [and.left_comm] }

end sigma

/-! ### disjoint -/
section disjoint
variable [decidable_eq α]

theorem disjoint_left {s t : finset α} : disjoint s t ↔ ∀ {a}, a ∈ s → a ∉ t :=
by simp only [_root_.disjoint, inf_eq_inter, le_iff_subset, subset_iff, mem_inter, not_and,
  and_imp]; refl

theorem disjoint_val {s t : finset α} : disjoint s t ↔ s.1.disjoint t.1 :=
disjoint_left

theorem disjoint_iff_inter_eq_empty {s t : finset α} : disjoint s t ↔ s ∩ t = ∅ :=
disjoint_iff

instance decidable_disjoint (U V : finset α) : decidable (disjoint U V) :=
decidable_of_decidable_of_iff (by apply_instance) eq_bot_iff

theorem disjoint_right {s t : finset α} : disjoint s t ↔ ∀ {a}, a ∈ t → a ∉ s :=
by rw [disjoint.comm, disjoint_left]

theorem disjoint_iff_ne {s t : finset α} : disjoint s t ↔ ∀ a ∈ s, ∀ b ∈ t, a ≠ b :=
by simp only [disjoint_left, imp_not_comm, forall_eq']

theorem disjoint_of_subset_left {s t u : finset α} (h : s ⊆ u) (d : disjoint u t) : disjoint s t :=
disjoint_left.2 (λ x m₁, (disjoint_left.1 d) (h m₁))

theorem disjoint_of_subset_right {s t u : finset α} (h : t ⊆ u) (d : disjoint s u) : disjoint s t :=
disjoint_right.2 (λ x m₁, (disjoint_right.1 d) (h m₁))

@[simp] theorem disjoint_empty_left (s : finset α) : disjoint ∅ s := disjoint_bot_left

@[simp] theorem disjoint_empty_right (s : finset α) : disjoint s ∅ := disjoint_bot_right

@[simp] theorem singleton_disjoint {s : finset α} {a : α} : disjoint (singleton a) s ↔ a ∉ s :=
by simp only [disjoint_left, mem_singleton, forall_eq]

@[simp] theorem disjoint_singleton {s : finset α} {a : α} : disjoint s (singleton a) ↔ a ∉ s :=
disjoint.comm.trans singleton_disjoint

@[simp] theorem disjoint_insert_left {a : α} {s t : finset α} :
  disjoint (insert a s) t ↔ a ∉ t ∧ disjoint s t :=
by simp only [disjoint_left, mem_insert, or_imp_distrib, forall_and_distrib, forall_eq]

@[simp] theorem disjoint_insert_right {a : α} {s t : finset α} :
  disjoint s (insert a t) ↔ a ∉ s ∧ disjoint s t :=
disjoint.comm.trans $ by rw [disjoint_insert_left, disjoint.comm]

@[simp] theorem disjoint_union_left {s t u : finset α} :
  disjoint (s ∪ t) u ↔ disjoint s u ∧ disjoint t u :=
by simp only [disjoint_left, mem_union, or_imp_distrib, forall_and_distrib]

@[simp] theorem disjoint_union_right {s t u : finset α} :
  disjoint s (t ∪ u) ↔ disjoint s t ∧ disjoint s u :=
by simp only [disjoint_right, mem_union, or_imp_distrib, forall_and_distrib]

lemma sdiff_disjoint {s t : finset α} : disjoint (t \ s) s :=
disjoint_left.2 $ assume a ha, (mem_sdiff.1 ha).2

lemma disjoint_sdiff {s t : finset α} : disjoint s (t \ s) :=
sdiff_disjoint.symm

lemma disjoint_sdiff_inter (s t : finset α) : disjoint (s \ t) (s ∩ t) :=
disjoint_of_subset_right (inter_subset_right _ _) sdiff_disjoint

lemma sdiff_eq_self_iff_disjoint {s t : finset α} : s \ t = s ↔ disjoint s t :=
by rw [sdiff_eq_self, subset_empty, disjoint_iff_inter_eq_empty]

lemma sdiff_eq_self_of_disjoint {s t : finset α} (h : disjoint s t) : s \ t = s :=
sdiff_eq_self_iff_disjoint.2 h

lemma disjoint_self_iff_empty (s : finset α) : disjoint s s ↔ s = ∅ :=
disjoint_self

lemma disjoint_bUnion_left {ι : Type*}
  (s : finset ι) (f : ι → finset α) (t : finset α) :
  disjoint (s.bUnion f) t ↔ (∀i∈s, disjoint (f i) t) :=
begin
  classical,
  refine s.induction _ _,
  { simp only [forall_mem_empty_iff, bUnion_empty, disjoint_empty_left] },
  { assume i s his ih,
    simp only [disjoint_union_left, bUnion_insert, his, forall_mem_insert, ih] }
end

lemma disjoint_bUnion_right {ι : Type*}
  (s : finset α) (t : finset ι) (f : ι → finset α) :
  disjoint s (t.bUnion f) ↔ (∀i∈t, disjoint s (f i)) :=
by simpa only [disjoint.comm] using disjoint_bUnion_left t f s

@[simp] theorem card_disjoint_union {s t : finset α} (h : disjoint s t) :
  card (s ∪ t) = card s + card t :=
by rw [← card_union_add_card_inter, disjoint_iff_inter_eq_empty.1 h, card_empty, add_zero]

theorem card_sdiff {s t : finset α} (h : s ⊆ t) : card (t \ s) = card t - card s :=
suffices card (t \ s) = card ((t \ s) ∪ s) - card s, by rwa sdiff_union_of_subset h at this,
by rw [card_disjoint_union sdiff_disjoint, nat.add_sub_cancel]

lemma disjoint_filter {s : finset α} {p q : α → Prop} [decidable_pred p] [decidable_pred q] :
    disjoint (s.filter p) (s.filter q) ↔ (∀ x ∈ s, p x → ¬ q x) :=
by split; simp [disjoint_left] {contextual := tt}

lemma disjoint_filter_filter {s t : finset α} {p q : α → Prop} [decidable_pred p]
  [decidable_pred q] :
  (disjoint s t) → disjoint (s.filter p) (t.filter q) :=
disjoint.mono (filter_subset _ _) (filter_subset _ _)

lemma disjoint_iff_disjoint_coe {α : Type*} {a b : finset α} [decidable_eq α] :
  disjoint a b ↔ disjoint (↑a : set α) (↑b : set α) :=
by { rw [finset.disjoint_left, set.disjoint_left], refl }

lemma filter_card_add_filter_neg_card_eq_card {α : Type*} {s : finset α} (p : α → Prop)
  [decidable_pred p] :
  (s.filter p).card + (s.filter (not ∘ p)).card = s.card :=
by { classical, simp [← card_union_eq, filter_union_filter_neg_eq, disjoint_filter], }

end disjoint

section self_prod
variables (s : finset α) [decidable_eq α]

/-- Given a finite set `s`, the diagonal, `s.diag` is the set of pairs of the form `(a, a)` for
`a ∈ s`. -/
def diag := (s.product s).filter (λ (a : α × α), a.fst = a.snd)

/-- Given a finite set `s`, the off-diagonal, `s.off_diag` is the set of pairs `(a, b)` with `a ≠ b`
for `a, b ∈ s`. -/
def off_diag := (s.product s).filter (λ (a : α × α), a.fst ≠ a.snd)

@[simp] lemma mem_diag (x : α × α) : x ∈ s.diag ↔ x.1 ∈ s ∧ x.1 = x.2 :=
by { simp only [diag, mem_filter, mem_product], split; intros; finish, }

@[simp] lemma mem_off_diag (x : α × α) : x ∈ s.off_diag ↔ x.1 ∈ s ∧ x.2 ∈ s ∧ x.1 ≠ x.2 :=
by { simp only [off_diag, mem_filter, mem_product], split; intros; finish, }

@[simp] lemma diag_card : (diag s).card = s.card :=
begin
  suffices : diag s = s.image (λ a, (a, a)), { rw this, apply card_image_of_inj_on, finish, },
  ext ⟨a₁, a₂⟩, rw mem_diag, split; intros; finish,
end

@[simp] lemma off_diag_card : (off_diag s).card = s.card * s.card - s.card :=
begin
  suffices : (diag s).card + (off_diag s).card = s.card * s.card,
  { nth_rewrite 2 ← s.diag_card, finish, },
  rw ← card_product,
  apply filter_card_add_filter_neg_card_eq_card,
end

end self_prod

/--
Given a set A and a set B inside it, we can shrink A to any appropriate size, and keep B
inside it.
-/
lemma exists_intermediate_set {A B : finset α} (i : ℕ)
  (h₁ : i + card B ≤ card A) (h₂ : B ⊆ A) :
  ∃ (C : finset α), B ⊆ C ∧ C ⊆ A ∧ card C = i + card B :=
begin
  classical,
  rcases nat.le.dest h₁ with ⟨k, _⟩,
  clear h₁,
  induction k with k ih generalizing A,
  { exact ⟨A, h₂, subset.refl _, h.symm⟩ },
  { have : (A \ B).nonempty,
    { rw [← card_pos, card_sdiff h₂, ← h, nat.add_right_comm,
          nat.add_sub_cancel, nat.add_succ],
      apply nat.succ_pos },
    rcases this with ⟨a, ha⟩,
    have z : i + card B + k = card (erase A a),
    { rw [card_erase_of_mem, ← h, nat.add_succ, nat.pred_succ],
      rw mem_sdiff at ha,
      exact ha.1 },
    rcases ih _ z with ⟨B', hB', B'subA', cards⟩,
    { exact ⟨B', hB', trans B'subA' (erase_subset _ _), cards⟩ },
    { rintros t th,
      apply mem_erase_of_ne_of_mem _ (h₂ th),
      rintro rfl,
      exact not_mem_sdiff_of_mem_right th ha } }
end

/-- We can shrink A to any smaller size. -/
lemma exists_smaller_set (A : finset α) (i : ℕ) (h₁ : i ≤ card A) :
  ∃ (B : finset α), B ⊆ A ∧ card B = i :=
let ⟨B, _, x₁, x₂⟩ := exists_intermediate_set i (by simpa) (empty_subset A) in ⟨B, x₁, x₂⟩

/-- `finset.fin_range k` is the finset `{0, 1, ..., k-1}`, as a `finset (fin k)`. -/
def fin_range (k : ℕ) : finset (fin k) :=
⟨list.fin_range k, list.nodup_fin_range k⟩

@[simp]
lemma fin_range_card {k : ℕ} : (fin_range k).card = k :=
by simp [fin_range]

@[simp]
lemma mem_fin_range {k : ℕ} (m : fin k) : m ∈ fin_range k :=
list.mem_fin_range m

@[simp] lemma coe_fin_range (k : ℕ) : (fin_range k : set (fin k)) = set.univ :=
set.eq_univ_of_forall mem_fin_range

/-- Given a finset `s` of `ℕ` contained in `{0,..., n-1}`, the corresponding finset in `fin n`
is `s.attach_fin h` where `h` is a proof that all elements of `s` are less than `n`. -/
def attach_fin (s : finset ℕ) {n : ℕ} (h : ∀ m ∈ s, m < n) : finset (fin n) :=
⟨s.1.pmap (λ a ha, ⟨a, ha⟩) h, multiset.nodup_pmap (λ _ _ _ _, fin.veq_of_eq) s.2⟩

@[simp] lemma mem_attach_fin {n : ℕ} {s : finset ℕ} (h : ∀ m ∈ s, m < n) {a : fin n} :
  a ∈ s.attach_fin h ↔ (a : ℕ) ∈ s :=
⟨λ h, let ⟨b, hb₁, hb₂⟩ := multiset.mem_pmap.1 h in hb₂ ▸ hb₁,
λ h, multiset.mem_pmap.2 ⟨a, h, fin.eta _ _⟩⟩

@[simp] lemma card_attach_fin {n : ℕ} (s : finset ℕ) (h : ∀ m ∈ s, m < n) :
  (s.attach_fin h).card = s.card := multiset.card_pmap _ _ _

/-! ### choose -/
section choose
variables (p : α → Prop) [decidable_pred p] (l : finset α)

/-- Given a finset `l` and a predicate `p`, associate to a proof that there is a unique element of
`l` satisfying `p` this unique element, as an element of the corresponding subtype. -/
def choose_x (hp : (∃! a, a ∈ l ∧ p a)) : { a // a ∈ l ∧ p a } :=
multiset.choose_x p l.val hp

/-- Given a finset `l` and a predicate `p`, associate to a proof that there is a unique element of
`l` satisfying `p` this unique element, as an element of the ambient type. -/
def choose (hp : ∃! a, a ∈ l ∧ p a) : α := choose_x p l hp

lemma choose_spec (hp : ∃! a, a ∈ l ∧ p a) : choose p l hp ∈ l ∧ p (choose p l hp) :=
(choose_x p l hp).property

lemma choose_mem (hp : ∃! a, a ∈ l ∧ p a) : choose p l hp ∈ l := (choose_spec _ _ _).1

lemma choose_property (hp : ∃! a, a ∈ l ∧ p a) : p (choose p l hp) := (choose_spec _ _ _).2

end choose

theorem lt_wf {α} : well_founded (@has_lt.lt (finset α) _) :=
have H : subrelation (@has_lt.lt (finset α) _)
    (inv_image (<) card),
  from λ x y hxy, card_lt_card hxy,
subrelation.wf H $ inv_image.wf _ $ nat.lt_wf

end finset

namespace equiv

/-- Given an equivalence `α` to `β`, produce an equivalence between `finset α` and `finset β`. -/
protected def finset_congr (e : α ≃ β) : finset α ≃ finset β :=
{ to_fun := λ s, s.map e.to_embedding,
  inv_fun := λ s, s.map e.symm.to_embedding,
  left_inv := λ s, by simp [finset.map_map],
  right_inv := λ s, by simp [finset.map_map] }

@[simp] lemma finset_congr_apply (e : α ≃ β) (s : finset α) :
  e.finset_congr s = s.map e.to_embedding :=
rfl

@[simp] lemma finset_congr_refl :
  (equiv.refl α).finset_congr = equiv.refl _ :=
by { ext, simp }

@[simp] lemma finset_congr_symm (e : α ≃ β) :
  e.finset_congr.symm = e.symm.finset_congr :=
rfl

@[simp] lemma finset_congr_trans (e : α ≃ β) (e' : β ≃ γ) :
  e.finset_congr.trans (e'.finset_congr) = (e.trans e').finset_congr :=
by { ext, simp [-finset.mem_map, -equiv.trans_to_embedding] }

end equiv

namespace multiset
variable [decidable_eq α]

theorem to_finset_card_of_nodup {l : multiset α} (h : l.nodup) : l.to_finset.card = l.card :=
congr_arg card $ multiset.erase_dup_eq_self.mpr h

lemma disjoint_to_finset {m1 m2 : multiset α} :
  _root_.disjoint m1.to_finset m2.to_finset ↔ m1.disjoint m2 :=
begin
  rw finset.disjoint_iff_ne,
  split,
  { intro h,
    intros a ha1 ha2,
    rw ← multiset.mem_to_finset at ha1 ha2,
    exact h _ ha1 _ ha2 rfl },
  { rintros h a ha b hb rfl,
    rw multiset.mem_to_finset at ha hb,
    exact h ha hb }
end

end multiset

namespace list
variable [decidable_eq α]

theorem to_finset_card_of_nodup {l : list α} (h : l.nodup) : l.to_finset.card = l.length :=
multiset.to_finset_card_of_nodup h

lemma disjoint_to_finset_iff_disjoint {l l' : list α} :
  _root_.disjoint l.to_finset l'.to_finset ↔ l.disjoint l' :=
multiset.disjoint_to_finset

end list<|MERGE_RESOLUTION|>--- conflicted
+++ resolved
@@ -2179,11 +2179,7 @@
 theorem one_lt_card {s : finset α} : 1 < s.card ↔ ∃ (a ∈ s) (b ∈ s), a ≠ b :=
 by { rw ← not_iff_not, push_neg, exact card_le_one }
 
-<<<<<<< HEAD
-lemma finset.exists_ne_of_one_lt_card {s : finset α} (hs : 1 < s.card) (a : α) :
-=======
 lemma exists_ne_of_one_lt_card {s : finset α} (hs : 1 < s.card) (a : α) :
->>>>>>> 40bd7c69
   ∃ b : α, b ∈ s ∧ b ≠ a :=
 begin
   obtain ⟨x, hx, y, hy, hxy⟩ := finset.one_lt_card.mp hs,
