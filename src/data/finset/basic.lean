/-
Copyright (c) 2015 Microsoft Corporation. All rights reserved.
Released under Apache 2.0 license as described in the file LICENSE.
Authors: Leonardo de Moura, Jeremy Avigad, Minchao Wu, Mario Carneiro
-/
import data.multiset.finset_ops
import tactic.monotonicity
import tactic.apply
import tactic.nth_rewrite

/-!
# Finite sets

Terms of type `finset α` are one way of talking about finite subsets of `α` in mathlib.
Below, `finset α` is defined as a structure with 2 fields:

  1. `val` is a `multiset α` of elements;
  2. `nodup` is a proof that `val` has no duplicates.

Finsets in Lean are constructive in that they have an underlying `list` that enumerates their
elements. In particular, any function that uses the data of the underlying list cannot depend on its
ordering. This is handled on the `multiset` level by multiset API, so in most cases one needn't
worry about it explicitly.

Finsets give a basic foundation for defining finite sums and products over types:

  1. `∑ i in (s : finset α), f i`;
  2. `∏ i in (s : finset α), f i`.

Lean refers to these operations as `big_operator`s.
More information can be found in `algebra.big_operators.basic`.

Finsets are directly used to define fintypes in Lean.
A `fintype α` instance for a type `α` consists of
a universal `finset α` containing every term of `α`, called `univ`. See `data.fintype.basic`.
There is also `univ'`, the noncomputable partner to `univ`,
which is defined to be `α` as a finset if `α` is finite,
and the empty finset otherwise. See `data.fintype.basic`.

## Main declarations

### Main definitions

* `finset`: Defines a type for the finite subsets of `α`.
  Constructing a `finset` requires two pieces of data: `val`, a `multiset α` of elements,
  and `nodup`, a proof that `val` has no duplicates.
* `finset.has_mem`: Defines membership `a ∈ (s : finset α)`.
* `finset.has_coe`: Provides a coercion `s : finset α` to `s : set α`.
* `finset.has_coe_to_sort`: Coerce `s : finset α` to the type of all `x ∈ s`.
* `finset.induction_on`: Induction on finsets. To prove a proposition about an arbitrary `finset α`,
  it suffices to prove it for the empty finset, and to show that if it holds for some `finset α`,
  then it holds for the finset obtained by inserting a new element.
* `finset.choose`: Given a proof `h` of existence and uniqueness of a certain element
  satisfying a predicate, `choose s h` returns the element of `s` satisfying that predicate.
* `finset.card`: `card s : ℕ` returns the cardinalilty of `s : finset α`.
  The API for `card`'s interaction with operations on finsets is extensive.
  TODO: The noncomputable sister `fincard` is about to be added into mathlib.

### Finset constructions

* `singleton`: Denoted by `{a}`; the finset consisting of one element.
* `finset.empty`: Denoted by `∅`. The finset associated to any type consisting of no elements.
* `finset.range`: For any `n : ℕ`, `range n` is equal to `{0, 1, ... , n - 1} ⊆ ℕ`.
  This convention is consistent with other languages and normalizes `card (range n) = n`.
  Beware, `n` is not in `range n`.
* `finset.diag`: Given `s`, `diag s` is the set of pairs `(a, a)` with `a ∈ s`. See also
  `finset.off_diag`: Given a finite set `s`, the off-diagonal,
  `s.off_diag` is the set of pairs `(a, b)` with `a ≠ b` for `a, b ∈ s`.
* `finset.attach`: Given `s : finset α`, `attach s` forms a finset of elements of the subtype
  `{a // a ∈ s}`; in other words, it attaches elements to a proof of membership in the set.

### Finsets from functions

* `finset.image`: Given a function `f : α → β`, `s.image f` is the image finset in `β`.
* `finset.map`: Given an embedding `f : α ↪ β`, `s.map f` is the image finset in `β`.
* `finset.filter`: Given a predicate `p : α → Prop`, `s.filter p` is
  the finset consisting of those elements in `s` satisfying the predicate `p`.

### The lattice structure on subsets of finsets

There is a natural lattice structure on the subsets of a set.
In Lean, we use lattice notation to talk about things involving unions and intersections. See
`order.lattice`. For the lattice structure on finsets, `⊥` is called `bot` with `⊥ = ∅` and `⊤` is
called `top` with `⊤ = univ`.

* `finset.subset`: Lots of API about lattices, otherwise behaves exactly as one would expect.
* `finset.union`: Defines `s ∪ t` (or `s ⊔ t`) as the union of `s` and `t`.
  See `finset.bUnion` for finite unions.
* `finset.inter`: Defines `s ∩ t` (or `s ⊓ t`) as the intersection of `s` and `t`.
  TODO: `finset.bInter` for finite intersections.
* `finset.disj_union`: Given a hypothesis `h` which states that finsets `s` and `t` are disjoint,
  `s.disj_union t h` is the set such that `a ∈ disj_union s t h` iff `a ∈ s` or `a ∈ t`; this does
  not require decidable equality on the type `α`.

### Operations on two or more finsets

* `finset.insert` and `finset.cons`: For any `a : α`, `insert s a` returns `s ∪ {a}`. `cons s a h`
  returns the same except that it requires a hypothesis stating that `a` is not already in `s`.
  This does not require decidable equality on the type `α`.
* `finset.union`: see "The lattice structure on subsets of finsets"
* `finset.inter`: see "The lattice structure on subsets of finsets"
* `finset.erase`: For any `a : α`, `erase s a` returns `s` with the element `a` removed.
* `finset.sdiff`: Defines the set difference `s \ t` for finsets `s` and `t`.
* `finset.prod`: Given finsets of `α` and `β`, defines finsets of `α × β`.
  For arbitrary dependent products, see `data.finset.pi`.
* `finset.sigma`: Given finsets of `α` and `β`, defines finsets of the dependent sum type `Σ α, β`
* `finset.bUnion`: Finite unions of finsets; given an indexing function `f : α → finset β` and a
  `s : finset α`, `s.bUnion f` is the union of all finsets of the form `f a` for `a ∈ s`.
* `finset.bInter`: TODO: Implemement finite intersections.

### Maps constructed using finsets

* `finset.piecewise`: Given two functions `f`, `g`, `s.piecewise f g` is a function which is equal
  to `f` on `s` and `g` on the complement.

### Predicates on finsets

* `disjoint`: defined via the lattice structure on finsets; two sets are disjoint if their
  intersection is empty.
* `finset.nonempty`: A finset is nonempty if it has elements.
  This is equivalent to saying `s ≠ ∅`. TODO: Decide on the simp normal form.

### Equivalences between finsets

* The `data.equiv` files describe a general type of equivalence, so look in there for any lemmas.
  There is some API for rewriting sums and products from `s` to `t` given that `s ≃ t`.
  TODO: examples

## Tags

finite sets, finset

-/

open multiset subtype nat function

variables {α : Type*} {β : Type*} {γ : Type*}

/-- `finset α` is the type of finite sets of elements of `α`. It is implemented
  as a multiset (a list up to permutation) which has no duplicate elements. -/
structure finset (α : Type*) :=
(val : multiset α)
(nodup : nodup val)

namespace finset

theorem eq_of_veq : ∀ {s t : finset α}, s.1 = t.1 → s = t
| ⟨s, _⟩ ⟨t, _⟩ rfl := rfl

@[simp] theorem val_inj {s t : finset α} : s.1 = t.1 ↔ s = t :=
⟨eq_of_veq, congr_arg _⟩

@[simp] theorem erase_dup_eq_self [decidable_eq α] (s : finset α) : erase_dup s.1 = s.1 :=
erase_dup_eq_self.2 s.2

instance has_decidable_eq [decidable_eq α] : decidable_eq (finset α)
| s₁ s₂ := decidable_of_iff _ val_inj

/-! ### membership -/

instance : has_mem α (finset α) := ⟨λ a s, a ∈ s.1⟩

theorem mem_def {a : α} {s : finset α} : a ∈ s ↔ a ∈ s.1 := iff.rfl

@[simp] theorem mem_mk {a : α} {s nd} : a ∈ @finset.mk α s nd ↔ a ∈ s := iff.rfl

instance decidable_mem [h : decidable_eq α] (a : α) (s : finset α) : decidable (a ∈ s) :=
multiset.decidable_mem _ _

/-! ### set coercion -/

/-- Convert a finset to a set in the natural way. -/
instance : has_coe_t (finset α) (set α) := ⟨λ s, {x | x ∈ s}⟩

@[simp, norm_cast] lemma mem_coe {a : α} {s : finset α} : a ∈ (s : set α) ↔ a ∈ s := iff.rfl

@[simp] lemma set_of_mem {α} {s : finset α} : {a | a ∈ s} = s := rfl

@[simp] lemma coe_mem {s : finset α} (x : (s : set α)) : ↑x ∈ s := x.2

@[simp] lemma mk_coe {s : finset α} (x : (s : set α)) {h} :
  (⟨x, h⟩ : (s : set α)) = x :=
subtype.coe_eta _ _

instance decidable_mem' [decidable_eq α] (a : α) (s : finset α) :
  decidable (a ∈ (s : set α)) := s.decidable_mem _

/-! ### extensionality -/
theorem ext_iff {s₁ s₂ : finset α} : s₁ = s₂ ↔ ∀ a, a ∈ s₁ ↔ a ∈ s₂ :=
val_inj.symm.trans $ nodup_ext s₁.2 s₂.2

@[ext]
theorem ext {s₁ s₂ : finset α} : (∀ a, a ∈ s₁ ↔ a ∈ s₂) → s₁ = s₂ :=
ext_iff.2

@[simp, norm_cast] theorem coe_inj {s₁ s₂ : finset α} : (s₁ : set α) = s₂ ↔ s₁ = s₂ :=
set.ext_iff.trans ext_iff.symm

lemma coe_injective {α} : injective (coe : finset α → set α) :=
λ s t, coe_inj.1

/-! ### type coercion -/

/-- Coercion from a finset to the corresponding subtype. -/
instance {α : Type*} : has_coe_to_sort (finset α) := ⟨_, λ s, {x // x ∈ s}⟩

instance pi_finset_coe.can_lift (ι : Type*) (α : Π i : ι, Type*) [ne : Π i, nonempty (α i)]
  (s : finset ι) :
can_lift (Π i : s, α i) (Π i, α i) :=
{ coe := λ f i, f i,
  .. pi_subtype.can_lift ι α (∈ s) }

instance pi_finset_coe.can_lift' (ι α : Type*) [ne : nonempty α] (s : finset ι) :
  can_lift (s → α) (ι → α) :=
pi_finset_coe.can_lift ι (λ _, α) s

instance finset_coe.can_lift (s : finset α) : can_lift α s :=
{ coe := coe,
  cond := λ a, a ∈ s,
  prf := λ a ha, ⟨⟨a, ha⟩, rfl⟩ }

@[simp, norm_cast] lemma coe_sort_coe (s : finset α) :
  ((s : set α) : Sort*) = s := rfl

/-! ### subset -/

instance : has_subset (finset α) := ⟨λ s₁ s₂, ∀ ⦃a⦄, a ∈ s₁ → a ∈ s₂⟩

theorem subset_def {s₁ s₂ : finset α} : s₁ ⊆ s₂ ↔ s₁.1 ⊆ s₂.1 := iff.rfl

@[simp] theorem subset.refl (s : finset α) : s ⊆ s := subset.refl _

theorem subset_of_eq {s t : finset α} (h : s = t) : s ⊆ t := h ▸ subset.refl _

theorem subset.trans {s₁ s₂ s₃ : finset α} : s₁ ⊆ s₂ → s₂ ⊆ s₃ → s₁ ⊆ s₃ := subset.trans

theorem superset.trans {s₁ s₂ s₃ : finset α} : s₁ ⊇ s₂ → s₂ ⊇ s₃ → s₁ ⊇ s₃ :=
λ h' h, subset.trans h h'

-- TODO: these should be global attributes, but this will require fixing other files
local attribute [trans] subset.trans superset.trans

theorem mem_of_subset {s₁ s₂ : finset α} {a : α} : s₁ ⊆ s₂ → a ∈ s₁ → a ∈ s₂ := mem_of_subset

theorem subset.antisymm {s₁ s₂ : finset α} (H₁ : s₁ ⊆ s₂) (H₂ : s₂ ⊆ s₁) : s₁ = s₂ :=
ext $ λ a, ⟨@H₁ a, @H₂ a⟩

theorem subset_iff {s₁ s₂ : finset α} : s₁ ⊆ s₂ ↔ ∀ ⦃x⦄, x ∈ s₁ → x ∈ s₂ := iff.rfl

@[simp, norm_cast] theorem coe_subset {s₁ s₂ : finset α} :
  (s₁ : set α) ⊆ s₂ ↔ s₁ ⊆ s₂ := iff.rfl

@[simp] theorem val_le_iff {s₁ s₂ : finset α} : s₁.1 ≤ s₂.1 ↔ s₁ ⊆ s₂ := le_iff_subset s₁.2

instance : has_ssubset (finset α) := ⟨λa b, a ⊆ b ∧ ¬ b ⊆ a⟩

instance : partial_order (finset α) :=
{ le := (⊆),
  lt := (⊂),
  le_refl := subset.refl,
  le_trans := @subset.trans _,
  le_antisymm := @subset.antisymm _ }

theorem subset.antisymm_iff {s₁ s₂ : finset α} : s₁ = s₂ ↔ s₁ ⊆ s₂ ∧ s₂ ⊆ s₁ :=
le_antisymm_iff

@[simp] theorem le_eq_subset : ((≤) : finset α → finset α → Prop) = (⊆) := rfl
@[simp] theorem lt_eq_subset : ((<) : finset α → finset α → Prop) = (⊂) := rfl

theorem le_iff_subset {s₁ s₂ : finset α} : s₁ ≤ s₂ ↔ s₁ ⊆ s₂ := iff.rfl
theorem lt_iff_ssubset {s₁ s₂ : finset α} : s₁ < s₂ ↔ s₁ ⊂ s₂ := iff.rfl

@[simp, norm_cast] lemma coe_ssubset {s₁ s₂ : finset α} : (s₁ : set α) ⊂ s₂ ↔ s₁ ⊂ s₂ :=
show (s₁ : set α) ⊂ s₂ ↔ s₁ ⊆ s₂ ∧ ¬s₂ ⊆ s₁,
  by simp only [set.ssubset_def, finset.coe_subset]

@[simp] theorem val_lt_iff {s₁ s₂ : finset α} : s₁.1 < s₂.1 ↔ s₁ ⊂ s₂ :=
and_congr val_le_iff $ not_congr val_le_iff

lemma ssubset_iff_subset_ne {s t : finset α} : s ⊂ t ↔ s ⊆ t ∧ s ≠ t :=
@lt_iff_le_and_ne _ _ s t

theorem ssubset_iff_of_subset {s₁ s₂ : finset α} (h : s₁ ⊆ s₂) : s₁ ⊂ s₂ ↔ ∃ x ∈ s₂, x ∉ s₁ :=
set.ssubset_iff_of_subset h

lemma ssubset_of_ssubset_of_subset {s₁ s₂ s₃ : finset α} (hs₁s₂ : s₁ ⊂ s₂) (hs₂s₃ : s₂ ⊆ s₃) :
  s₁ ⊂ s₃ :=
set.ssubset_of_ssubset_of_subset hs₁s₂ hs₂s₃

lemma ssubset_of_subset_of_ssubset {s₁ s₂ s₃ : finset α} (hs₁s₂ : s₁ ⊆ s₂) (hs₂s₃ : s₂ ⊂ s₃) :
  s₁ ⊂ s₃ :=
set.ssubset_of_subset_of_ssubset hs₁s₂ hs₂s₃

lemma exists_of_ssubset {s₁ s₂ : finset α} (h : s₁ ⊂ s₂) :
  ∃ x ∈ s₂, x ∉ s₁ :=
set.exists_of_ssubset h

/-! ### Nonempty -/

/-- The property `s.nonempty` expresses the fact that the finset `s` is not empty. It should be used
in theorem assumptions instead of `∃ x, x ∈ s` or `s ≠ ∅` as it gives access to a nice API thanks
to the dot notation. -/
protected def nonempty (s : finset α) : Prop := ∃ x:α, x ∈ s

@[simp, norm_cast] lemma coe_nonempty {s : finset α} : (s:set α).nonempty ↔ s.nonempty := iff.rfl

lemma nonempty.bex {s : finset α} (h : s.nonempty) : ∃ x:α, x ∈ s := h

lemma nonempty.mono {s t : finset α} (hst : s ⊆ t) (hs : s.nonempty) : t.nonempty :=
set.nonempty.mono hst hs

lemma nonempty.forall_const {s : finset α} (h : s.nonempty) {p : Prop} : (∀ x ∈ s, p) ↔ p :=
let ⟨x, hx⟩ := h in ⟨λ h, h x hx, λ h x hx, h⟩

/-! ### empty -/

/-- The empty finset -/
protected def empty : finset α := ⟨0, nodup_zero⟩

instance : has_emptyc (finset α) := ⟨finset.empty⟩

instance inhabited_finset : inhabited (finset α) := ⟨∅⟩

@[simp] theorem empty_val : (∅ : finset α).1 = 0 := rfl

@[simp] theorem not_mem_empty (a : α) : a ∉ (∅ : finset α) := id

@[simp] theorem not_nonempty_empty : ¬(∅ : finset α).nonempty :=
λ ⟨x, hx⟩, not_mem_empty x hx

@[simp] theorem mk_zero : (⟨0, nodup_zero⟩ : finset α) = ∅ := rfl

theorem ne_empty_of_mem {a : α} {s : finset α} (h : a ∈ s) : s ≠ ∅ :=
λ e, not_mem_empty a $ e ▸ h

theorem nonempty.ne_empty {s : finset α} (h : s.nonempty) : s ≠ ∅ :=
exists.elim h $ λ a, ne_empty_of_mem

@[simp] theorem empty_subset (s : finset α) : ∅ ⊆ s := zero_subset _

theorem eq_empty_of_forall_not_mem {s : finset α} (H : ∀x, x ∉ s) : s = ∅ :=
eq_of_veq (eq_zero_of_forall_not_mem H)

lemma eq_empty_iff_forall_not_mem {s : finset α} : s = ∅ ↔ ∀ x, x ∉ s :=
⟨by rintro rfl x; exact id, λ h, eq_empty_of_forall_not_mem h⟩

@[simp] theorem val_eq_zero {s : finset α} : s.1 = 0 ↔ s = ∅ := @val_inj _ s ∅

theorem subset_empty {s : finset α} : s ⊆ ∅ ↔ s = ∅ := subset_zero.trans val_eq_zero

theorem nonempty_of_ne_empty {s : finset α} (h : s ≠ ∅) : s.nonempty :=
exists_mem_of_ne_zero (mt val_eq_zero.1 h)

theorem nonempty_iff_ne_empty {s : finset α} : s.nonempty ↔ s ≠ ∅ :=
⟨nonempty.ne_empty, nonempty_of_ne_empty⟩

@[simp] theorem not_nonempty_iff_eq_empty {s : finset α} : ¬s.nonempty ↔ s = ∅ :=
by { rw nonempty_iff_ne_empty, exact not_not, }

theorem eq_empty_or_nonempty (s : finset α) : s = ∅ ∨ s.nonempty :=
classical.by_cases or.inl (λ h, or.inr (nonempty_of_ne_empty h))

@[simp, norm_cast] lemma coe_empty : ((∅ : finset α) : set α) = ∅ := rfl

@[simp, norm_cast] lemma coe_eq_empty {s : finset α} :
  (s : set α) = ∅ ↔ s = ∅ :=
by rw [← coe_empty, coe_inj]

/-- A `finset` for an empty type is empty. -/
lemma eq_empty_of_not_nonempty (h : ¬ nonempty α) (s : finset α) : s = ∅ :=
finset.eq_empty_of_forall_not_mem $ λ x, false.elim $ not_nonempty_iff_imp_false.1 h x

/-! ### singleton -/
/--
`{a} : finset a` is the set `{a}` containing `a` and nothing else.

This differs from `insert a ∅` in that it does not require a `decidable_eq` instance for `α`.
-/
instance : has_singleton α (finset α) := ⟨λ a, ⟨{a}, nodup_singleton a⟩⟩

@[simp] theorem singleton_val (a : α) : ({a} : finset α).1 = a ::ₘ 0 := rfl

@[simp] theorem mem_singleton {a b : α} : b ∈ ({a} : finset α) ↔ b = a := mem_singleton

theorem not_mem_singleton {a b : α} : a ∉ ({b} : finset α) ↔ a ≠ b := not_congr mem_singleton

theorem mem_singleton_self (a : α) : a ∈ ({a} : finset α) := or.inl rfl

theorem singleton_inj {a b : α} : ({a} : finset α) = {b} ↔ a = b :=
⟨λ h, mem_singleton.1 (h ▸ mem_singleton_self _), congr_arg _⟩

@[simp] theorem singleton_nonempty (a : α) : ({a} : finset α).nonempty := ⟨a, mem_singleton_self a⟩

@[simp] theorem singleton_ne_empty (a : α) : ({a} : finset α) ≠ ∅ := (singleton_nonempty a).ne_empty

@[simp, norm_cast] lemma coe_singleton (a : α) : (({a} : finset α) : set α) = {a} :=
by { ext, simp }

lemma eq_singleton_iff_unique_mem {s : finset α} {a : α} :
  s = {a} ↔ a ∈ s ∧ ∀ x ∈ s, x = a :=
begin
  split; intro t,
    rw t,
    refine ⟨finset.mem_singleton_self _, λ _, finset.mem_singleton.1⟩,
  ext, rw finset.mem_singleton,
  refine ⟨t.right _, λ r, r.symm ▸ t.left⟩
end

lemma eq_singleton_iff_nonempty_unique_mem {s : finset α} {a : α} :
  s = {a} ↔ s.nonempty ∧ ∀ x ∈ s, x = a :=
begin
  split,
  { intros h, subst h, simp, },
  { rintros ⟨hne, h_uniq⟩, rw eq_singleton_iff_unique_mem, refine ⟨_, h_uniq⟩,
    rw ← h_uniq hne.some hne.some_spec, apply hne.some_spec, },
end

lemma singleton_iff_unique_mem (s : finset α) : (∃ a, s = {a}) ↔ ∃! a, a ∈ s :=
by simp only [eq_singleton_iff_unique_mem, exists_unique]

lemma singleton_subset_set_iff {s : set α} {a : α} :
  ↑({a} : finset α) ⊆ s ↔ a ∈ s :=
by rw [coe_singleton, set.singleton_subset_iff]

@[simp] lemma singleton_subset_iff {s : finset α} {a : α} :
  {a} ⊆ s ↔ a ∈ s :=
singleton_subset_set_iff

@[simp] lemma subset_singleton_iff {s : finset α} {a : α} : s ⊆ {a} ↔ s = ∅ ∨ s = {a} :=
begin
  split,
  { intro hs,
    apply or.imp_right _ s.eq_empty_or_nonempty,
    rintro ⟨t, ht⟩,
    apply subset.antisymm hs,
    rwa [singleton_subset_iff, ←mem_singleton.1 (hs ht)] },
  rintro (rfl | rfl),
  { exact empty_subset _ },
  exact subset.refl _,
end

@[simp] lemma ssubset_singleton_iff {s : finset α} {a : α} :
  s ⊂ {a} ↔ s = ∅ :=
by rw [←coe_ssubset, coe_singleton, set.ssubset_singleton_iff, coe_eq_empty]

lemma eq_empty_of_ssubset_singleton {s : finset α} {x : α} (hs : s ⊂ {x}) : s = ∅ :=
ssubset_singleton_iff.1 hs

/-! ### cons -/

/-- `cons a s h` is the set `{a} ∪ s` containing `a` and the elements of `s`. It is the same as
`insert a s` when it is defined, but unlike `insert a s` it does not require `decidable_eq α`,
and the union is guaranteed to be disjoint. -/
def cons {α} (a : α) (s : finset α) (h : a ∉ s) : finset α :=
⟨a ::ₘ s.1, multiset.nodup_cons.2 ⟨h, s.2⟩⟩

@[simp] theorem mem_cons {α a s h b} : b ∈ @cons α a s h ↔ b = a ∨ b ∈ s :=
by rcases s with ⟨⟨s⟩⟩; apply list.mem_cons_iff

@[simp] theorem cons_val {a : α} {s : finset α} (h : a ∉ s) : (cons a s h).1 = a ::ₘ s.1 := rfl

@[simp] theorem mk_cons {a : α} {s : multiset α} (h : (a ::ₘ s).nodup) :
  (⟨a ::ₘ s, h⟩ : finset α) = cons a ⟨s, (multiset.nodup_cons.1 h).2⟩ (multiset.nodup_cons.1 h).1 :=
rfl

@[simp] theorem nonempty_cons {a : α} {s : finset α} (h : a ∉ s) : (cons a s h).nonempty :=
⟨a, mem_cons.2 (or.inl rfl)⟩

@[simp] lemma nonempty_mk_coe : ∀ {l : list α} {hl}, (⟨↑l, hl⟩ : finset α).nonempty ↔ l ≠ []
| [] hl := by simp
| (a::l) hl := by simp [← multiset.cons_coe]

/-! ### disjoint union -/

/-- `disj_union s t h` is the set such that `a ∈ disj_union s t h` iff `a ∈ s` or `a ∈ t`.
It is the same as `s ∪ t`, but it does not require decidable equality on the type. The hypothesis
ensures that the sets are disjoint. -/
def disj_union {α} (s t : finset α) (h : ∀ a ∈ s, a ∉ t) : finset α :=
⟨s.1 + t.1, multiset.nodup_add.2 ⟨s.2, t.2, h⟩⟩

@[simp] theorem mem_disj_union {α s t h a} :
  a ∈ @disj_union α s t h ↔ a ∈ s ∨ a ∈ t :=
by rcases s with ⟨⟨s⟩⟩; rcases t with ⟨⟨t⟩⟩; apply list.mem_append

/-! ### insert -/
section decidable_eq
variables [decidable_eq α]

/-- `insert a s` is the set `{a} ∪ s` containing `a` and the elements of `s`. -/
instance : has_insert α (finset α) := ⟨λ a s, ⟨_, nodup_ndinsert a s.2⟩⟩

theorem insert_def (a : α) (s : finset α) : insert a s = ⟨_, nodup_ndinsert a s.2⟩ := rfl

@[simp] theorem insert_val (a : α) (s : finset α) : (insert a s).1 = ndinsert a s.1 := rfl

theorem insert_val' (a : α) (s : finset α) : (insert a s).1 = erase_dup (a ::ₘ s.1) :=
by rw [erase_dup_cons, erase_dup_eq_self]; refl

theorem insert_val_of_not_mem {a : α} {s : finset α} (h : a ∉ s) : (insert a s).1 = a ::ₘ s.1 :=
by rw [insert_val, ndinsert_of_not_mem h]

@[simp] theorem mem_insert {a b : α} {s : finset α} : a ∈ insert b s ↔ a = b ∨ a ∈ s := mem_ndinsert

theorem mem_insert_self (a : α) (s : finset α) : a ∈ insert a s := mem_ndinsert_self a s.1
theorem mem_insert_of_mem {a b : α} {s : finset α} (h : a ∈ s) : a ∈ insert b s :=
mem_ndinsert_of_mem h
theorem mem_of_mem_insert_of_ne {a b : α} {s : finset α} (h : b ∈ insert a s) : b ≠ a → b ∈ s :=
(mem_insert.1 h).resolve_left

@[simp] theorem cons_eq_insert {α} [decidable_eq α] (a s h) : @cons α a s h = insert a s :=
ext $ λ a, by simp

@[simp, norm_cast] lemma coe_insert (a : α) (s : finset α) :
  ↑(insert a s) = (insert a s : set α) :=
set.ext $ λ x, by simp only [mem_coe, mem_insert, set.mem_insert_iff]

lemma mem_insert_coe {s : finset α} {x y : α} : x ∈ insert y s ↔ x ∈ insert y (s : set α) :=
by simp

instance : is_lawful_singleton α (finset α) := ⟨λ a, by { ext, simp }⟩

@[simp] theorem insert_eq_of_mem {a : α} {s : finset α} (h : a ∈ s) : insert a s = s :=
eq_of_veq $ ndinsert_of_mem h

@[simp] theorem insert_singleton_self_eq (a : α) : ({a, a} : finset α) = {a} :=
insert_eq_of_mem $ mem_singleton_self _

theorem insert.comm (a b : α) (s : finset α) : insert a (insert b s) = insert b (insert a s) :=
ext $ λ x, by simp only [mem_insert, or.left_comm]

theorem insert_singleton_comm (a b : α) : ({a, b} : finset α) = {b, a} :=
begin
  ext,
  simp [or.comm]
end

@[simp] theorem insert_idem (a : α) (s : finset α) : insert a (insert a s) = insert a s :=
ext $ λ x, by simp only [mem_insert, or.assoc.symm, or_self]

@[simp] theorem insert_nonempty (a : α) (s : finset α) : (insert a s).nonempty :=
⟨a, mem_insert_self a s⟩

@[simp] theorem insert_ne_empty (a : α) (s : finset α) : insert a s ≠ ∅ :=
(insert_nonempty a s).ne_empty

section
universe u
/-!
The universe annotation is required for the following instance, possibly this is a bug in Lean. See
leanprover.zulipchat.com/#narrow/stream/113488-general/topic/strange.20error.20(universe.20issue.3F)
-/

instance {α : Type u} [decidable_eq α] (i : α) (s : finset α) :
  nonempty.{u + 1} ((insert i s : finset α) : set α) :=
(finset.coe_nonempty.mpr (s.insert_nonempty i)).to_subtype

end

lemma ne_insert_of_not_mem (s t : finset α) {a : α} (h : a ∉ s) :
  s ≠ insert a t :=
by { contrapose! h, simp [h] }

theorem insert_subset {a : α} {s t : finset α} : insert a s ⊆ t ↔ a ∈ t ∧ s ⊆ t :=
by simp only [subset_iff, mem_insert, forall_eq, or_imp_distrib, forall_and_distrib]

theorem subset_insert (a : α) (s : finset α) : s ⊆ insert a s :=
λ b, mem_insert_of_mem

theorem insert_subset_insert (a : α) {s t : finset α} (h : s ⊆ t) : insert a s ⊆ insert a t :=
insert_subset.2 ⟨mem_insert_self _ _, subset.trans h (subset_insert _ _)⟩

lemma ssubset_iff {s t : finset α} : s ⊂ t ↔ (∃a ∉ s, insert a s ⊆ t) :=
by exact_mod_cast @set.ssubset_iff_insert α s t

lemma ssubset_insert {s : finset α} {a : α} (h : a ∉ s) : s ⊂ insert a s :=
ssubset_iff.mpr ⟨a, h, subset.refl _⟩

@[elab_as_eliminator]
lemma cons_induction {α : Type*} {p : finset α → Prop}
  (h₁ : p ∅) (h₂ : ∀ ⦃a : α⦄ {s : finset α} (h : a ∉ s), p s → p (cons a s h)) : ∀ s, p s
| ⟨s, nd⟩ := multiset.induction_on s (λ _, h₁) (λ a s IH nd, begin
    cases nodup_cons.1 nd with m nd',
    rw [← (eq_of_veq _ : cons a (finset.mk s _) m = ⟨a ::ₘ s, nd⟩)],
    { exact h₂ (by exact m) (IH nd') },
    { rw [cons_val] }
  end) nd

@[elab_as_eliminator]
lemma cons_induction_on {α : Type*} {p : finset α → Prop} (s : finset α)
  (h₁ : p ∅) (h₂ : ∀ ⦃a : α⦄ {s : finset α} (h : a ∉ s), p s → p (cons a s h)) : p s :=
cons_induction h₁ h₂ s

@[elab_as_eliminator]
protected theorem induction {α : Type*} {p : finset α → Prop} [decidable_eq α]
  (h₁ : p ∅) (h₂ : ∀ ⦃a : α⦄ {s : finset α}, a ∉ s → p s → p (insert a s)) : ∀ s, p s :=
cons_induction h₁ $ λ a s ha, (s.cons_eq_insert a ha).symm ▸ h₂ ha

/--
To prove a proposition about an arbitrary `finset α`,
it suffices to prove it for the empty `finset`,
and to show that if it holds for some `finset α`,
then it holds for the `finset` obtained by inserting a new element.
-/
@[elab_as_eliminator]
protected theorem induction_on {α : Type*} {p : finset α → Prop} [decidable_eq α]
  (s : finset α) (h₁ : p ∅) (h₂ : ∀ ⦃a : α⦄ {s : finset α}, a ∉ s → p s → p (insert a s)) : p s :=
finset.induction h₁ h₂ s

/--
To prove a proposition about `S : finset α`,
it suffices to prove it for the empty `finset`,
and to show that if it holds for some `finset α ⊆ S`,
then it holds for the `finset` obtained by inserting a new element of `S`.
-/
@[elab_as_eliminator]
theorem induction_on' {α : Type*} {p : finset α → Prop} [decidable_eq α]
  (S : finset α) (h₁ : p ∅) (h₂ : ∀ {a s}, a ∈ S → s ⊆ S → a ∉ s → p s → p (insert a s)) : p S :=
@finset.induction_on α (λ T, T ⊆ S → p T) _ S (λ _, h₁) (λ a s has hqs hs,
  let ⟨hS, sS⟩ := finset.insert_subset.1 hs in h₂ hS sS has (hqs sS)) (finset.subset.refl S)

/-- Inserting an element to a finite set is equivalent to the option type. -/
def subtype_insert_equiv_option {t : finset α} {x : α} (h : x ∉ t) :
  {i // i ∈ insert x t} ≃ option {i // i ∈ t} :=
begin
  refine
  { to_fun := λ y, if h : ↑y = x then none else some ⟨y, (mem_insert.mp y.2).resolve_left h⟩,
    inv_fun := λ y, y.elim ⟨x, mem_insert_self _ _⟩ $ λ z, ⟨z, mem_insert_of_mem z.2⟩,
    .. },
  { intro y, by_cases h : ↑y = x,
    simp only [subtype.ext_iff, h, option.elim, dif_pos, subtype.coe_mk],
    simp only [h, option.elim, dif_neg, not_false_iff, subtype.coe_eta, subtype.coe_mk] },
  { rintro (_|y), simp only [option.elim, dif_pos, subtype.coe_mk],
    have : ↑y ≠ x, { rintro ⟨⟩, exact h y.2 },
    simp only [this, option.elim, subtype.eta, dif_neg, not_false_iff, subtype.coe_eta,
      subtype.coe_mk] },
end

/-! ### union -/

/-- `s ∪ t` is the set such that `a ∈ s ∪ t` iff `a ∈ s` or `a ∈ t`. -/
instance : has_union (finset α) := ⟨λ s₁ s₂, ⟨_, nodup_ndunion s₁.1 s₂.2⟩⟩

theorem union_val_nd (s₁ s₂ : finset α) : (s₁ ∪ s₂).1 = ndunion s₁.1 s₂.1 := rfl

@[simp] theorem union_val (s₁ s₂ : finset α) : (s₁ ∪ s₂).1 = s₁.1 ∪ s₂.1 :=
ndunion_eq_union s₁.2

@[simp] theorem mem_union {a : α} {s₁ s₂ : finset α} : a ∈ s₁ ∪ s₂ ↔ a ∈ s₁ ∨ a ∈ s₂ := mem_ndunion

@[simp] theorem disj_union_eq_union {α} [decidable_eq α] (s t h) : @disj_union α s t h = s ∪ t :=
ext $ λ a, by simp

theorem mem_union_left {a : α} {s₁ : finset α} (s₂ : finset α) (h : a ∈ s₁) : a ∈ s₁ ∪ s₂ :=
mem_union.2 $ or.inl h

theorem mem_union_right {a : α} {s₂ : finset α} (s₁ : finset α) (h : a ∈ s₂) : a ∈ s₁ ∪ s₂ :=
mem_union.2 $ or.inr h

theorem forall_mem_union {s₁ s₂ : finset α} {p : α → Prop} :
  (∀ ab ∈ (s₁ ∪ s₂), p ab) ↔ (∀ a ∈ s₁, p a) ∧ (∀ b ∈ s₂, p b) :=
⟨λ h, ⟨λ a, h a ∘ mem_union_left _, λ b, h b ∘ mem_union_right _⟩,
 λ h ab hab, (mem_union.mp hab).elim (h.1 _) (h.2 _)⟩

theorem not_mem_union {a : α} {s₁ s₂ : finset α} : a ∉ s₁ ∪ s₂ ↔ a ∉ s₁ ∧ a ∉ s₂ :=
by rw [mem_union, not_or_distrib]

@[simp, norm_cast]
lemma coe_union (s₁ s₂ : finset α) : ↑(s₁ ∪ s₂) = (s₁ ∪ s₂ : set α) := set.ext $ λ x, mem_union

theorem union_subset {s₁ s₂ s₃ : finset α} (h₁ : s₁ ⊆ s₃) (h₂ : s₂ ⊆ s₃) : s₁ ∪ s₂ ⊆ s₃ :=
val_le_iff.1 (ndunion_le.2 ⟨h₁, val_le_iff.2 h₂⟩)

theorem subset_union_left (s₁ s₂ : finset α) : s₁ ⊆ s₁ ∪ s₂ := λ x, mem_union_left _

theorem subset_union_right (s₁ s₂ : finset α) : s₂ ⊆ s₁ ∪ s₂ := λ x, mem_union_right _

lemma union_subset_union {s₁ t₁ s₂ t₂ : finset α} (h₁ : s₁ ⊆ t₁) (h₂ : s₂ ⊆ t₂) :
  s₁ ∪ s₂ ⊆ t₁ ∪ t₂ :=
by { intros x hx, rw finset.mem_union at hx ⊢, tauto }

theorem union_comm (s₁ s₂ : finset α) : s₁ ∪ s₂ = s₂ ∪ s₁ :=
ext $ λ x, by simp only [mem_union, or_comm]

instance : is_commutative (finset α) (∪) := ⟨union_comm⟩

@[simp] theorem union_assoc (s₁ s₂ s₃ : finset α) : (s₁ ∪ s₂) ∪ s₃ = s₁ ∪ (s₂ ∪ s₃) :=
ext $ λ x, by simp only [mem_union, or_assoc]

instance : is_associative (finset α) (∪) := ⟨union_assoc⟩

@[simp] theorem union_idempotent (s : finset α) : s ∪ s = s :=
ext $ λ _, mem_union.trans $ or_self _

instance : is_idempotent (finset α) (∪) := ⟨union_idempotent⟩

theorem union_left_comm (s₁ s₂ s₃ : finset α) : s₁ ∪ (s₂ ∪ s₃) = s₂ ∪ (s₁ ∪ s₃) :=
ext $ λ _, by simp only [mem_union, or.left_comm]

theorem union_right_comm (s₁ s₂ s₃ : finset α) : (s₁ ∪ s₂) ∪ s₃ = (s₁ ∪ s₃) ∪ s₂ :=
ext $ λ x, by simp only [mem_union, or_assoc, or_comm (x ∈ s₂)]

theorem union_self (s : finset α) : s ∪ s = s := union_idempotent s

@[simp] theorem union_empty (s : finset α) : s ∪ ∅ = s :=
ext $ λ x, mem_union.trans $ or_false _

@[simp] theorem empty_union (s : finset α) : ∅ ∪ s = s :=
ext $ λ x, mem_union.trans $ false_or _

theorem insert_eq (a : α) (s : finset α) : insert a s = {a} ∪ s := rfl

@[simp] theorem insert_union (a : α) (s t : finset α) : insert a s ∪ t = insert a (s ∪ t) :=
by simp only [insert_eq, union_assoc]

@[simp] theorem union_insert (a : α) (s t : finset α) : s ∪ insert a t = insert a (s ∪ t) :=
by simp only [insert_eq, union_left_comm]

theorem insert_union_distrib (a : α) (s t : finset α) :
  insert a (s ∪ t) = insert a s ∪ insert a t :=
by simp only [insert_union, union_insert, insert_idem]

@[simp] lemma union_eq_left_iff_subset {s t : finset α} :
  s ∪ t = s ↔ t ⊆ s :=
begin
  split,
  { assume h,
    have : t ⊆ s ∪ t := subset_union_right _ _,
    rwa h at this },
  { assume h,
    exact subset.antisymm (union_subset (subset.refl _) h) (subset_union_left _ _) }
end

@[simp] lemma left_eq_union_iff_subset {s t : finset α} :
  s = s ∪ t ↔ t ⊆ s :=
by rw [← union_eq_left_iff_subset, eq_comm]

@[simp] lemma union_eq_right_iff_subset {s t : finset α} :
  t ∪ s = s ↔ t ⊆ s :=
by rw [union_comm, union_eq_left_iff_subset]

@[simp] lemma right_eq_union_iff_subset {s t : finset α} :
  s = t ∪ s ↔ t ⊆ s :=
by rw [← union_eq_right_iff_subset, eq_comm]

/--
To prove a relation on pairs of `finset X`, it suffices to show that it is
  * symmetric,
  * it holds when one of the `finset`s is empty,
  * it holds for pairs of singletons,
  * if it holds for `[a, c]` and for `[b, c]`, then it holds for `[a ∪ b, c]`.
-/
lemma induction_on_union (P : finset α → finset α → Prop)
  (symm : ∀ {a b}, P a b → P b a)
  (empty_right : ∀ {a}, P a ∅)
  (singletons : ∀ {a b}, P {a} {b})
  (union_of : ∀ {a b c}, P a c → P b c → P (a ∪ b) c) :
  ∀ a b, P a b :=
begin
  intros a b,
  refine finset.induction_on b empty_right (λ x s xs hi, symm _),
  rw finset.insert_eq,
  apply union_of _ (symm hi),
  refine finset.induction_on a empty_right (λ a t ta hi, symm _),
  rw finset.insert_eq,
  exact union_of singletons (symm hi),
end

lemma exists_mem_subset_of_subset_bUnion_of_directed_on {α ι : Type*}
  {f : ι → set α}  {c : set ι} {a : ι} (hac : a ∈ c) (hc : directed_on (λ i j, f i ⊆ f j) c)
  {s : finset α} (hs : (s : set α) ⊆ ⋃ i ∈ c, f i) : ∃ i ∈ c, (s : set α) ⊆ f i :=
begin
  classical,
  revert hs,
  apply s.induction_on,
  { intros,
    use [a, hac],
    simp },
  { intros b t hbt htc hbtc,
    obtain ⟨i : ι , hic : i ∈ c, hti : (t : set α) ⊆ f i⟩ :=
      htc (set.subset.trans (t.subset_insert b) hbtc),
    obtain ⟨j, hjc, hbj⟩ : ∃ j ∈ c, b ∈ f j,
      by simpa [set.mem_bUnion_iff] using hbtc (t.mem_insert_self b),
    rcases hc j hjc i hic with ⟨k, hkc, hk, hk'⟩,
    use [k, hkc],
    rw [coe_insert, set.insert_subset],
    exact ⟨hk hbj, trans hti hk'⟩ }
end

/-! ### inter -/

/-- `s ∩ t` is the set such that `a ∈ s ∩ t` iff `a ∈ s` and `a ∈ t`. -/
instance : has_inter (finset α) := ⟨λ s₁ s₂, ⟨_, nodup_ndinter s₂.1 s₁.2⟩⟩

-- TODO: some of these results may have simpler proofs, once there are enough results
-- to obtain the `lattice` instance.

theorem inter_val_nd (s₁ s₂ : finset α) : (s₁ ∩ s₂).1 = ndinter s₁.1 s₂.1 := rfl

@[simp] theorem inter_val (s₁ s₂ : finset α) : (s₁ ∩ s₂).1 = s₁.1 ∩ s₂.1 :=
ndinter_eq_inter s₁.2

@[simp] theorem mem_inter {a : α} {s₁ s₂ : finset α} : a ∈ s₁ ∩ s₂ ↔ a ∈ s₁ ∧ a ∈ s₂ := mem_ndinter

theorem mem_of_mem_inter_left {a : α} {s₁ s₂ : finset α} (h : a ∈ s₁ ∩ s₂) :
  a ∈ s₁ := (mem_inter.1 h).1

theorem mem_of_mem_inter_right {a : α} {s₁ s₂ : finset α} (h : a ∈ s₁ ∩ s₂) :
  a ∈ s₂ := (mem_inter.1 h).2

theorem mem_inter_of_mem {a : α} {s₁ s₂ : finset α} : a ∈ s₁ → a ∈ s₂ → a ∈ s₁ ∩ s₂ :=
and_imp.1 mem_inter.2

theorem inter_subset_left (s₁ s₂ : finset α) : s₁ ∩ s₂ ⊆ s₁ := λ a, mem_of_mem_inter_left

theorem inter_subset_right (s₁ s₂ : finset α) : s₁ ∩ s₂ ⊆ s₂ := λ a, mem_of_mem_inter_right

theorem subset_inter {s₁ s₂ s₃ : finset α} : s₁ ⊆ s₂ → s₁ ⊆ s₃ → s₁ ⊆ s₂ ∩ s₃ :=
by simp only [subset_iff, mem_inter] {contextual:=tt}; intros; split; trivial

@[simp, norm_cast]
lemma coe_inter (s₁ s₂ : finset α) : ↑(s₁ ∩ s₂) = (s₁ ∩ s₂ : set α) := set.ext $ λ _, mem_inter

@[simp] theorem union_inter_cancel_left {s t : finset α} : (s ∪ t) ∩ s = s :=
by rw [← coe_inj, coe_inter, coe_union, set.union_inter_cancel_left]

@[simp] theorem union_inter_cancel_right {s t : finset α} : (s ∪ t) ∩ t = t :=
by rw [← coe_inj, coe_inter, coe_union, set.union_inter_cancel_right]

theorem inter_comm (s₁ s₂ : finset α) : s₁ ∩ s₂ = s₂ ∩ s₁ :=
ext $ λ _, by simp only [mem_inter, and_comm]

@[simp] theorem inter_assoc (s₁ s₂ s₃ : finset α) : (s₁ ∩ s₂) ∩ s₃ = s₁ ∩ (s₂ ∩ s₃) :=
ext $ λ _, by simp only [mem_inter, and_assoc]

theorem inter_left_comm (s₁ s₂ s₃ : finset α) : s₁ ∩ (s₂ ∩ s₃) = s₂ ∩ (s₁ ∩ s₃) :=
ext $ λ _, by simp only [mem_inter, and.left_comm]

theorem inter_right_comm (s₁ s₂ s₃ : finset α) : (s₁ ∩ s₂) ∩ s₃ = (s₁ ∩ s₃) ∩ s₂ :=
ext $ λ _, by simp only [mem_inter, and.right_comm]

@[simp] theorem inter_self (s : finset α) : s ∩ s = s :=
ext $ λ _, mem_inter.trans $ and_self _

@[simp] theorem inter_empty (s : finset α) : s ∩ ∅ = ∅ :=
ext $ λ _, mem_inter.trans $ and_false _

@[simp] theorem empty_inter (s : finset α) : ∅ ∩ s = ∅ :=
ext $ λ _, mem_inter.trans $ false_and _

@[simp] lemma inter_union_self (s t : finset α) : s ∩ (t ∪ s) = s :=
by rw [inter_comm, union_inter_cancel_right]

@[simp] theorem insert_inter_of_mem {s₁ s₂ : finset α} {a : α} (h : a ∈ s₂) :
  insert a s₁ ∩ s₂ = insert a (s₁ ∩ s₂) :=
ext $ λ x, have x = a ∨ x ∈ s₂ ↔ x ∈ s₂, from or_iff_right_of_imp $ by rintro rfl; exact h,
by simp only [mem_inter, mem_insert, or_and_distrib_left, this]

@[simp] theorem inter_insert_of_mem {s₁ s₂ : finset α} {a : α} (h : a ∈ s₁) :
  s₁ ∩ insert a s₂ = insert a (s₁ ∩ s₂) :=
by rw [inter_comm, insert_inter_of_mem h, inter_comm]

@[simp] theorem insert_inter_of_not_mem {s₁ s₂ : finset α} {a : α} (h : a ∉ s₂) :
  insert a s₁ ∩ s₂ = s₁ ∩ s₂ :=
ext $ λ x, have ¬ (x = a ∧ x ∈ s₂), by rintro ⟨rfl, H⟩; exact h H,
by simp only [mem_inter, mem_insert, or_and_distrib_right, this, false_or]

@[simp] theorem inter_insert_of_not_mem {s₁ s₂ : finset α} {a : α} (h : a ∉ s₁) :
  s₁ ∩ insert a s₂ = s₁ ∩ s₂ :=
by rw [inter_comm, insert_inter_of_not_mem h, inter_comm]

@[simp] theorem singleton_inter_of_mem {a : α} {s : finset α} (H : a ∈ s) : {a} ∩ s = {a} :=
show insert a ∅ ∩ s = insert a ∅, by rw [insert_inter_of_mem H, empty_inter]

@[simp] theorem singleton_inter_of_not_mem {a : α} {s : finset α} (H : a ∉ s) : {a} ∩ s = ∅ :=
eq_empty_of_forall_not_mem $ by simp only [mem_inter, mem_singleton]; rintro x ⟨rfl, h⟩; exact H h

@[simp] theorem inter_singleton_of_mem {a : α} {s : finset α} (h : a ∈ s) : s ∩ {a} = {a} :=
by rw [inter_comm, singleton_inter_of_mem h]

@[simp] theorem inter_singleton_of_not_mem {a : α} {s : finset α} (h : a ∉ s) : s ∩ {a} = ∅ :=
by rw [inter_comm, singleton_inter_of_not_mem h]

@[mono]
lemma inter_subset_inter {x y s t : finset α} (h : x ⊆ y) (h' : s ⊆ t) : x ∩ s ⊆ y ∩ t :=
begin
  intros a a_in,
  rw finset.mem_inter at a_in ⊢,
  exact ⟨h a_in.1, h' a_in.2⟩
end

lemma inter_subset_inter_right {x y s : finset α} (h : x ⊆ y) : x ∩ s ⊆ y ∩ s :=
finset.inter_subset_inter h (finset.subset.refl _)

lemma inter_subset_inter_left {x y s : finset α} (h : x ⊆ y) : s ∩ x ⊆ s ∩ y :=
finset.inter_subset_inter (finset.subset.refl _) h

/-! ### lattice laws -/

instance : lattice (finset α) :=
{ sup          := (∪),
  sup_le       := assume a b c, union_subset,
  le_sup_left  := subset_union_left,
  le_sup_right := subset_union_right,
  inf          := (∩),
  le_inf       := assume a b c, subset_inter,
  inf_le_left  := inter_subset_left,
  inf_le_right := inter_subset_right,
  ..finset.partial_order }

@[simp] theorem sup_eq_union : ((⊔) : finset α → finset α → finset α) = (∪) := rfl
@[simp] theorem inf_eq_inter : ((⊓) : finset α → finset α → finset α) = (∩) := rfl

instance : semilattice_inf_bot (finset α) :=
{ bot := ∅, bot_le := empty_subset, ..finset.lattice }

@[simp] lemma bot_eq_empty : (⊥ : finset α) = ∅ := rfl

instance {α : Type*} [decidable_eq α] : semilattice_sup_bot (finset α) :=
{ ..finset.semilattice_inf_bot, ..finset.lattice }

instance : distrib_lattice (finset α) :=
{ le_sup_inf := assume a b c, show (a ∪ b) ∩ (a ∪ c) ⊆ a ∪ b ∩ c,
    by simp only [subset_iff, mem_inter, mem_union, and_imp, or_imp_distrib] {contextual:=tt};
    simp only [true_or, imp_true_iff, true_and, or_true],
  ..finset.lattice }

theorem inter_distrib_left (s t u : finset α) : s ∩ (t ∪ u) = (s ∩ t) ∪ (s ∩ u) := inf_sup_left

theorem inter_distrib_right (s t u : finset α) : (s ∪ t) ∩ u = (s ∩ u) ∪ (t ∩ u) := inf_sup_right

theorem union_distrib_left (s t u : finset α) : s ∪ (t ∩ u) = (s ∪ t) ∩ (s ∪ u) := sup_inf_left

theorem union_distrib_right (s t u : finset α) : (s ∩ t) ∪ u = (s ∪ u) ∩ (t ∪ u) := sup_inf_right

lemma union_eq_empty_iff (A B : finset α) : A ∪ B = ∅ ↔ A = ∅ ∧ B = ∅ := sup_eq_bot_iff

lemma union_subset_iff {s₁ s₂ s₃ : finset α} :
  s₁ ∪ s₂ ⊆ s₃ ↔ s₁ ⊆ s₃ ∧ s₂ ⊆ s₃ :=
(sup_le_iff : s₁ ⊔ s₂ ≤ s₃ ↔ s₁ ≤ s₃ ∧ s₂ ≤ s₃)

lemma subset_inter_iff {s₁ s₂ s₃ : finset α} :
  s₁ ⊆ s₂ ∩ s₃ ↔ s₁ ⊆ s₂ ∧ s₁ ⊆ s₃ :=
(le_inf_iff : s₁ ≤ s₂ ⊓ s₃ ↔ s₁ ≤ s₂ ∧ s₁ ≤ s₃)

theorem inter_eq_left_iff_subset (s t : finset α) :
  s ∩ t = s ↔ s ⊆ t :=
(inf_eq_left : s ⊓ t = s ↔ s ≤ t)

theorem inter_eq_right_iff_subset (s t : finset α) :
  t ∩ s = s ↔ s ⊆ t :=
(inf_eq_right : t ⊓ s = s ↔ s ≤ t)

/-! ### erase -/

/-- `erase s a` is the set `s - {a}`, that is, the elements of `s` which are
  not equal to `a`. -/
def erase (s : finset α) (a : α) : finset α := ⟨_, nodup_erase_of_nodup a s.2⟩

@[simp] theorem erase_val (s : finset α) (a : α) : (erase s a).1 = s.1.erase a := rfl

@[simp] theorem mem_erase {a b : α} {s : finset α} : a ∈ erase s b ↔ a ≠ b ∧ a ∈ s :=
mem_erase_iff_of_nodup s.2

theorem not_mem_erase (a : α) (s : finset α) : a ∉ erase s a := mem_erase_of_nodup s.2

@[simp] theorem erase_empty (a : α) : erase ∅ a = ∅ := rfl

theorem ne_of_mem_erase {a b : α} {s : finset α} : b ∈ erase s a → b ≠ a :=
by simp only [mem_erase]; exact and.left

theorem mem_of_mem_erase {a b : α} {s : finset α} : b ∈ erase s a → b ∈ s := mem_of_mem_erase

theorem mem_erase_of_ne_of_mem {a b : α} {s : finset α} : a ≠ b → a ∈ s → a ∈ erase s b :=
by simp only [mem_erase]; exact and.intro

/-- An element of `s` that is not an element of `erase s a` must be
`a`. -/
lemma eq_of_mem_of_not_mem_erase {a b : α} {s : finset α} (hs : b ∈ s)
    (hsa : b ∉ s.erase a) : b = a :=
begin
  rw [mem_erase, not_and] at hsa,
  exact not_imp_not.mp hsa hs
end

theorem erase_insert {a : α} {s : finset α} (h : a ∉ s) : erase (insert a s) a = s :=
ext $ assume x, by simp only [mem_erase, mem_insert, and_or_distrib_left, not_and_self, false_or];
apply and_iff_right_of_imp; rintro H rfl; exact h H

theorem insert_erase {a : α} {s : finset α} (h : a ∈ s) : insert a (erase s a) = s :=
ext $ assume x, by simp only [mem_insert, mem_erase, or_and_distrib_left, dec_em, true_and];
apply or_iff_right_of_imp; rintro rfl; exact h

theorem erase_subset_erase (a : α) {s t : finset α} (h : s ⊆ t) : erase s a ⊆ erase t a :=
val_le_iff.1 $ erase_le_erase _ $ val_le_iff.2 h

theorem erase_subset (a : α) (s : finset α) : erase s a ⊆ s := erase_subset _ _

@[simp, norm_cast] lemma coe_erase (a : α) (s : finset α) : ↑(erase s a) = (s \ {a} : set α) :=
set.ext $ λ _, mem_erase.trans $ by rw [and_comm, set.mem_diff, set.mem_singleton_iff]; refl

lemma erase_ssubset {a : α} {s : finset α} (h : a ∈ s) : s.erase a ⊂ s :=
calc s.erase a ⊂ insert a (s.erase a) : ssubset_insert $ not_mem_erase _ _
  ... = _ : insert_erase h

theorem erase_eq_of_not_mem {a : α} {s : finset α} (h : a ∉ s) : erase s a = s :=
eq_of_veq $ erase_of_not_mem h

theorem subset_insert_iff {a : α} {s t : finset α} : s ⊆ insert a t ↔ erase s a ⊆ t :=
by simp only [subset_iff, or_iff_not_imp_left, mem_erase, mem_insert, and_imp];
exact forall_congr (λ x, forall_swap)

theorem erase_insert_subset (a : α) (s : finset α) : erase (insert a s) a ⊆ s :=
subset_insert_iff.1 $ subset.refl _

theorem insert_erase_subset (a : α) (s : finset α) : s ⊆ insert a (erase s a) :=
subset_insert_iff.2 $ subset.refl _

lemma erase_inj {x y : α} (s : finset α) (hx : x ∈ s) :
  s.erase x = s.erase y ↔ x = y :=
begin
  refine ⟨λ h, _, congr_arg _⟩,
  rw eq_of_mem_of_not_mem_erase hx,
  rw ←h,
  simp,
end

lemma erase_inj_on (s : finset α) : set.inj_on s.erase s :=
λ _ _ _ _, (erase_inj s ‹_›).mp

/-! ### sdiff -/

/-- `s \ t` is the set consisting of the elements of `s` that are not in `t`. -/
instance : has_sdiff (finset α) := ⟨λs₁ s₂, ⟨s₁.1 - s₂.1, nodup_of_le (sub_le_self _ _) s₁.2⟩⟩

@[simp] lemma sdiff_val (s₁ s₂ : finset α) : (s₁ \ s₂).val = s₁.val - s₂.val := rfl

@[simp] theorem mem_sdiff {a : α} {s₁ s₂ : finset α} :
  a ∈ s₁ \ s₂ ↔ a ∈ s₁ ∧ a ∉ s₂ := mem_sub_of_nodup s₁.2

@[simp] theorem inter_sdiff_self (s₁ s₂ : finset α) : s₁ ∩ (s₂ \ s₁) = ∅ :=
eq_empty_of_forall_not_mem $
by simp only [mem_inter, mem_sdiff]; rintro x ⟨h, _, hn⟩; exact hn h

instance : generalized_boolean_algebra (finset α) :=
{ sup_inf_sdiff := λ x y, by { simp only [ext_iff, mem_union, mem_sdiff, inf_eq_inter, sup_eq_union,
      mem_inter], tauto },
  inf_inf_sdiff := λ x y, by { simp only [ext_iff, inter_sdiff_self, inter_empty, inter_assoc,
      false_iff, inf_eq_inter, not_mem_empty], tauto },
  ..finset.has_sdiff,
  ..finset.distrib_lattice,
  ..finset.semilattice_inf_bot }

lemma not_mem_sdiff_of_mem_right {a : α} {s t : finset α} (h : a ∈ t) : a ∉ s \ t :=
by simp only [mem_sdiff, h, not_true, not_false_iff, and_false]

theorem union_sdiff_of_subset {s₁ s₂ : finset α} (h : s₁ ⊆ s₂) : s₁ ∪ (s₂ \ s₁) = s₂ :=
sup_sdiff_of_le h

theorem sdiff_union_of_subset {s₁ s₂ : finset α} (h : s₁ ⊆ s₂) : (s₂ \ s₁) ∪ s₁ = s₂ :=
(union_comm _ _).trans (union_sdiff_of_subset h)

theorem inter_sdiff (s t u : finset α) : s ∩ (t \ u) = s ∩ t \ u :=
by { ext x, simp [and_assoc] }

@[simp] theorem sdiff_inter_self (s₁ s₂ : finset α) : (s₂ \ s₁) ∩ s₁ = ∅ :=
inf_sdiff_self_left

@[simp] theorem sdiff_self (s₁ : finset α) : s₁ \ s₁ = ∅ :=
sdiff_self

theorem sdiff_inter_distrib_right (s₁ s₂ s₃ : finset α) : s₁ \ (s₂ ∩ s₃) = (s₁ \ s₂) ∪ (s₁ \ s₃) :=
sdiff_inf

@[simp] theorem sdiff_inter_self_left (s₁ s₂ : finset α) : s₁ \ (s₁ ∩ s₂) = s₁ \ s₂ :=
sdiff_inf_self_left

@[simp] theorem sdiff_inter_self_right (s₁ s₂ : finset α) : s₁ \ (s₂ ∩ s₁) = s₁ \ s₂ :=
sdiff_inf_self_right

@[simp] theorem sdiff_empty {s₁ : finset α} : s₁ \ ∅ = s₁ :=
sdiff_bot

@[mono]
theorem sdiff_subset_sdiff {s₁ s₂ t₁ t₂ : finset α} (h₁ : t₁ ⊆ t₂) (h₂ : s₂ ⊆ s₁) :
  t₁ \ s₁ ⊆ t₂ \ s₂ :=
sdiff_le_sdiff ‹t₁ ≤ t₂› ‹s₂ ≤ s₁›

@[simp, norm_cast] lemma coe_sdiff (s₁ s₂ : finset α) : ↑(s₁ \ s₂) = (s₁ \ s₂ : set α) :=
set.ext $ λ _, mem_sdiff

@[simp] theorem union_sdiff_self_eq_union {s t : finset α} : s ∪ (t \ s) = s ∪ t :=
sup_sdiff_self_right

@[simp] theorem sdiff_union_self_eq_union {s t : finset α} : (s \ t) ∪ t = s ∪ t :=
sup_sdiff_self_left

lemma union_sdiff_symm {s t : finset α} : s ∪ (t \ s) = t ∪ (s \ t) :=
sup_sdiff_symm

lemma sdiff_union_inter (s t : finset α) : (s \ t) ∪ (s ∩ t) = s :=
by { rw union_comm, exact sup_inf_sdiff _ _ }

@[simp] lemma sdiff_idem (s t : finset α) : s \ t \ t = s \ t :=
sdiff_idem

lemma sdiff_eq_empty_iff_subset {s t : finset α} : s \ t = ∅ ↔ s ⊆ t :=
sdiff_eq_bot_iff

@[simp] lemma empty_sdiff (s : finset α) : ∅ \ s = ∅ :=
bot_sdiff

lemma insert_sdiff_of_not_mem (s : finset α) {t : finset α} {x : α} (h : x ∉ t) :
  (insert x s) \ t = insert x (s \ t) :=
begin
  rw [← coe_inj, coe_insert, coe_sdiff, coe_sdiff, coe_insert],
  exact set.insert_diff_of_not_mem s h
end

lemma insert_sdiff_of_mem (s : finset α) {t : finset α} {x : α} (h : x ∈ t) :
  (insert x s) \ t = s \ t :=
begin
  rw [← coe_inj, coe_sdiff, coe_sdiff, coe_insert],
  exact set.insert_diff_of_mem s h
end

@[simp] lemma insert_sdiff_insert (s t : finset α) (x : α) :
  (insert x s) \ (insert x t) = s \ insert x t :=
insert_sdiff_of_mem _ (mem_insert_self _ _)

lemma sdiff_insert_of_not_mem {s : finset α} {x : α} (h : x ∉ s) (t : finset α) :
  s \ (insert x t) = s \ t :=
begin
  refine subset.antisymm (sdiff_subset_sdiff (subset.refl _) (subset_insert _ _)) (λ y hy, _),
  simp only [mem_sdiff, mem_insert, not_or_distrib] at hy ⊢,
  exact ⟨hy.1, λ hxy, h $ hxy ▸ hy.1, hy.2⟩
end

@[simp] lemma sdiff_subset (s t : finset α) : s \ t ⊆ s :=
show s \ t ≤ s, from sdiff_le

lemma union_sdiff_distrib (s₁ s₂ t : finset α) : (s₁ ∪ s₂) \ t = s₁ \ t ∪ s₂ \ t :=
sup_sdiff

lemma sdiff_union_distrib (s t₁ t₂ : finset α) : s \ (t₁ ∪ t₂) = (s \ t₁) ∩ (s \ t₂) :=
sdiff_sup

lemma union_sdiff_self (s t : finset α) : (s ∪ t) \ t = s \ t :=
sup_sdiff_right_self

lemma sdiff_singleton_eq_erase (a : α) (s : finset α) : s \ singleton a = erase s a :=
by { ext, rw [mem_erase, mem_sdiff, mem_singleton], tauto }

lemma sdiff_sdiff_self_left (s t : finset α) : s \ (s \ t) = s ∩ t :=
sdiff_sdiff_right_self

lemma sdiff_eq_sdiff_iff_inter_eq_inter {s t₁ t₂ : finset α} : s \ t₁ = s \ t₂ ↔ s ∩ t₁ = s ∩ t₂ :=
sdiff_eq_sdiff_iff_inf_eq_inf

lemma union_eq_sdiff_union_sdiff_union_inter (s t : finset α) :
  s ∪ t = (s \ t) ∪ (t \ s) ∪ (s ∩ t) :=
sup_eq_sdiff_sup_sdiff_sup_inf

end decidable_eq

/-! ### attach -/

/-- `attach s` takes the elements of `s` and forms a new set of elements of the subtype
`{x // x ∈ s}`. -/
def attach (s : finset α) : finset {x // x ∈ s} := ⟨attach s.1, nodup_attach.2 s.2⟩

theorem sizeof_lt_sizeof_of_mem [has_sizeof α] {x : α} {s : finset α} (hx : x ∈ s) :
  sizeof x < sizeof s := by
{ cases s, dsimp [sizeof, has_sizeof.sizeof, finset.sizeof],
  apply lt_add_left, exact multiset.sizeof_lt_sizeof_of_mem hx }

@[simp] theorem attach_val (s : finset α) : s.attach.1 = s.1.attach := rfl

@[simp] theorem mem_attach (s : finset α) : ∀ x, x ∈ s.attach := mem_attach _

@[simp] theorem attach_empty : attach (∅ : finset α) = ∅ := rfl

@[simp] lemma attach_nonempty_iff (s : finset α) : s.attach.nonempty ↔ s.nonempty :=
by simp [finset.nonempty]

@[simp] lemma attach_eq_empty_iff (s : finset α) : s.attach = ∅ ↔ s = ∅ :=
by simpa [eq_empty_iff_forall_not_mem]

/-! ### piecewise -/
section piecewise

/-- `s.piecewise f g` is the function equal to `f` on the finset `s`, and to `g` on its
complement. -/
def piecewise {α : Type*} {δ : α → Sort*} (s : finset α) (f g : Πi, δ i) [∀j, decidable (j ∈ s)] :
  Πi, δ i :=
λi, if i ∈ s then f i else g i

variables {δ : α → Sort*} (s : finset α) (f g : Πi, δ i)

@[simp] lemma piecewise_insert_self [decidable_eq α] {j : α} [∀i, decidable (i ∈ insert j s)] :
  (insert j s).piecewise f g j = f j :=
by simp [piecewise]

@[simp] lemma piecewise_empty [∀i : α, decidable (i ∈ (∅ : finset α))] : piecewise ∅ f g = g :=
by { ext i, simp [piecewise] }

variable [∀j, decidable (j ∈ s)]

@[norm_cast] lemma piecewise_coe [∀j, decidable (j ∈ (s : set α))] :
  (s : set α).piecewise f g = s.piecewise f g :=
by { ext, congr }

@[simp, priority 980]
lemma piecewise_eq_of_mem {i : α} (hi : i ∈ s) : s.piecewise f g i = f i :=
by simp [piecewise, hi]

@[simp, priority 980]
lemma piecewise_eq_of_not_mem {i : α} (hi : i ∉ s) : s.piecewise f g i = g i :=
by simp [piecewise, hi]

lemma piecewise_congr {f f' g g' : Π i, δ i} (hf : ∀ i ∈ s, f i = f' i) (hg : ∀ i ∉ s, g i = g' i) :
  s.piecewise f g = s.piecewise f' g' :=
funext $ λ i, if_ctx_congr iff.rfl (hf i) (hg i)

@[simp, priority 990]
lemma piecewise_insert_of_ne [decidable_eq α] {i j : α} [∀i, decidable (i ∈ insert j s)]
  (h : i ≠ j) : (insert j s).piecewise f g i = s.piecewise f g i :=
by simp [piecewise, h]

lemma piecewise_insert [decidable_eq α] (j : α) [∀i, decidable (i ∈ insert j s)] :
  (insert j s).piecewise f g = update (s.piecewise f g) j (f j) :=
begin
  classical,
  rw [← piecewise_coe, ← piecewise_coe, ← set.piecewise_insert, ← coe_insert j s],
  congr
end

lemma piecewise_cases {i} (p : δ i → Prop) (hf : p (f i)) (hg : p (g i)) : p (s.piecewise f g i) :=
by by_cases hi : i ∈ s; simpa [hi]

lemma piecewise_mem_set_pi {δ : α → Type*} {t : set α} {t' : Π i, set (δ i)}
  {f g} (hf : f ∈ set.pi t t') (hg : g ∈ set.pi t t') : s.piecewise f g ∈ set.pi t t' :=
by { classical, rw ← piecewise_coe, exact set.piecewise_mem_pi ↑s hf hg }

lemma piecewise_singleton [decidable_eq α] (i : α) :
  piecewise {i} f g = update g i (f i) :=
by rw [← insert_emptyc_eq, piecewise_insert, piecewise_empty]

lemma piecewise_piecewise_of_subset_left {s t : finset α} [Π i, decidable (i ∈ s)]
  [Π i, decidable (i ∈ t)] (h : s ⊆ t) (f₁ f₂ g : Π a, δ a) :
  s.piecewise (t.piecewise f₁ f₂) g = s.piecewise f₁ g :=
s.piecewise_congr (λ i hi, piecewise_eq_of_mem _ _ _ (h hi)) (λ _ _, rfl)

@[simp] lemma piecewise_idem_left (f₁ f₂ g : Π a, δ a) :
  s.piecewise (s.piecewise f₁ f₂) g = s.piecewise f₁ g :=
piecewise_piecewise_of_subset_left (subset.refl _) _ _ _

lemma piecewise_piecewise_of_subset_right {s t : finset α} [Π i, decidable (i ∈ s)]
  [Π i, decidable (i ∈ t)] (h : t ⊆ s) (f g₁ g₂ : Π a, δ a) :
  s.piecewise f (t.piecewise g₁ g₂) = s.piecewise f g₂ :=
s.piecewise_congr (λ _ _, rfl) (λ i hi, t.piecewise_eq_of_not_mem _ _ (mt (@h _) hi))

@[simp] lemma piecewise_idem_right (f g₁ g₂ : Π a, δ a) :
  s.piecewise f (s.piecewise g₁ g₂) = s.piecewise f g₂ :=
piecewise_piecewise_of_subset_right (subset.refl _) f g₁ g₂

lemma update_eq_piecewise {β : Type*} [decidable_eq α] (f : α → β) (i : α) (v : β) :
  update f i v = piecewise (singleton i) (λj, v) f :=
(piecewise_singleton _ _ _).symm

lemma update_piecewise [decidable_eq α] (i : α) (v : δ i) :
  update (s.piecewise f g) i v = s.piecewise (update f i v) (update g i v) :=
begin
  ext j,
  rcases em (j = i) with (rfl|hj); by_cases hs : j ∈ s; simp *
end

lemma update_piecewise_of_mem [decidable_eq α] {i : α} (hi : i ∈ s) (v : δ i) :
  update (s.piecewise f g) i v = s.piecewise (update f i v) g :=
begin
  rw update_piecewise,
  refine s.piecewise_congr (λ _ _, rfl) (λ j hj, update_noteq _ _ _),
  exact λ h, hj (h.symm ▸ hi)
end

lemma update_piecewise_of_not_mem [decidable_eq α] {i : α} (hi : i ∉ s) (v : δ i) :
  update (s.piecewise f g) i v = s.piecewise f (update g i v) :=
begin
  rw update_piecewise,
  refine s.piecewise_congr (λ j hj, update_noteq _ _ _) (λ _ _, rfl),
  exact λ h, hi (h ▸ hj)
end

lemma piecewise_le_of_le_of_le {δ : α → Type*} [Π i, preorder (δ i)] {f g h : Π i, δ i}
  (Hf : f ≤ h) (Hg : g ≤ h) : s.piecewise f g ≤ h :=
λ x, piecewise_cases s f g (≤ h x) (Hf x) (Hg x)

lemma le_piecewise_of_le_of_le {δ : α → Type*} [Π i, preorder (δ i)] {f g h : Π i, δ i}
  (Hf : h ≤ f) (Hg : h ≤ g) : h ≤ s.piecewise f g :=
λ x, piecewise_cases s f g (λ y, h x ≤ y) (Hf x) (Hg x)

lemma piecewise_le_piecewise' {δ : α → Type*} [Π i, preorder (δ i)] {f g f' g' : Π i, δ i}
  (Hf : ∀ x ∈ s, f x ≤ f' x) (Hg : ∀ x ∉ s, g x ≤ g' x) : s.piecewise f g ≤ s.piecewise f' g' :=
λ x, by { by_cases hx : x ∈ s; simp [hx, *] }

lemma piecewise_le_piecewise {δ : α → Type*} [Π i, preorder (δ i)] {f g f' g' : Π i, δ i}
  (Hf : f ≤ f') (Hg : g ≤ g') : s.piecewise f g ≤ s.piecewise f' g' :=
s.piecewise_le_piecewise' (λ x _, Hf x) (λ x _, Hg x)

lemma piecewise_mem_Icc_of_mem_of_mem {δ : α → Type*} [Π i, preorder (δ i)] {f f₁ g g₁ : Π i, δ i}
  (hf : f ∈ set.Icc f₁ g₁) (hg : g ∈ set.Icc f₁ g₁) :
  s.piecewise f g ∈ set.Icc f₁ g₁ :=
⟨le_piecewise_of_le_of_le _ hf.1 hg.1, piecewise_le_of_le_of_le _ hf.2 hg.2⟩

lemma piecewise_mem_Icc {δ : α → Type*} [Π i, preorder (δ i)] {f g : Π i, δ i} (h : f ≤ g) :
  s.piecewise f g ∈ set.Icc f g :=
piecewise_mem_Icc_of_mem_of_mem _ (set.left_mem_Icc.2 h) (set.right_mem_Icc.2 h)

lemma piecewise_mem_Icc' {δ : α → Type*} [Π i, preorder (δ i)] {f g : Π i, δ i} (h : g ≤ f) :
  s.piecewise f g ∈ set.Icc g f :=
piecewise_mem_Icc_of_mem_of_mem _ (set.right_mem_Icc.2 h) (set.left_mem_Icc.2 h)

end piecewise

section decidable_pi_exists
variables {s : finset α}

instance decidable_dforall_finset {p : Πa∈s, Prop} [hp : ∀a (h : a ∈ s), decidable (p a h)] :
  decidable (∀a (h : a ∈ s), p a h) :=
multiset.decidable_dforall_multiset

/-- decidable equality for functions whose domain is bounded by finsets -/
instance decidable_eq_pi_finset {β : α → Type*} [h : ∀a, decidable_eq (β a)] :
  decidable_eq (Πa∈s, β a) :=
multiset.decidable_eq_pi_multiset

instance decidable_dexists_finset {p : Πa∈s, Prop} [hp : ∀a (h : a ∈ s), decidable (p a h)] :
  decidable (∃a (h : a ∈ s), p a h) :=
multiset.decidable_dexists_multiset

end decidable_pi_exists

/-! ### filter -/
section filter
variables (p q : α → Prop) [decidable_pred p] [decidable_pred q]

/-- `filter p s` is the set of elements of `s` that satisfy `p`. -/
def filter (s : finset α) : finset α :=
⟨_, nodup_filter p s.2⟩

@[simp] theorem filter_val (s : finset α) : (filter p s).1 = s.1.filter p := rfl

@[simp] theorem filter_subset (s : finset α) : s.filter p ⊆ s := filter_subset _ _

variable {p}

@[simp] theorem mem_filter {s : finset α} {a : α} : a ∈ s.filter p ↔ a ∈ s ∧ p a := mem_filter

theorem filter_ssubset {s : finset α} : s.filter p ⊂ s ↔ ∃ x ∈ s, ¬ p x :=
⟨λ h, let ⟨x, hs, hp⟩ := set.exists_of_ssubset h in ⟨x, hs, mt (λ hp, mem_filter.2 ⟨hs, hp⟩) hp⟩,
  λ ⟨x, hs, hp⟩, ⟨s.filter_subset _, λ h, hp (mem_filter.1 (h hs)).2⟩⟩

variable (p)

theorem filter_filter (s : finset α) : (s.filter p).filter q = s.filter (λa, p a ∧ q a) :=
ext $ assume a, by simp only [mem_filter, and_comm, and.left_comm]

lemma filter_true {s : finset α} [h : decidable_pred (λ _, true)] :
  @finset.filter α (λ _, true) h s = s :=
by ext; simp

@[simp] theorem filter_false {h} (s : finset α) : @filter α (λa, false) h s = ∅ :=
ext $ assume a, by simp only [mem_filter, and_false]; refl

variables {p q}

/-- If all elements of a `finset` satisfy the predicate `p`, `s.filter p` is `s`. -/
@[simp] lemma filter_true_of_mem {s : finset α} (h : ∀ x ∈ s, p x) : s.filter p = s :=
ext $ λ x, ⟨λ h, (mem_filter.1 h).1, λ hx, mem_filter.2 ⟨hx, h x hx⟩⟩

/-- If all elements of a `finset` fail to satisfy the predicate `p`, `s.filter p` is `∅`. -/
lemma filter_false_of_mem {s : finset α} (h : ∀ x ∈ s, ¬ p x) : s.filter p = ∅ :=
eq_empty_of_forall_not_mem (by simpa)

lemma filter_congr {s : finset α} (H : ∀ x ∈ s, p x ↔ q x) : filter p s = filter q s :=
eq_of_veq $ filter_congr H

variables (p q)

lemma filter_empty : filter p ∅ = ∅ := subset_empty.1 $ filter_subset _ _

lemma filter_subset_filter {s t : finset α} (h : s ⊆ t) : s.filter p ⊆ t.filter p :=
assume a ha, mem_filter.2 ⟨h (mem_filter.1 ha).1, (mem_filter.1 ha).2⟩

@[simp, norm_cast] lemma coe_filter (s : finset α) : ↑(s.filter p) = ({x ∈ ↑s | p x} : set α) :=
set.ext $ λ _, mem_filter

theorem filter_singleton (a : α) : filter p (singleton a) = if p a then singleton a else ∅ :=
by { classical, ext x, simp, split_ifs with h; by_cases h' : x = a; simp [h, h'] }

variable [decidable_eq α]

theorem filter_union (s₁ s₂ : finset α) : (s₁ ∪ s₂).filter p = s₁.filter p ∪ s₂.filter p :=
ext $ λ _, by simp only [mem_filter, mem_union, or_and_distrib_right]

theorem filter_union_right (s : finset α) : s.filter p ∪ s.filter q = s.filter (λx, p x ∨ q x) :=
ext $ λ x, by simp only [mem_filter, mem_union, and_or_distrib_left.symm]

lemma filter_mem_eq_inter {s t : finset α} [Π i, decidable (i ∈ t)] :
  s.filter (λ i, i ∈ t) = s ∩ t :=
ext $ λ i, by rw [mem_filter, mem_inter]

theorem filter_inter (s t : finset α) : filter p s ∩ t = filter p (s ∩ t) :=
by { ext, simp only [mem_inter, mem_filter, and.right_comm] }

theorem inter_filter (s t : finset α) : s ∩ filter p t = filter p (s ∩ t) :=
by rw [inter_comm, filter_inter, inter_comm]

theorem filter_insert (a : α) (s : finset α) :
  filter p (insert a s) = if p a then insert a (filter p s) else filter p s :=
by { ext x, simp, split_ifs with h; by_cases h' : x = a; simp [h, h'] }

theorem filter_or [decidable_pred (λ a, p a ∨ q a)] (s : finset α) :
  s.filter (λ a, p a ∨ q a) = s.filter p ∪ s.filter q :=
ext $ λ _, by simp only [mem_filter, mem_union, and_or_distrib_left]

theorem filter_and [decidable_pred (λ a, p a ∧ q a)] (s : finset α) :
  s.filter (λ a, p a ∧ q a) = s.filter p ∩ s.filter q :=
ext $ λ _, by simp only [mem_filter, mem_inter, and_comm, and.left_comm, and_self]

theorem filter_not [decidable_pred (λ a, ¬ p a)] (s : finset α) :
  s.filter (λ a, ¬ p a) = s \ s.filter p :=
ext $ by simpa only [mem_filter, mem_sdiff, and_comm, not_and] using λ a, and_congr_right $
  λ h : a ∈ s, (imp_iff_right h).symm.trans imp_not_comm

theorem sdiff_eq_filter (s₁ s₂ : finset α) :
  s₁ \ s₂ = filter (∉ s₂) s₁ := ext $ λ _, by simp only [mem_sdiff, mem_filter]

theorem sdiff_eq_self (s₁ s₂ : finset α) :
  s₁ \ s₂ = s₁ ↔ s₁ ∩ s₂ ⊆ ∅ :=
by { simp [subset.antisymm_iff],
     split; intro h,
     { transitivity' ((s₁ \ s₂) ∩ s₂), mono, simp },
     { calc  s₁ \ s₂
           ⊇ s₁ \ (s₁ ∩ s₂) : by simp [(⊇)]
       ... ⊇ s₁ \ ∅         : by mono using [(⊇)]
       ... ⊇ s₁             : by simp [(⊇)] } }

theorem filter_union_filter_neg_eq [decidable_pred (λ a, ¬ p a)]
  (s : finset α) : s.filter p ∪ s.filter (λa, ¬ p a) = s :=
by simp only [filter_not, union_sdiff_of_subset (filter_subset p s)]

theorem filter_inter_filter_neg_eq (s : finset α) : s.filter p ∩ s.filter (λa, ¬ p a) = ∅ :=
by simp only [filter_not, inter_sdiff_self]

lemma subset_union_elim {s : finset α} {t₁ t₂ : set α} (h : ↑s ⊆ t₁ ∪ t₂) :
  ∃s₁ s₂ : finset α, s₁ ∪ s₂ = s ∧ ↑s₁ ⊆ t₁ ∧ ↑s₂ ⊆ t₂ \ t₁ :=
begin
  classical,
  refine ⟨s.filter (∈ t₁), s.filter (∉ t₁), _, _ , _⟩,
  { simp [filter_union_right, em] },
  { intro x, simp },
  { intro x, simp, intros hx hx₂, refine ⟨or.resolve_left (h hx) hx₂, hx₂⟩ }
end

/- We can simplify an application of filter where the decidability is inferred in "the wrong way" -/
@[simp] lemma filter_congr_decidable {α} (s : finset α) (p : α → Prop) (h : decidable_pred p)
  [decidable_pred p] : @filter α p h s = s.filter p :=
by congr

section classical
open_locale classical
/-- The following instance allows us to write `{x ∈ s | p x}` for `finset.filter p s`.
  Since the former notation requires us to define this for all propositions `p`, and `finset.filter`
  only works for decidable propositions, the notation `{x ∈ s | p x}` is only compatible with
  classical logic because it uses `classical.prop_decidable`.
  We don't want to redo all lemmas of `finset.filter` for `has_sep.sep`, so we make sure that `simp`
  unfolds the notation `{x ∈ s | p x}` to `finset.filter p s`. If `p` happens to be decidable, the
  simp-lemma `finset.filter_congr_decidable` will make sure that `finset.filter` uses the right
  instance for decidability.
-/
noncomputable instance {α : Type*} : has_sep α (finset α) := ⟨λ p x, x.filter p⟩

@[simp] lemma sep_def {α : Type*} (s : finset α) (p : α → Prop) : {x ∈ s | p x} = s.filter p := rfl

end classical

/--
  After filtering out everything that does not equal a given value, at most that value remains.

  This is equivalent to `filter_eq'` with the equality the other way.
-/
-- This is not a good simp lemma, as it would prevent `finset.mem_filter` from firing
-- on, e.g. `x ∈ s.filter(eq b)`.
lemma filter_eq [decidable_eq β] (s : finset β) (b : β) :
  s.filter (eq b) = ite (b ∈ s) {b} ∅ :=
begin
  split_ifs,
  { ext,
    simp only [mem_filter, mem_singleton],
    exact ⟨λ h, h.2.symm, by { rintro ⟨h⟩, exact ⟨h, rfl⟩, }⟩ },
  { ext,
    simp only [mem_filter, not_and, iff_false, not_mem_empty],
    rintros m ⟨e⟩, exact h m, }
end

/--
  After filtering out everything that does not equal a given value, at most that value remains.

  This is equivalent to `filter_eq` with the equality the other way.
-/
lemma filter_eq' [decidable_eq β] (s : finset β) (b : β) :
  s.filter (λ a, a = b) = ite (b ∈ s) {b} ∅ :=
trans (filter_congr (λ _ _, ⟨eq.symm, eq.symm⟩)) (filter_eq s b)

lemma filter_ne [decidable_eq β] (s : finset β) (b : β) :
  s.filter (λ a, b ≠ a) = s.erase b :=
by { ext, simp only [mem_filter, mem_erase, ne.def], tauto, }

lemma filter_ne' [decidable_eq β] (s : finset β) (b : β) :
  s.filter (λ a, a ≠ b) = s.erase b :=
trans (filter_congr (λ _ _, ⟨ne.symm, ne.symm⟩)) (filter_ne s b)

end filter

/-! ### range -/
section range
variables {n m l : ℕ}

/-- `range n` is the set of natural numbers less than `n`. -/
def range (n : ℕ) : finset ℕ := ⟨_, nodup_range n⟩

@[simp] theorem range_coe (n : ℕ) : (range n).1 = multiset.range n := rfl

@[simp] theorem mem_range : m ∈ range n ↔ m < n := mem_range

@[simp] theorem range_zero : range 0 = ∅ := rfl

@[simp] theorem range_one : range 1 = {0} := rfl

theorem range_succ : range (succ n) = insert n (range n) :=
eq_of_veq $ (range_succ n).trans $ (ndinsert_of_not_mem not_mem_range_self).symm

theorem range_add_one : range (n + 1) = insert n (range n) :=
range_succ

@[simp] theorem not_mem_range_self : n ∉ range n := not_mem_range_self

@[simp] theorem self_mem_range_succ (n : ℕ) : n ∈ range (n + 1) := multiset.self_mem_range_succ n

@[simp] theorem range_subset {n m} : range n ⊆ range m ↔ n ≤ m := range_subset

theorem range_mono : monotone range := λ _ _, range_subset.2

lemma mem_range_succ_iff {a b : ℕ} : a ∈ finset.range b.succ ↔ a ≤ b :=
finset.mem_range.trans nat.lt_succ_iff

lemma mem_range_le {n x : ℕ} (hx : x ∈ range n) : x ≤ n :=
(mem_range.1 hx).le

lemma mem_range_sub_ne_zero {n x : ℕ} (hx : x ∈ range n) : n - x ≠ 0 :=
ne_of_gt $ nat.sub_pos_of_lt $ mem_range.1 hx

end range

/- useful rules for calculations with quantifiers -/
theorem exists_mem_empty_iff (p : α → Prop) : (∃ x, x ∈ (∅ : finset α) ∧ p x) ↔ false :=
by simp only [not_mem_empty, false_and, exists_false]

theorem exists_mem_insert [d : decidable_eq α]
    (a : α) (s : finset α) (p : α → Prop) :
  (∃ x, x ∈ insert a s ∧ p x) ↔ p a ∨ (∃ x, x ∈ s ∧ p x) :=
by simp only [mem_insert, or_and_distrib_right, exists_or_distrib, exists_eq_left]

theorem forall_mem_empty_iff (p : α → Prop) : (∀ x, x ∈ (∅ : finset α) → p x) ↔ true :=
iff_true_intro $ λ _, false.elim

theorem forall_mem_insert [d : decidable_eq α]
    (a : α) (s : finset α) (p : α → Prop) :
  (∀ x, x ∈ insert a s → p x) ↔ p a ∧ (∀ x, x ∈ s → p x) :=
by simp only [mem_insert, or_imp_distrib, forall_and_distrib, forall_eq]

end finset

/-- Equivalence between the set of natural numbers which are `≥ k` and `ℕ`, given by `n → n - k`. -/
def not_mem_range_equiv (k : ℕ) : {n // n ∉ range k} ≃ ℕ :=
{ to_fun := λ i, i.1 - k,
  inv_fun := λ j, ⟨j + k, by simp⟩,
  left_inv :=
  begin
    assume j,
    rw subtype.ext_iff_val,
    apply nat.sub_add_cancel,
    simpa using j.2
  end,
  right_inv := λ j, nat.add_sub_cancel _ _ }

@[simp] lemma coe_not_mem_range_equiv (k : ℕ) :
  (not_mem_range_equiv k : {n // n ∉ range k} → ℕ) = (λ i, i - k) := rfl

@[simp] lemma coe_not_mem_range_equiv_symm (k : ℕ) :
  ((not_mem_range_equiv k).symm : ℕ → {n // n ∉ range k}) = λ j, ⟨j + k, by simp⟩ := rfl

namespace option

/-- Construct an empty or singleton finset from an `option` -/
def to_finset (o : option α) : finset α :=
match o with
| none   := ∅
| some a := {a}
end

@[simp] theorem to_finset_none : none.to_finset = (∅ : finset α) := rfl

@[simp] theorem to_finset_some {a : α} : (some a).to_finset = {a} := rfl

@[simp] theorem mem_to_finset {a : α} {o : option α} : a ∈ o.to_finset ↔ a ∈ o :=
by cases o; simp only [to_finset, finset.mem_singleton, option.mem_def, eq_comm]; refl

end option

/-! ### erase_dup on list and multiset -/

namespace multiset
variable [decidable_eq α]

/-- `to_finset s` removes duplicates from the multiset `s` to produce a finset. -/
def to_finset (s : multiset α) : finset α := ⟨_, nodup_erase_dup s⟩

@[simp] theorem to_finset_val (s : multiset α) : s.to_finset.1 = s.erase_dup := rfl

theorem to_finset_eq {s : multiset α} (n : nodup s) : finset.mk s n = s.to_finset :=
finset.val_inj.1 (erase_dup_eq_self.2 n).symm

lemma nodup.to_finset_inj {l l' : multiset α} (hl : nodup l) (hl' : nodup l')
  (h : l.to_finset = l'.to_finset) : l = l' :=
by simpa [←to_finset_eq hl, ←to_finset_eq hl'] using h

@[simp] theorem mem_to_finset {a : α} {s : multiset α} : a ∈ s.to_finset ↔ a ∈ s :=
mem_erase_dup

@[simp] lemma to_finset_zero :
  to_finset (0 : multiset α) = ∅ :=
rfl

@[simp] lemma to_finset_cons (a : α) (s : multiset α) :
  to_finset (a ::ₘ s) = insert a (to_finset s) :=
finset.eq_of_veq erase_dup_cons

@[simp] lemma to_finset_add (s t : multiset α) :
  to_finset (s + t) = to_finset s ∪ to_finset t :=
finset.ext $ by simp

@[simp] lemma to_finset_nsmul (s : multiset α) :
  ∀(n : ℕ) (hn : n ≠ 0), (n • s).to_finset = s.to_finset
| 0     h := by contradiction
| (n+1) h :=
  begin
    by_cases n = 0,
    { rw [h, zero_add, one_nsmul] },
    { rw [add_nsmul, to_finset_add, one_nsmul, to_finset_nsmul n h, finset.union_idempotent] }
  end

@[simp] lemma to_finset_inter (s t : multiset α) :
  to_finset (s ∩ t) = to_finset s ∩ to_finset t :=
finset.ext $ by simp

@[simp] lemma to_finset_union (s t : multiset α) :
  (s ∪ t).to_finset = s.to_finset ∪ t.to_finset :=
by ext; simp

theorem to_finset_eq_empty {m : multiset α} : m.to_finset = ∅ ↔ m = 0 :=
finset.val_inj.symm.trans multiset.erase_dup_eq_zero

@[simp] lemma to_finset_subset (m1 m2 : multiset α) :
  m1.to_finset ⊆ m2.to_finset ↔ m1 ⊆ m2 :=
by simp only [finset.subset_iff, multiset.subset_iff, multiset.mem_to_finset]

end multiset

namespace finset

@[simp] lemma val_to_finset [decidable_eq α] (s : finset α) : s.val.to_finset = s :=
by { ext, rw [multiset.mem_to_finset, ←mem_def] }

end finset

namespace list
variable [decidable_eq α]

/-- `to_finset l` removes duplicates from the list `l` to produce a finset. -/
def to_finset (l : list α) : finset α := multiset.to_finset l

@[simp] theorem to_finset_val (l : list α) : l.to_finset.1 = (l.erase_dup : multiset α) := rfl

theorem to_finset_eq {l : list α} (n : nodup l) : @finset.mk α l n = l.to_finset :=
multiset.to_finset_eq n

@[simp] theorem mem_to_finset {a : α} {l : list α} : a ∈ l.to_finset ↔ a ∈ l :=
mem_erase_dup

@[simp] theorem to_finset_nil : to_finset (@nil α) = ∅ :=
rfl

@[simp] theorem to_finset_cons {a : α} {l : list α} : to_finset (a :: l) = insert a (to_finset l) :=
finset.eq_of_veq $ by by_cases h : a ∈ l; simp [finset.insert_val', multiset.erase_dup_cons, h]

lemma to_finset_surj_on : set.surj_on to_finset {l : list α | l.nodup} set.univ :=
begin
  rintro s -,
  cases s with t hl, induction t using quot.ind with l,
  refine ⟨l, hl, (to_finset_eq hl).symm⟩
end

theorem to_finset_surjective : surjective (to_finset : list α → finset α) :=
by { intro s, rcases to_finset_surj_on (set.mem_univ s) with ⟨l, -, hls⟩, exact ⟨l, hls⟩ }

lemma to_finset_eq_iff_perm_erase_dup {l l' : list α} :
  l.to_finset = l'.to_finset ↔ l.erase_dup ~ l'.erase_dup :=
by simp [finset.ext_iff, perm_ext (nodup_erase_dup _) (nodup_erase_dup _)]

lemma to_finset_eq_of_perm (l l' : list α) (h : l ~ l') :
  l.to_finset = l'.to_finset :=
to_finset_eq_iff_perm_erase_dup.mpr h.erase_dup

lemma perm_of_nodup_nodup_to_finset_eq {l l' : list α} (hl : nodup l) (hl' : nodup l')
  (h : l.to_finset = l'.to_finset) : l ~ l' :=
begin
<<<<<<< HEAD
  rw to_finset_eq_iff_perm_erase_dup at h,
  rw ←list.erase_dup_eq_self at hl hl',
  simpa [hl, hl'] using h
=======
  rw ←multiset.coe_eq_coe,
  exact multiset.nodup.to_finset_inj hl hl' h
>>>>>>> 0faf0864
end

@[simp] lemma to_finset_append {l l' : list α} :
  to_finset (l ++ l') = l.to_finset ∪ l'.to_finset :=
begin
  induction l with hd tl hl,
  { simp },
  { simp [hl] }
end

@[simp] lemma to_finset_reverse {l : list α} :
  to_finset l.reverse = l.to_finset :=
to_finset_eq_of_perm _ _ (reverse_perm l)

lemma disjoint_to_finset_iff_disjoint {l l' : list α} :
  _root_.disjoint l.to_finset l'.to_finset ↔ l.disjoint l' :=
begin
  split,
  { intros h x hx hx',
    rw ←mem_to_finset at hx hx',
    exact h (finset.mem_inter_of_mem hx hx') },
  { intros h x hx,
    rw [finset.inf_eq_inter, finset.mem_inter, mem_to_finset, mem_to_finset] at hx,
    exact h hx.left hx.right }
end

end list

namespace finset

lemma exists_list_nodup_eq [decidable_eq α] (s : finset α) :
  ∃ (l : list α), l.nodup ∧ l.to_finset = s :=
begin
<<<<<<< HEAD
  cases s with s hs,
  obtain ⟨l, hl⟩ := quotient.exists_rep s,
  use l,
  split,
  { simpa [←hl] using hs },
  { ext,
    simp [←hl] }
=======
  obtain ⟨⟨l⟩, hs⟩ := s,
  exact ⟨l, hs, (list.to_finset_eq _).symm⟩,
>>>>>>> 0faf0864
end

/-! ### map -/
section map
open function

/-- When `f` is an embedding of `α` in `β` and `s` is a finset in `α`, then `s.map f` is the image
finset in `β`. The embedding condition guarantees that there are no duplicates in the image. -/
def map (f : α ↪ β) (s : finset α) : finset β :=
⟨s.1.map f, nodup_map f.2 s.2⟩

@[simp] theorem map_val (f : α ↪ β) (s : finset α) : (map f s).1 = s.1.map f := rfl

@[simp] theorem map_empty (f : α ↪ β) : (∅ : finset α).map f = ∅ := rfl

variables {f : α ↪ β} {s : finset α}

@[simp] theorem mem_map {b : β} : b ∈ s.map f ↔ ∃ a ∈ s, f a = b :=
mem_map.trans $ by simp only [exists_prop]; refl

@[simp] theorem mem_map_equiv {f : α ≃ β} {b : β} :
  b ∈ s.map f.to_embedding ↔ f.symm b ∈ s :=
by { rw mem_map, exact ⟨by { rintro ⟨a, H, rfl⟩, simpa }, λ h, ⟨_, h, by simp⟩⟩ }

theorem mem_map' (f : α ↪ β) {a} {s : finset α} : f a ∈ s.map f ↔ a ∈ s :=
mem_map_of_injective f.2

theorem mem_map_of_mem (f : α ↪ β) {a} {s : finset α} : a ∈ s → f a ∈ s.map f :=
(mem_map' _).2

lemma apply_coe_mem_map (f : α ↪ β) (s : finset α) (x : s) : f x ∈ s.map f :=
mem_map_of_mem f x.prop

@[simp, norm_cast] theorem coe_map (f : α ↪ β) (s : finset α) : (s.map f : set β) = f '' s :=
set.ext $ λ x, mem_map.trans set.mem_image_iff_bex.symm

theorem coe_map_subset_range (f : α ↪ β) (s : finset α) : (s.map f : set β) ⊆ set.range f :=
calc ↑(s.map f) = f '' s      : coe_map f s
            ... ⊆ set.range f : set.image_subset_range f ↑s

theorem map_to_finset [decidable_eq α] [decidable_eq β] {s : multiset α} :
  s.to_finset.map f = (s.map f).to_finset :=
ext $ λ _, by simp only [mem_map, multiset.mem_map, exists_prop, multiset.mem_to_finset]

@[simp] theorem map_refl : s.map (embedding.refl _) = s :=
ext $ λ _, by simpa only [mem_map, exists_prop] using exists_eq_right

@[simp] theorem map_cast_heq {α β} (h : α = β) (s : finset α) :
  s.map (equiv.cast h).to_embedding == s :=
by { subst h, simp }

theorem map_map {g : β ↪ γ} : (s.map f).map g = s.map (f.trans g) :=
eq_of_veq $ by simp only [map_val, multiset.map_map]; refl

theorem map_subset_map {s₁ s₂ : finset α} : s₁.map f ⊆ s₂.map f ↔ s₁ ⊆ s₂ :=
⟨λ h x xs, (mem_map' _).1 $ h $ (mem_map' f).2 xs,
 λ h, by simp [subset_def, map_subset_map h]⟩

theorem map_inj {s₁ s₂ : finset α} : s₁.map f = s₂.map f ↔ s₁ = s₂ :=
by simp only [subset.antisymm_iff, map_subset_map]

/-- Associate to an embedding `f` from `α` to `β` the embedding that maps a finset to its image
under `f`. -/
def map_embedding (f : α ↪ β) : finset α ↪ finset β := ⟨map f, λ s₁ s₂, map_inj.1⟩

@[simp] theorem map_embedding_apply : map_embedding f s = map f s := rfl

theorem map_filter {p : β → Prop} [decidable_pred p] :
  (s.map f).filter p = (s.filter (p ∘ f)).map f :=
eq_of_veq (map_filter _ _ _)

theorem map_union [decidable_eq α] [decidable_eq β]
  {f : α ↪ β} (s₁ s₂ : finset α) : (s₁ ∪ s₂).map f = s₁.map f ∪ s₂.map f :=
ext $ λ _, by simp only [mem_map, mem_union, exists_prop, or_and_distrib_right, exists_or_distrib]

theorem map_inter [decidable_eq α] [decidable_eq β]
  {f : α ↪ β} (s₁ s₂ : finset α) : (s₁ ∩ s₂).map f = s₁.map f ∩ s₂.map f :=
ext $ λ b, by simp only [mem_map, mem_inter, exists_prop]; exact
⟨by rintro ⟨a, ⟨m₁, m₂⟩, rfl⟩; exact ⟨⟨a, m₁, rfl⟩, ⟨a, m₂, rfl⟩⟩,
by rintro ⟨⟨a, m₁, e⟩, ⟨a', m₂, rfl⟩⟩; cases f.2 e; exact ⟨_, ⟨m₁, m₂⟩, rfl⟩⟩

@[simp] theorem map_singleton (f : α ↪ β) (a : α) : map f {a} = {f a} :=
ext $ λ _, by simp only [mem_map, mem_singleton, exists_prop, exists_eq_left]; exact eq_comm

@[simp] theorem map_insert [decidable_eq α] [decidable_eq β]
  (f : α ↪ β) (a : α) (s : finset α) :
  (insert a s).map f = insert (f a) (s.map f) :=
by simp only [insert_eq, map_union, map_singleton]

@[simp] theorem map_eq_empty : s.map f = ∅ ↔ s = ∅ :=
⟨λ h, eq_empty_of_forall_not_mem $
 λ a m, ne_empty_of_mem (mem_map_of_mem _ m) h, λ e, e.symm ▸ rfl⟩

lemma attach_map_val {s : finset α} : s.attach.map (embedding.subtype _) = s :=
eq_of_veq $ by rw [map_val, attach_val]; exact attach_map_val _

lemma nonempty.map (h : s.nonempty) (f : α ↪ β) : (s.map f).nonempty :=
let ⟨a, ha⟩ := h in ⟨f a, (mem_map' f).mpr ha⟩

end map

lemma range_add_one' (n : ℕ) :
  range (n + 1) = insert 0 ((range n).map ⟨λi, i + 1, assume i j, nat.succ.inj⟩) :=
by ext (⟨⟩ | ⟨n⟩); simp [nat.succ_eq_add_one, nat.zero_lt_succ n]

/-! ### image -/
section image
variables [decidable_eq β]

/-- `image f s` is the forward image of `s` under `f`. -/
def image (f : α → β) (s : finset α) : finset β := (s.1.map f).to_finset

@[simp] theorem image_val (f : α → β) (s : finset α) : (image f s).1 = (s.1.map f).erase_dup := rfl

@[simp] theorem image_empty (f : α → β) : (∅ : finset α).image f = ∅ := rfl

variables {f : α → β} {s : finset α}

@[simp] theorem mem_image {b : β} : b ∈ s.image f ↔ ∃ a ∈ s, f a = b :=
by simp only [mem_def, image_val, mem_erase_dup, multiset.mem_map, exists_prop]

theorem mem_image_of_mem (f : α → β) {a} {s : finset α} (h : a ∈ s) : f a ∈ s.image f :=
mem_image.2 ⟨_, h, rfl⟩

lemma filter_mem_image_eq_image (f : α → β) (s : finset α) (t : finset β) (h : ∀ x ∈ s, f x ∈ t) :
  t.filter (λ y, y ∈ s.image f) = s.image f :=
by { ext, rw [mem_filter, mem_image],
     simp only [and_imp, exists_prop, and_iff_right_iff_imp, exists_imp_distrib],
     rintros x xel rfl, exact h _ xel }

lemma fiber_nonempty_iff_mem_image (f : α → β) (s : finset α) (y : β) :
  (s.filter (λ x, f x = y)).nonempty ↔ y ∈ s.image f :=
by simp [finset.nonempty]

@[simp, norm_cast] lemma coe_image {f : α → β} : ↑(s.image f) = f '' ↑s :=
set.ext $ λ _, mem_image.trans set.mem_image_iff_bex.symm

lemma nonempty.image (h : s.nonempty) (f : α → β) : (s.image f).nonempty :=
let ⟨a, ha⟩ := h in ⟨f a, mem_image_of_mem f ha⟩

@[simp]
lemma nonempty.image_iff (f : α → β) : (s.image f).nonempty ↔ s.nonempty :=
⟨λ ⟨y, hy⟩, let ⟨x, hx, _⟩ := mem_image.mp hy in ⟨x, hx⟩, λ h, h.image f⟩

theorem image_to_finset [decidable_eq α] {s : multiset α} :
  s.to_finset.image f = (s.map f).to_finset :=
ext $ λ _, by simp only [mem_image, multiset.mem_to_finset, exists_prop, multiset.mem_map]

theorem image_val_of_inj_on (H : set.inj_on f s) : (image f s).1 = s.1.map f :=
multiset.erase_dup_eq_self.2 (nodup_map_on H s.2)

@[simp]
theorem image_id [decidable_eq α] : s.image id = s :=
ext $ λ _, by simp only [mem_image, exists_prop, id, exists_eq_right]

theorem image_image [decidable_eq γ] {g : β → γ} : (s.image f).image g = s.image (g ∘ f) :=
eq_of_veq $ by simp only [image_val, erase_dup_map_erase_dup_eq, multiset.map_map]

theorem image_subset_image {s₁ s₂ : finset α} (h : s₁ ⊆ s₂) : s₁.image f ⊆ s₂.image f :=
by simp only [subset_def, image_val, subset_erase_dup', erase_dup_subset',
  multiset.map_subset_map h]

theorem image_subset_iff {s : finset α} {t : finset β} {f : α → β} :
  s.image f ⊆ t ↔ ∀ x ∈ s, f x ∈ t :=
calc s.image f ⊆ t ↔ f '' ↑s ⊆ ↑t : by norm_cast
               ... ↔ _ : set.image_subset_iff

theorem image_mono (f : α → β) : monotone (finset.image f) := λ _ _, image_subset_image

theorem coe_image_subset_range : ↑(s.image f) ⊆ set.range f :=
calc ↑(s.image f) = f '' ↑s     : coe_image
              ... ⊆ set.range f : set.image_subset_range f ↑s

theorem image_filter {p : β → Prop} [decidable_pred p] :
  (s.image f).filter p = (s.filter (p ∘ f)).image f :=
ext $ λ b, by simp only [mem_filter, mem_image, exists_prop]; exact
⟨by rintro ⟨⟨x, h1, rfl⟩, h2⟩; exact ⟨x, ⟨h1, h2⟩, rfl⟩,
 by rintro ⟨x, ⟨h1, h2⟩, rfl⟩; exact ⟨⟨x, h1, rfl⟩, h2⟩⟩

theorem image_union [decidable_eq α] {f : α → β} (s₁ s₂ : finset α) :
  (s₁ ∪ s₂).image f = s₁.image f ∪ s₂.image f :=
ext $ λ _, by simp only [mem_image, mem_union, exists_prop, or_and_distrib_right,
  exists_or_distrib]

theorem image_inter [decidable_eq α] (s₁ s₂ : finset α) (hf : ∀x y, f x = f y → x = y) :
  (s₁ ∩ s₂).image f = s₁.image f ∩ s₂.image f :=
ext $ by simp only [mem_image, exists_prop, mem_inter]; exact λ b,
⟨λ ⟨a, ⟨m₁, m₂⟩, e⟩, ⟨⟨a, m₁, e⟩, ⟨a, m₂, e⟩⟩,
 λ ⟨⟨a, m₁, e₁⟩, ⟨a', m₂, e₂⟩⟩, ⟨a, ⟨m₁, hf _ _ (e₂.trans e₁.symm) ▸ m₂⟩, e₁⟩⟩.

@[simp] theorem image_singleton (f : α → β) (a : α) : image f {a} = {f a} :=
ext $ λ x, by simpa only [mem_image, exists_prop, mem_singleton, exists_eq_left] using eq_comm

@[simp] theorem image_insert [decidable_eq α] (f : α → β) (a : α) (s : finset α) :
  (insert a s).image f = insert (f a) (s.image f) :=
by simp only [insert_eq, image_singleton, image_union]

@[simp] theorem image_eq_empty : s.image f = ∅ ↔ s = ∅ :=
⟨λ h, eq_empty_of_forall_not_mem $
 λ a m, ne_empty_of_mem (mem_image_of_mem _ m) h, λ e, e.symm ▸ rfl⟩

lemma mem_range_iff_mem_finset_range_of_mod_eq' [decidable_eq α] {f : ℕ → α} {a : α} {n : ℕ}
  (hn : 0 < n) (h : ∀i, f (i % n) = f i) :
  a ∈ set.range f ↔ a ∈ (finset.range n).image (λi, f i) :=
begin
  split,
  { rintros ⟨i, hi⟩,
    simp only [mem_image, exists_prop, mem_range],
    exact ⟨i % n, nat.mod_lt i hn, (rfl.congr hi).mp (h i)⟩ },
  { rintro h,
    simp only [mem_image, exists_prop, set.mem_range, mem_range] at *,
    rcases h with ⟨i, hi, ha⟩,
    use ⟨i, ha⟩ },
end

lemma mem_range_iff_mem_finset_range_of_mod_eq [decidable_eq α] {f : ℤ → α} {a : α} {n : ℕ}
  (hn : 0 < n) (h : ∀i, f (i % n) = f i) :
  a ∈ set.range f ↔ a ∈ (finset.range n).image (λi, f i) :=
suffices (∃i, f (i % n) = a) ↔ ∃i, i < n ∧ f ↑i = a, by simpa [h],
have hn' : 0 < (n : ℤ), from int.coe_nat_lt.mpr hn,
iff.intro
  (assume ⟨i, hi⟩,
    have 0 ≤ i % ↑n, from int.mod_nonneg _ (ne_of_gt hn'),
    ⟨int.to_nat (i % n),
      by rw [←int.coe_nat_lt, int.to_nat_of_nonneg this]; exact ⟨int.mod_lt_of_pos i hn', hi⟩⟩)
  (assume ⟨i, hi, ha⟩,
    ⟨i, by rw [int.mod_eq_of_lt (int.coe_zero_le _) (int.coe_nat_lt_coe_nat_of_lt hi), ha]⟩)


lemma attach_image_val [decidable_eq α] {s : finset α} : s.attach.image subtype.val = s :=
eq_of_veq $ by rw [image_val, attach_val, multiset.attach_map_val, erase_dup_eq_self]

@[simp] lemma attach_insert [decidable_eq α] {a : α} {s : finset α} :
  attach (insert a s) = insert (⟨a, mem_insert_self a s⟩ : {x // x ∈ insert a s})
    ((attach s).image (λx, ⟨x.1, mem_insert_of_mem x.2⟩)) :=
ext $ λ ⟨x, hx⟩, ⟨or.cases_on (mem_insert.1 hx)
  (λ h : x = a, λ _, mem_insert.2 $ or.inl $ subtype.eq h)
  (λ h : x ∈ s, λ _, mem_insert_of_mem $ mem_image.2 $ ⟨⟨x, h⟩, mem_attach _ _, subtype.eq rfl⟩),
λ _, finset.mem_attach _ _⟩

theorem map_eq_image (f : α ↪ β) (s : finset α) : s.map f = s.image f :=
eq_of_veq $ (multiset.erase_dup_eq_self.2 (s.map f).2).symm

lemma image_const {s : finset α} (h : s.nonempty) (b : β) : s.image (λa, b) = singleton b :=
ext $ assume b', by simp only [mem_image, exists_prop, exists_and_distrib_right,
  h.bex, true_and, mem_singleton, eq_comm]

/--
Because `finset.image` requires a `decidable_eq` instances for the target type,
we can only construct a `functor finset` when working classically.
-/
instance [Π P, decidable P] : functor finset :=
{ map := λ α β f s, s.image f, }

instance [Π P, decidable P] : is_lawful_functor finset :=
{ id_map := λ α x, image_id,
  comp_map := λ α β γ f g s, image_image.symm, }


/-- Given a finset `s` and a predicate `p`, `s.subtype p` is the finset of `subtype p` whose
elements belong to `s`. -/
protected def subtype {α} (p : α → Prop) [decidable_pred p] (s : finset α) : finset (subtype p) :=
(s.filter p).attach.map ⟨λ x, ⟨x.1, (finset.mem_filter.1 x.2).2⟩,
λ x y H, subtype.eq $ subtype.mk.inj H⟩

@[simp] lemma mem_subtype {p : α → Prop} [decidable_pred p] {s : finset α} :
  ∀{a : subtype p}, a ∈ s.subtype p ↔ (a : α) ∈ s
| ⟨a, ha⟩ := by simp [finset.subtype, ha]

lemma subtype_eq_empty {p : α → Prop} [decidable_pred p] {s : finset α} :
  s.subtype p = ∅ ↔ ∀ x, p x → x ∉ s :=
by simp [ext_iff, subtype.forall, subtype.coe_mk]; refl

/-- `s.subtype p` converts back to `s.filter p` with
`embedding.subtype`. -/
@[simp] lemma subtype_map (p : α → Prop) [decidable_pred p] :
  (s.subtype p).map (embedding.subtype _) = s.filter p :=
begin
  ext x,
  rw mem_map,
  change (∃ a : {x // p x}, ∃ H, (a : α) = x) ↔ _,
  split,
  { rintros ⟨y, hy, hyval⟩,
    rw [mem_subtype, hyval] at hy,
    rw mem_filter,
    use hy,
    rw ← hyval,
    use y.property },
  { intro hx,
    rw mem_filter at hx,
    use ⟨⟨x, hx.2⟩, mem_subtype.2 hx.1, rfl⟩ }
end

/-- If all elements of a `finset` satisfy the predicate `p`,
`s.subtype p` converts back to `s` with `embedding.subtype`. -/
lemma subtype_map_of_mem {p : α → Prop} [decidable_pred p] (h : ∀ x ∈ s, p x) :
  (s.subtype p).map (embedding.subtype _) = s :=
by rw [subtype_map, filter_true_of_mem h]

/-- If a `finset` of a subtype is converted to the main type with
`embedding.subtype`, all elements of the result have the property of
the subtype. -/
lemma property_of_mem_map_subtype {p : α → Prop} (s : finset {x // p x}) {a : α}
  (h : a ∈ s.map (embedding.subtype _)) : p a :=
begin
  rcases mem_map.1 h with ⟨x, hx, rfl⟩,
  exact x.2
end

/-- If a `finset` of a subtype is converted to the main type with
`embedding.subtype`, the result does not contain any value that does
not satisfy the property of the subtype. -/
lemma not_mem_map_subtype_of_not_property {p : α → Prop} (s : finset {x // p x})
  {a : α} (h : ¬ p a) : a ∉ (s.map (embedding.subtype _)) :=
mt s.property_of_mem_map_subtype h

/-- If a `finset` of a subtype is converted to the main type with
`embedding.subtype`, the result is a subset of the set giving the
subtype. -/
lemma map_subtype_subset {t : set α} (s : finset t) :
  ↑(s.map (embedding.subtype _)) ⊆ t :=
begin
  intros a ha,
  rw mem_coe at ha,
  convert property_of_mem_map_subtype s ha
end

lemma subset_image_iff {f : α → β}
  {s : finset β} {t : set α} : ↑s ⊆ f '' t ↔ ∃s' : finset α, ↑s' ⊆ t ∧ s'.image f = s :=
begin
  classical,
  split, swap,
  { rintro ⟨s, hs, rfl⟩, rw [coe_image], exact set.image_subset f hs },
  intro h, induction s using finset.induction with a s has ih h,
  { refine ⟨∅, set.empty_subset _, _⟩,
    convert finset.image_empty _ },
  rw [finset.coe_insert, set.insert_subset] at h,
  rcases ih h.2 with ⟨s', hst, hsi⟩,
  rcases h.1 with ⟨x, hxt, rfl⟩,
  refine ⟨insert x s', _, _⟩,
  { rw [finset.coe_insert, set.insert_subset], exact ⟨hxt, hst⟩ },
  rw [finset.image_insert, hsi],
  congr
end

end image
end finset

theorem multiset.to_finset_map [decidable_eq α] [decidable_eq β] (f : α → β) (m : multiset α) :
  (m.map f).to_finset = m.to_finset.image f :=
finset.val_inj.1 (multiset.erase_dup_map_erase_dup_eq _ _).symm

namespace finset

/-! ### card -/
section card

/-- `card s` is the cardinality (number of elements) of `s`. -/
def card (s : finset α) : nat := s.1.card

theorem card_def (s : finset α) : s.card = s.1.card := rfl

@[simp] lemma card_mk {m nodup} : (⟨m, nodup⟩ : finset α).card = m.card := rfl

@[simp] theorem card_empty : card (∅ : finset α) = 0 := rfl

theorem card_le_of_subset {s t : finset α} : s ⊆ t → card s ≤ card t :=
multiset.card_le_of_le ∘ val_le_iff.mpr

@[simp] theorem card_eq_zero {s : finset α} : card s = 0 ↔ s = ∅ :=
card_eq_zero.trans val_eq_zero

theorem card_pos {s : finset α} : 0 < card s ↔ s.nonempty :=
pos_iff_ne_zero.trans $ (not_congr card_eq_zero).trans nonempty_iff_ne_empty.symm

theorem card_ne_zero_of_mem {s : finset α} {a : α} (h : a ∈ s) : card s ≠ 0 :=
(not_congr card_eq_zero).2 (ne_empty_of_mem h)

theorem card_eq_one {s : finset α} : s.card = 1 ↔ ∃ a, s = {a} :=
by cases s; simp only [multiset.card_eq_one, finset.card, ← val_inj, singleton_val]

theorem card_le_one {s : finset α} : s.card ≤ 1 ↔ ∀ (a ∈ s) (b ∈ s), a = b :=
begin
  rcases s.eq_empty_or_nonempty with rfl|⟨x, hx⟩, { simp },
  refine (nat.succ_le_of_lt (card_pos.2 ⟨x, hx⟩)).le_iff_eq.trans (card_eq_one.trans ⟨_, _⟩),
  { rintro ⟨y, rfl⟩, simp },
  { exact λ h, ⟨x, eq_singleton_iff_unique_mem.2 ⟨hx, λ y hy, h _ hy _ hx⟩⟩ }
end

theorem card_le_one_iff {s : finset α} : s.card ≤ 1 ↔ ∀ {a b}, a ∈ s → b ∈ s → a = b :=
by { rw card_le_one, tauto }

lemma card_le_one_iff_subset_singleton [nonempty α] {s : finset α} :
  s.card ≤ 1 ↔ ∃ (x : α), s ⊆ {x} :=
begin
  split,
  { assume H,
    by_cases h : ∃ x, x ∈ s,
    { rcases h with ⟨x, hx⟩,
      refine ⟨x, λ y hy, _⟩,
      rw [card_le_one.1 H y hy x hx, mem_singleton] },
    { push_neg at h,
      inhabit α,
      exact ⟨default α, λ y hy, (h y hy).elim⟩ } },
  { rintros ⟨x, hx⟩,
    rw ← card_singleton x,
    exact card_le_of_subset hx }
end

/-- A `finset` of a subsingleton type has cardinality at most one. -/
lemma card_le_one_of_subsingleton [subsingleton α] (s : finset α) : s.card ≤ 1 :=
finset.card_le_one_iff.2 $ λ _ _ _ _, subsingleton.elim _ _

theorem one_lt_card {s : finset α} : 1 < s.card ↔ ∃ (a ∈ s) (b ∈ s), a ≠ b :=
by { rw ← not_iff_not, push_neg, exact card_le_one }

lemma one_lt_card_iff {s : finset α} :
  1 < s.card ↔ ∃ x y, (x ∈ s) ∧ (y ∈ s) ∧ x ≠ y :=
by { rw one_lt_card, simp only [exists_prop, exists_and_distrib_left] }

@[simp] theorem card_insert_of_not_mem [decidable_eq α]
  {a : α} {s : finset α} (h : a ∉ s) : card (insert a s) = card s + 1 :=
by simpa only [card_cons, card, insert_val] using
congr_arg multiset.card (ndinsert_of_not_mem h)

theorem card_insert_of_mem [decidable_eq α] {a : α} {s : finset α}
  (h : a ∈ s) : card (insert a s) = card s := by rw insert_eq_of_mem h

theorem card_insert_le [decidable_eq α] (a : α) (s : finset α) : card (insert a s) ≤ card s + 1 :=
by by_cases a ∈ s; [{rw [insert_eq_of_mem h], apply nat.le_add_right},
rw [card_insert_of_not_mem h]]

@[simp] theorem card_singleton (a : α) : card ({a} : finset α) = 1 := card_singleton _

lemma card_singleton_inter [decidable_eq α] {x : α} {s : finset α} : ({x} ∩ s).card ≤ 1 :=
begin
  cases (finset.decidable_mem x s),
  { simp [finset.singleton_inter_of_not_mem h] },
  { simp [finset.singleton_inter_of_mem h] },
end

theorem card_erase_of_mem [decidable_eq α] {a : α} {s : finset α} :
  a ∈ s → card (erase s a) = pred (card s) := card_erase_of_mem

theorem card_erase_lt_of_mem [decidable_eq α] {a : α} {s : finset α} :
  a ∈ s → card (erase s a) < card s := card_erase_lt_of_mem

theorem card_erase_le [decidable_eq α] {a : α} {s : finset α} :
  card (erase s a) ≤ card s := card_erase_le

theorem pred_card_le_card_erase [decidable_eq α] {a : α} {s : finset α} :
  card s - 1 ≤ card (erase s a) :=
begin
  by_cases h : a ∈ s,
  { rw [card_erase_of_mem h], refl },
  { rw [erase_eq_of_not_mem h], apply nat.sub_le }
end

@[simp] theorem card_range (n : ℕ) : card (range n) = n := card_range n

@[simp] theorem card_attach {s : finset α} : card (attach s) = card s := multiset.card_attach

end card
end finset

theorem multiset.to_finset_card_le [decidable_eq α] (m : multiset α) : m.to_finset.card ≤ m.card :=
card_le_of_le (erase_dup_le _)

lemma list.card_to_finset [decidable_eq α] (l : list α) :
  finset.card l.to_finset = l.erase_dup.length := rfl

theorem list.to_finset_card_le [decidable_eq α] (l : list α) : l.to_finset.card ≤ l.length :=
multiset.to_finset_card_le ⟦l⟧

namespace finset
section card

theorem card_image_le [decidable_eq β] {f : α → β} {s : finset α} : card (image f s) ≤ card s :=
by simpa only [card_map] using (s.1.map f).to_finset_card_le

theorem card_image_of_inj_on [decidable_eq β] {f : α → β} {s : finset α}
  (H : set.inj_on f s) : card (image f s) = card s :=
by simp only [card, image_val_of_inj_on H, card_map]

theorem inj_on_of_card_image_eq [decidable_eq β] {f : α → β} {s : finset α}
  (H : card (image f s) = card s) :
  set.inj_on f s :=
begin
  change (s.1.map f).erase_dup.card = s.1.card at H,
  have : (s.1.map f).erase_dup = s.1.map f,
  { apply multiset.eq_of_le_of_card_le,
    { apply multiset.erase_dup_le },
    rw H,
    simp only [multiset.card_map] },
  rw multiset.erase_dup_eq_self at this,
  apply inj_on_of_nodup_map this,
end

theorem card_image_eq_iff_inj_on [decidable_eq β] {f : α → β} {s : finset α} :
  (s.image f).card = s.card ↔ set.inj_on f s :=
⟨inj_on_of_card_image_eq, card_image_of_inj_on⟩

theorem card_image_of_injective [decidable_eq β] {f : α → β} (s : finset α)
  (H : injective f) : card (image f s) = card s :=
card_image_of_inj_on $ λ x _ y _ h, H h

lemma fiber_card_ne_zero_iff_mem_image (s : finset α) (f : α → β) [decidable_eq β] (y : β) :
  (s.filter (λ x, f x = y)).card ≠ 0 ↔ y ∈ s.image f :=
by { rw [←pos_iff_ne_zero, card_pos, fiber_nonempty_iff_mem_image] }

@[simp] lemma card_map {α β} (f : α ↪ β) {s : finset α} : (s.map f).card = s.card :=
multiset.card_map _ _

@[simp] lemma card_subtype (p : α → Prop) [decidable_pred p] (s : finset α) :
  (s.subtype p).card = (s.filter p).card :=
by simp [finset.subtype]

lemma card_eq_of_bijective {s : finset α} {n : ℕ}
  (f : ∀i, i < n → α)
  (hf : ∀a∈s, ∃i, ∃h:i<n, f i h = a) (hf' : ∀i (h : i < n), f i h ∈ s)
  (f_inj : ∀i j (hi : i < n) (hj : j < n), f i hi = f j hj → i = j) :
  card s = n :=
begin
  classical,
  have : ∀ (a : α), a ∈ s ↔ ∃i (hi : i ∈ range n), f i (mem_range.1 hi) = a,
    from assume a, ⟨assume ha, let ⟨i, hi, eq⟩ := hf a ha in ⟨i, mem_range.2 hi, eq⟩,
      assume ⟨i, hi, eq⟩, eq ▸ hf' i (mem_range.1 hi)⟩,
  have : s = ((range n).attach.image $ λi, f i.1 (mem_range.1 i.2)),
    by simpa only [ext_iff, mem_image, exists_prop, subtype.exists, mem_attach, true_and],
  calc card s = card ((range n).attach.image $ λi, f i.1 (mem_range.1 i.2)) :
      by rw [this]
    ... = card ((range n).attach) :
      card_image_of_injective _ $ assume ⟨i, hi⟩ ⟨j, hj⟩ eq,
        subtype.eq $ f_inj i j (mem_range.1 hi) (mem_range.1 hj) eq
    ... = card (range n) : card_attach
    ... = n : card_range n
end

lemma card_eq_succ [decidable_eq α] {s : finset α} {n : ℕ} :
  s.card = n + 1 ↔ (∃a t, a ∉ t ∧ insert a t = s ∧ card t = n) :=
iff.intro
  (assume eq,
    have 0 < card s, from eq.symm ▸ nat.zero_lt_succ _,
    let ⟨a, has⟩ := card_pos.mp this in
    ⟨a, s.erase a, s.not_mem_erase a, insert_erase has,
      by simp only [eq, card_erase_of_mem has, pred_succ]⟩)
  (assume ⟨a, t, hat, s_eq, n_eq⟩, s_eq ▸ n_eq ▸ card_insert_of_not_mem hat)

theorem card_filter_le (s : finset α) (p : α → Prop) [decidable_pred p] :
  card (s.filter p) ≤ card s :=
card_le_of_subset $ filter_subset _ _

theorem eq_of_subset_of_card_le {s t : finset α} (h : s ⊆ t) (h₂ : card t ≤ card s) : s = t :=
eq_of_veq $ multiset.eq_of_le_of_card_le (val_le_iff.mpr h) h₂

lemma card_lt_card {s t : finset α} (h : s ⊂ t) : s.card < t.card :=
card_lt_of_lt (val_lt_iff.2 h)

lemma card_le_card_of_inj_on {s : finset α} {t : finset β}
  (f : α → β) (hf : ∀a∈s, f a ∈ t) (f_inj : ∀a₁∈s, ∀a₂∈s, f a₁ = f a₂ → a₁ = a₂) :
  card s ≤ card t :=
begin
  classical,
  calc card s = card (s.image f) : by rw [card_image_of_inj_on f_inj]
    ... ≤ card t : card_le_of_subset $ image_subset_iff.2 hf
end

/--
If there are more pigeons than pigeonholes, then there are two pigeons
in the same pigeonhole.
-/
lemma exists_ne_map_eq_of_card_lt_of_maps_to {s : finset α} {t : finset β} (hc : t.card < s.card)
  {f : α → β} (hf : ∀ a ∈ s, f a ∈ t) :
  ∃ (x ∈ s) (y ∈ s), x ≠ y ∧ f x = f y :=
begin
  classical, by_contra hz, push_neg at hz,
  refine hc.not_le (card_le_card_of_inj_on f hf _),
  intros x hx y hy, contrapose, exact hz x hx y hy,
end

lemma le_card_of_inj_on_range {n} {s : finset α}
  (f : ℕ → α) (hf : ∀i<n, f i ∈ s) (f_inj : ∀ (i<n) (j<n), f i = f j → i = j) : n ≤ card s :=
calc n = card (range n) : (card_range n).symm
  ... ≤ card s : card_le_card_of_inj_on f (by simpa only [mem_range]) (by simpa only [mem_range])

/-- Suppose that, given objects defined on all strict subsets of any finset `s`, one knows how to
define an object on `s`. Then one can inductively define an object on all finsets, starting from
the empty set and iterating. This can be used either to define data, or to prove properties. -/
def strong_induction {p : finset α → Sort*} (H : ∀ s, (∀ t ⊂ s, p t) → p s) :
  ∀ (s : finset α), p s
| s := H s (λ t h, have card t < card s, from card_lt_card h, strong_induction t)
using_well_founded {rel_tac := λ _ _, `[exact ⟨_, measure_wf card⟩]}

lemma strong_induction_eq {p : finset α → Sort*} (H : ∀ s, (∀ t ⊂ s, p t) → p s) (s : finset α) :
  strong_induction H s = H s (λ t h, strong_induction H t) :=
by rw strong_induction

/-- Analogue of `strong_induction` with order of arguments swapped. -/
@[elab_as_eliminator] def strong_induction_on {p : finset α → Sort*} :
  ∀ (s : finset α), (∀s, (∀ t ⊂ s, p t) → p s) → p s :=
λ s H, strong_induction H s

lemma strong_induction_on_eq {p : finset α → Sort*} (s : finset α) (H : ∀ s, (∀ t ⊂ s, p t) → p s) :
  s.strong_induction_on H = H s (λ t h, t.strong_induction_on H) :=
by { dunfold strong_induction_on, rw strong_induction }

@[elab_as_eliminator] lemma case_strong_induction_on [decidable_eq α] {p : finset α → Prop}
  (s : finset α) (h₀ : p ∅) (h₁ : ∀ a s, a ∉ s → (∀ t ⊆ s, p t) → p (insert a s)) : p s :=
finset.strong_induction_on s $ λ s,
finset.induction_on s (λ _, h₀) $ λ a s n _ ih, h₁ a s n $
λ t ss, ih _ (lt_of_le_of_lt ss (ssubset_insert n) : t < _)

/-- Suppose that, given that `p t` can be defined on all supersets of `s` of cardinality less than
`n`, one knows how to define `p s`. Then one can inductively define `p s` for all finsets `s` of
cardinality less than `n`, starting from finsets of card `n` and iterating. This
can be used either to define data, or to prove properties. -/
def strong_downward_induction {p : finset α → Sort*} {n : ℕ} (H : ∀ t₁, (∀ {t₂ : finset α},
  t₂.card ≤ n → t₁ ⊂ t₂ → p t₂) → t₁.card ≤ n → p t₁) :
  ∀ (s : finset α), s.card ≤ n → p s
| s := H s (λ t ht h, have n - card t < n - card s,
     from (nat.sub_lt_sub_left_iff ht).2 (finset.card_lt_card h),
  strong_downward_induction t ht)
using_well_founded {rel_tac := λ _ _, `[exact ⟨_, measure_wf (λ (t : finset α), n - t.card)⟩]}

lemma strong_downward_induction_eq {p : finset α → Sort*} {n : ℕ} (H : ∀ t₁, (∀ {t₂ : finset α},
  t₂.card ≤ n → t₁ ⊂ t₂ → p t₂) → t₁.card ≤ n → p t₁) (s : finset α) :
  strong_downward_induction H s = H s (λ t ht hst, strong_downward_induction H t ht) :=
by rw strong_downward_induction

/-- Analogue of `strong_downward_induction` with order of arguments swapped. -/
@[elab_as_eliminator] def strong_downward_induction_on {p : finset α → Sort*} {n : ℕ} :
  ∀ (s : finset α), (∀ t₁, (∀ {t₂ : finset α}, t₂.card ≤ n → t₁ ⊂ t₂ → p t₂) → t₁.card ≤ n → p t₁)
  → s.card ≤ n → p s :=
λ s H, strong_downward_induction H s

lemma strong_downward_induction_on_eq {p : finset α → Sort*} (s : finset α) {n : ℕ} (H : ∀ t₁,
  (∀ {t₂ : finset α}, t₂.card ≤ n → t₁ ⊂ t₂ → p t₂) → t₁.card ≤ n → p t₁) :
  s.strong_downward_induction_on H = H s (λ t ht h, t.strong_downward_induction_on H ht) :=
by { dunfold strong_downward_induction_on, rw strong_downward_induction }

lemma card_congr {s : finset α} {t : finset β} (f : Π a ∈ s, β)
  (h₁ : ∀ a ha, f a ha ∈ t) (h₂ : ∀ a b ha hb, f a ha = f b hb → a = b)
  (h₃ : ∀ b ∈ t, ∃ a ha, f a ha = b) : s.card = t.card :=
by haveI := classical.prop_decidable; exact
calc s.card = s.attach.card : card_attach.symm
... = (s.attach.image (λ (a : {a // a ∈ s}), f a.1 a.2)).card :
  eq.symm (card_image_of_injective _ (λ a b h, subtype.eq (h₂ _ _ _ _ h)))
... = t.card : congr_arg card (finset.ext $ λ b,
    ⟨λ h, let ⟨a, ha₁, ha₂⟩ := mem_image.1 h in ha₂ ▸ h₁ _ _,
      λ h, let ⟨a, ha₁, ha₂⟩ := h₃ b h in mem_image.2 ⟨⟨a, ha₁⟩, by simp [ha₂]⟩⟩)

lemma card_union_add_card_inter [decidable_eq α] (s t : finset α) :
  (s ∪ t).card + (s ∩ t).card = s.card + t.card :=
finset.induction_on t (by simp) $ λ a r har, by by_cases a ∈ s; simp *; cc

lemma card_union_le [decidable_eq α] (s t : finset α) :
  (s ∪ t).card ≤ s.card + t.card :=
card_union_add_card_inter s t ▸ le_add_right _ _

lemma card_union_eq [decidable_eq α] {s t : finset α} (h : disjoint s t) :
  (s ∪ t).card = s.card + t.card :=
begin
  rw [← card_union_add_card_inter],
  convert (add_zero _).symm, rw [card_eq_zero], rwa [disjoint_iff] at h
end

lemma surj_on_of_inj_on_of_card_le {s : finset α} {t : finset β}
  (f : Π a ∈ s, β) (hf : ∀ a ha, f a ha ∈ t)
  (hinj : ∀ a₁ a₂ ha₁ ha₂, f a₁ ha₁ = f a₂ ha₂ → a₁ = a₂)
  (hst : card t ≤ card s) :
  (∀ b ∈ t, ∃ a ha, b = f a ha) :=
by haveI := classical.dec_eq β; exact
λ b hb,
  have h : card (image (λ (a : {a // a ∈ s}), f a a.prop) (attach s)) = card s,
    from @card_attach _ s ▸ card_image_of_injective _
      (λ ⟨a₁, ha₁⟩ ⟨a₂, ha₂⟩ h, subtype.eq $ hinj _ _ _ _ h),
  have h₁ : image (λ a : {a // a ∈ s}, f a a.prop) s.attach = t :=
  eq_of_subset_of_card_le (λ b h, let ⟨a, ha₁, ha₂⟩ := mem_image.1 h in
    ha₂ ▸ hf _ _) (by simp [hst, h]),
begin
  rw ← h₁ at hb,
  rcases mem_image.1 hb with ⟨a, ha₁, ha₂⟩,
  exact ⟨a, a.2, ha₂.symm⟩,
end

open function

lemma inj_on_of_surj_on_of_card_le {s : finset α} {t : finset β}
  (f : Π a ∈ s, β) (hf : ∀ a ha, f a ha ∈ t)
  (hsurj : ∀ b ∈ t, ∃ a ha, b = f a ha)
  (hst : card s ≤ card t)
  ⦃a₁ a₂⦄ (ha₁ : a₁ ∈ s) (ha₂ : a₂ ∈ s)
  (ha₁a₂: f a₁ ha₁ = f a₂ ha₂) : a₁ = a₂ :=
by haveI : inhabited {x // x ∈ s} := ⟨⟨a₁, ha₁⟩⟩; exact
let f' : {x // x ∈ s} → {x // x ∈ t} := λ x, ⟨f x.1 x.2, hf x.1 x.2⟩ in
let g : {x // x ∈ t} → {x // x ∈ s} :=
  @surj_inv _ _ f'
    (λ x, let ⟨y, hy₁, hy₂⟩ := hsurj x.1 x.2 in ⟨⟨y, hy₁⟩, subtype.eq hy₂.symm⟩) in
have hg : injective g, from injective_surj_inv _,
have hsg : surjective g, from λ x,
  let ⟨y, hy⟩ := surj_on_of_inj_on_of_card_le (λ (x : {x // x ∈ t}) (hx : x ∈ t.attach), g x)
    (λ x _, show (g x) ∈ s.attach, from mem_attach _ _)
    (λ x y _ _ hxy, hg hxy) (by simpa) x (mem_attach _ _) in
  ⟨y, hy.snd.symm⟩,
have hif : injective f',
  from (left_inverse_of_surjective_of_right_inverse hsg
      (right_inverse_surj_inv _)).injective,
subtype.ext_iff_val.1 (@hif ⟨a₁, ha₁⟩ ⟨a₂, ha₂⟩ (subtype.eq ha₁a₂))

end card

section bUnion
/-!
### bUnion

This section is about the bounded union of an indexed family `t : α → finset β` of finite sets
over a finite set `s : finset α`.
-/

variables [decidable_eq β] {s : finset α} {t : α → finset β}

/-- `bUnion s t` is the union of `t x` over `x ∈ s`.
(This was formerly `bind` due to the monad structure on types with `decidable_eq`.) -/
protected def bUnion (s : finset α) (t : α → finset β) : finset β :=
(s.1.bind (λ a, (t a).1)).to_finset

@[simp] theorem bUnion_val (s : finset α) (t : α → finset β) :
  (s.bUnion t).1 = (s.1.bind (λ a, (t a).1)).erase_dup := rfl

@[simp] theorem bUnion_empty : finset.bUnion ∅ t = ∅ := rfl

@[simp] theorem mem_bUnion {b : β} : b ∈ s.bUnion t ↔ ∃a∈s, b ∈ t a :=
by simp only [mem_def, bUnion_val, mem_erase_dup, mem_bind, exists_prop]

@[simp] theorem bUnion_insert [decidable_eq α] {a : α} : (insert a s).bUnion t = t a ∪ s.bUnion t :=
ext $ λ x, by simp only [mem_bUnion, exists_prop, mem_union, mem_insert,
  or_and_distrib_right, exists_or_distrib, exists_eq_left]
-- ext $ λ x, by simp [or_and_distrib_right, exists_or_distrib]

@[simp] lemma singleton_bUnion {a : α} : finset.bUnion {a} t = t a :=
begin
  classical,
  rw [← insert_emptyc_eq, bUnion_insert, bUnion_empty, union_empty]
end

theorem bUnion_inter (s : finset α) (f : α → finset β) (t : finset β) :
  s.bUnion f ∩ t = s.bUnion (λ x, f x ∩ t) :=
begin
  ext x,
  simp only [mem_bUnion, mem_inter],
  tauto
end

theorem inter_bUnion (t : finset β) (s : finset α) (f : α → finset β) :
  t ∩ s.bUnion f = s.bUnion (λ x, t ∩ f x) :=
by rw [inter_comm, bUnion_inter]; simp [inter_comm]

theorem image_bUnion [decidable_eq γ] {f : α → β} {s : finset α} {t : β → finset γ} :
  (s.image f).bUnion t = s.bUnion (λa, t (f a)) :=
by haveI := classical.dec_eq α; exact
finset.induction_on s rfl (λ a s has ih,
  by simp only [image_insert, bUnion_insert, ih])

theorem bUnion_image [decidable_eq γ] {s : finset α} {t : α → finset β} {f : β → γ} :
  (s.bUnion t).image f = s.bUnion (λa, (t a).image f) :=
by haveI := classical.dec_eq α; exact
finset.induction_on s rfl (λ a s has ih,
  by simp only [bUnion_insert, image_union, ih])

theorem bind_to_finset [decidable_eq α] (s : multiset α) (t : α → multiset β) :
  (s.bind t).to_finset = s.to_finset.bUnion (λa, (t a).to_finset) :=
ext $ λ x, by simp only [multiset.mem_to_finset, mem_bUnion, multiset.mem_bind, exists_prop]

lemma bUnion_mono {t₁ t₂ : α → finset β} (h : ∀a∈s, t₁ a ⊆ t₂ a) : s.bUnion t₁ ⊆ s.bUnion t₂ :=
have ∀b a, a ∈ s → b ∈ t₁ a → (∃ (a : α), a ∈ s ∧ b ∈ t₂ a),
  from assume b a ha hb, ⟨a, ha, finset.mem_of_subset (h a ha) hb⟩,
by simpa only [subset_iff, mem_bUnion, exists_imp_distrib, and_imp, exists_prop]

lemma bUnion_subset_bUnion_of_subset_left {α : Type*} {s₁ s₂ : finset α}
  (t : α → finset β) (h : s₁ ⊆ s₂) : s₁.bUnion t ⊆ s₂.bUnion t :=
begin
  intro x,
  simp only [and_imp, mem_bUnion, exists_prop],
  exact Exists.imp (λ a ha, ⟨h ha.1, ha.2⟩)
end

lemma subset_bUnion_of_mem {s : finset α}
  (u : α → finset β) {x : α} (xs : x ∈ s) :
  u x ⊆ s.bUnion u :=
begin
  apply subset.trans _ (bUnion_subset_bUnion_of_subset_left u (singleton_subset_iff.2 xs)),
  exact subset_of_eq singleton_bUnion.symm,
end

lemma bUnion_singleton {f : α → β} : s.bUnion (λa, {f a}) = s.image f :=
ext $ λ x, by simp only [mem_bUnion, mem_image, mem_singleton, eq_comm]

@[simp] lemma bUnion_singleton_eq_self [decidable_eq α] :
  s.bUnion (singleton : α → finset α) = s :=
by { rw bUnion_singleton, exact image_id }

lemma bUnion_filter_eq_of_maps_to [decidable_eq α] {s : finset α} {t : finset β} {f : α → β}
  (h : ∀ x ∈ s, f x ∈ t) :
  t.bUnion (λa, s.filter $ (λc, f c = a)) = s :=
ext $ λ b, by simpa using h b

lemma image_bUnion_filter_eq [decidable_eq α] (s : finset β) (g : β → α) :
  (s.image g).bUnion (λa, s.filter $ (λc, g c = a)) = s :=
bUnion_filter_eq_of_maps_to (λ x, mem_image_of_mem g)

lemma erase_bUnion (f : α → finset β) (s : finset α) (b : β) :
  (s.bUnion f).erase b = s.bUnion (λ x, (f x).erase b) :=
by { ext, simp only [finset.mem_bUnion, iff_self, exists_and_distrib_left, finset.mem_erase] }

end bUnion

/-! ### prod -/
section prod
variables {s : finset α} {t : finset β}

/-- `product s t` is the set of pairs `(a, b)` such that `a ∈ s` and `b ∈ t`. -/
protected def product (s : finset α) (t : finset β) : finset (α × β) := ⟨_, nodup_product s.2 t.2⟩

@[simp] theorem product_val : (s.product t).1 = s.1.product t.1 := rfl

@[simp] theorem mem_product {p : α × β} : p ∈ s.product t ↔ p.1 ∈ s ∧ p.2 ∈ t := mem_product

theorem subset_product [decidable_eq α] [decidable_eq β] {s : finset (α × β)} :
  s ⊆ (s.image prod.fst).product (s.image prod.snd) :=
λ p hp, mem_product.2 ⟨mem_image_of_mem _ hp, mem_image_of_mem _ hp⟩

theorem product_eq_bUnion [decidable_eq α] [decidable_eq β] (s : finset α) (t : finset β) :
  s.product t = s.bUnion (λa, t.image $ λb, (a, b)) :=
ext $ λ ⟨x, y⟩, by simp only [mem_product, mem_bUnion, mem_image, exists_prop, prod.mk.inj_iff,
  and.left_comm, exists_and_distrib_left, exists_eq_right, exists_eq_left]

@[simp] theorem card_product (s : finset α) (t : finset β) : card (s.product t) = card s * card t :=
multiset.card_product _ _

theorem filter_product (p : α → Prop) (q : β → Prop) [decidable_pred p] [decidable_pred q] :
  (s.product t).filter (λ (x : α × β), p x.1 ∧ q x.2) = (s.filter p).product (t.filter q) :=
by { ext ⟨a, b⟩, simp only [mem_filter, mem_product], finish, }

lemma filter_product_card (s : finset α) (t : finset β)
  (p : α → Prop) (q : β → Prop) [decidable_pred p] [decidable_pred q] :
  ((s.product t).filter (λ (x : α × β), p x.1 ↔ q x.2)).card =
  (s.filter p).card * (t.filter q).card + (s.filter (not ∘ p)).card * (t.filter (not ∘ q)).card :=
begin
  classical,
  rw [← card_product, ← card_product, ← filter_product, ← filter_product, ← card_union_eq],
  { apply congr_arg, ext ⟨a, b⟩, simp only [filter_union_right, mem_filter, mem_product],
    split; intros; finish, },
  { rw disjoint_iff, change _ ∩ _ = ∅, ext ⟨a, b⟩, rw mem_inter, finish, },
end

lemma empty_product (t : finset β) :
  (∅ : finset α).product t = ∅ :=
rfl

lemma product_empty (s : finset α) :
  s.product (∅ : finset β) = ∅ :=
eq_empty_of_forall_not_mem (λ x h, (finset.mem_product.1 h).2)

end prod

/-! ### sigma -/
section sigma
variables {σ : α → Type*} {s : finset α} {t : Πa, finset (σ a)}

/-- `sigma s t` is the set of dependent pairs `⟨a, b⟩` such that `a ∈ s` and `b ∈ t a`. -/
protected def sigma (s : finset α) (t : Πa, finset (σ a)) : finset (Σa, σ a) :=
⟨_, nodup_sigma s.2 (λ a, (t a).2)⟩

@[simp] theorem mem_sigma {p : sigma σ} : p ∈ s.sigma t ↔ p.1 ∈ s ∧ p.2 ∈ t (p.1) := mem_sigma

theorem sigma_mono {s₁ s₂ : finset α} {t₁ t₂ : Πa, finset (σ a)}
  (H1 : s₁ ⊆ s₂) (H2 : ∀a, t₁ a ⊆ t₂ a) : s₁.sigma t₁ ⊆ s₂.sigma t₂ :=
λ ⟨x, sx⟩ H, let ⟨H3, H4⟩ := mem_sigma.1 H in mem_sigma.2 ⟨H1 H3, H2 x H4⟩

theorem sigma_eq_bUnion [decidable_eq (Σ a, σ a)] (s : finset α)
  (t : Πa, finset (σ a)) :
  s.sigma t = s.bUnion (λa, (t a).map $ embedding.sigma_mk a) :=
by { ext ⟨x, y⟩, simp [and.left_comm] }

end sigma

/-! ### disjoint -/
section disjoint
variable [decidable_eq α]

theorem disjoint_left {s t : finset α} : disjoint s t ↔ ∀ {a}, a ∈ s → a ∉ t :=
by simp only [_root_.disjoint, inf_eq_inter, le_iff_subset, subset_iff, mem_inter, not_and,
  and_imp]; refl

theorem disjoint_val {s t : finset α} : disjoint s t ↔ s.1.disjoint t.1 :=
disjoint_left

theorem disjoint_iff_inter_eq_empty {s t : finset α} : disjoint s t ↔ s ∩ t = ∅ :=
disjoint_iff

instance decidable_disjoint (U V : finset α) : decidable (disjoint U V) :=
decidable_of_decidable_of_iff (by apply_instance) eq_bot_iff

theorem disjoint_right {s t : finset α} : disjoint s t ↔ ∀ {a}, a ∈ t → a ∉ s :=
by rw [disjoint.comm, disjoint_left]

theorem disjoint_iff_ne {s t : finset α} : disjoint s t ↔ ∀ a ∈ s, ∀ b ∈ t, a ≠ b :=
by simp only [disjoint_left, imp_not_comm, forall_eq']

theorem disjoint_of_subset_left {s t u : finset α} (h : s ⊆ u) (d : disjoint u t) : disjoint s t :=
disjoint_left.2 (λ x m₁, (disjoint_left.1 d) (h m₁))

theorem disjoint_of_subset_right {s t u : finset α} (h : t ⊆ u) (d : disjoint s u) : disjoint s t :=
disjoint_right.2 (λ x m₁, (disjoint_right.1 d) (h m₁))

@[simp] theorem disjoint_empty_left (s : finset α) : disjoint ∅ s := disjoint_bot_left

@[simp] theorem disjoint_empty_right (s : finset α) : disjoint s ∅ := disjoint_bot_right

@[simp] theorem singleton_disjoint {s : finset α} {a : α} : disjoint (singleton a) s ↔ a ∉ s :=
by simp only [disjoint_left, mem_singleton, forall_eq]

@[simp] theorem disjoint_singleton {s : finset α} {a : α} : disjoint s (singleton a) ↔ a ∉ s :=
disjoint.comm.trans singleton_disjoint

@[simp] theorem disjoint_insert_left {a : α} {s t : finset α} :
  disjoint (insert a s) t ↔ a ∉ t ∧ disjoint s t :=
by simp only [disjoint_left, mem_insert, or_imp_distrib, forall_and_distrib, forall_eq]

@[simp] theorem disjoint_insert_right {a : α} {s t : finset α} :
  disjoint s (insert a t) ↔ a ∉ s ∧ disjoint s t :=
disjoint.comm.trans $ by rw [disjoint_insert_left, disjoint.comm]

@[simp] theorem disjoint_union_left {s t u : finset α} :
  disjoint (s ∪ t) u ↔ disjoint s u ∧ disjoint t u :=
by simp only [disjoint_left, mem_union, or_imp_distrib, forall_and_distrib]

@[simp] theorem disjoint_union_right {s t u : finset α} :
  disjoint s (t ∪ u) ↔ disjoint s t ∧ disjoint s u :=
by simp only [disjoint_right, mem_union, or_imp_distrib, forall_and_distrib]

lemma sdiff_disjoint {s t : finset α} : disjoint (t \ s) s :=
disjoint_left.2 $ assume a ha, (mem_sdiff.1 ha).2

lemma disjoint_sdiff {s t : finset α} : disjoint s (t \ s) :=
sdiff_disjoint.symm

lemma disjoint_sdiff_inter (s t : finset α) : disjoint (s \ t) (s ∩ t) :=
disjoint_of_subset_right (inter_subset_right _ _) sdiff_disjoint

lemma sdiff_eq_self_iff_disjoint {s t : finset α} : s \ t = s ↔ disjoint s t :=
by rw [sdiff_eq_self, subset_empty, disjoint_iff_inter_eq_empty]

lemma sdiff_eq_self_of_disjoint {s t : finset α} (h : disjoint s t) : s \ t = s :=
sdiff_eq_self_iff_disjoint.2 h

lemma disjoint_self_iff_empty (s : finset α) : disjoint s s ↔ s = ∅ :=
disjoint_self

lemma disjoint_bUnion_left {ι : Type*}
  (s : finset ι) (f : ι → finset α) (t : finset α) :
  disjoint (s.bUnion f) t ↔ (∀i∈s, disjoint (f i) t) :=
begin
  classical,
  refine s.induction _ _,
  { simp only [forall_mem_empty_iff, bUnion_empty, disjoint_empty_left] },
  { assume i s his ih,
    simp only [disjoint_union_left, bUnion_insert, his, forall_mem_insert, ih] }
end

lemma disjoint_bUnion_right {ι : Type*}
  (s : finset α) (t : finset ι) (f : ι → finset α) :
  disjoint s (t.bUnion f) ↔ (∀i∈t, disjoint s (f i)) :=
by simpa only [disjoint.comm] using disjoint_bUnion_left t f s

@[simp] theorem card_disjoint_union {s t : finset α} (h : disjoint s t) :
  card (s ∪ t) = card s + card t :=
by rw [← card_union_add_card_inter, disjoint_iff_inter_eq_empty.1 h, card_empty, add_zero]

theorem card_sdiff {s t : finset α} (h : s ⊆ t) : card (t \ s) = card t - card s :=
suffices card (t \ s) = card ((t \ s) ∪ s) - card s, by rwa sdiff_union_of_subset h at this,
by rw [card_disjoint_union sdiff_disjoint, nat.add_sub_cancel]

lemma disjoint_filter {s : finset α} {p q : α → Prop} [decidable_pred p] [decidable_pred q] :
    disjoint (s.filter p) (s.filter q) ↔ (∀ x ∈ s, p x → ¬ q x) :=
by split; simp [disjoint_left] {contextual := tt}

lemma disjoint_filter_filter {s t : finset α} {p q : α → Prop} [decidable_pred p]
  [decidable_pred q] :
  (disjoint s t) → disjoint (s.filter p) (t.filter q) :=
disjoint.mono (filter_subset _ _) (filter_subset _ _)

lemma disjoint_iff_disjoint_coe {α : Type*} {a b : finset α} [decidable_eq α] :
  disjoint a b ↔ disjoint (↑a : set α) (↑b : set α) :=
by { rw [finset.disjoint_left, set.disjoint_left], refl }

lemma filter_card_add_filter_neg_card_eq_card {α : Type*} {s : finset α} (p : α → Prop)
  [decidable_pred p] :
  (s.filter p).card + (s.filter (not ∘ p)).card = s.card :=
by { classical, simp [← card_union_eq, filter_union_filter_neg_eq, disjoint_filter], }

end disjoint

section self_prod
variables (s : finset α) [decidable_eq α]

/-- Given a finite set `s`, the diagonal, `s.diag` is the set of pairs of the form `(a, a)` for
`a ∈ s`. -/
def diag := (s.product s).filter (λ (a : α × α), a.fst = a.snd)

/-- Given a finite set `s`, the off-diagonal, `s.off_diag` is the set of pairs `(a, b)` with `a ≠ b`
for `a, b ∈ s`. -/
def off_diag := (s.product s).filter (λ (a : α × α), a.fst ≠ a.snd)

@[simp] lemma mem_diag (x : α × α) : x ∈ s.diag ↔ x.1 ∈ s ∧ x.1 = x.2 :=
by { simp only [diag, mem_filter, mem_product], split; intros; finish, }

@[simp] lemma mem_off_diag (x : α × α) : x ∈ s.off_diag ↔ x.1 ∈ s ∧ x.2 ∈ s ∧ x.1 ≠ x.2 :=
by { simp only [off_diag, mem_filter, mem_product], split; intros; finish, }

@[simp] lemma diag_card : (diag s).card = s.card :=
begin
  suffices : diag s = s.image (λ a, (a, a)), { rw this, apply card_image_of_inj_on, finish, },
  ext ⟨a₁, a₂⟩, rw mem_diag, split; intros; finish,
end

@[simp] lemma off_diag_card : (off_diag s).card = s.card * s.card - s.card :=
begin
  suffices : (diag s).card + (off_diag s).card = s.card * s.card,
  { nth_rewrite 2 ← s.diag_card, finish, },
  rw ← card_product,
  apply filter_card_add_filter_neg_card_eq_card,
end

end self_prod

/--
Given a set A and a set B inside it, we can shrink A to any appropriate size, and keep B
inside it.
-/
lemma exists_intermediate_set {A B : finset α} (i : ℕ)
  (h₁ : i + card B ≤ card A) (h₂ : B ⊆ A) :
  ∃ (C : finset α), B ⊆ C ∧ C ⊆ A ∧ card C = i + card B :=
begin
  classical,
  rcases nat.le.dest h₁ with ⟨k, _⟩,
  clear h₁,
  induction k with k ih generalizing A,
  { exact ⟨A, h₂, subset.refl _, h.symm⟩ },
  { have : (A \ B).nonempty,
    { rw [← card_pos, card_sdiff h₂, ← h, nat.add_right_comm,
          nat.add_sub_cancel, nat.add_succ],
      apply nat.succ_pos },
    rcases this with ⟨a, ha⟩,
    have z : i + card B + k = card (erase A a),
    { rw [card_erase_of_mem, ← h, nat.add_succ, nat.pred_succ],
      rw mem_sdiff at ha,
      exact ha.1 },
    rcases ih _ z with ⟨B', hB', B'subA', cards⟩,
    { exact ⟨B', hB', trans B'subA' (erase_subset _ _), cards⟩ },
    { rintros t th,
      apply mem_erase_of_ne_of_mem _ (h₂ th),
      rintro rfl,
      exact not_mem_sdiff_of_mem_right th ha } }
end

/-- We can shrink A to any smaller size. -/
lemma exists_smaller_set (A : finset α) (i : ℕ) (h₁ : i ≤ card A) :
  ∃ (B : finset α), B ⊆ A ∧ card B = i :=
let ⟨B, _, x₁, x₂⟩ := exists_intermediate_set i (by simpa) (empty_subset A) in ⟨B, x₁, x₂⟩

/-- `finset.fin_range k` is the finset `{0, 1, ..., k-1}`, as a `finset (fin k)`. -/
def fin_range (k : ℕ) : finset (fin k) :=
⟨list.fin_range k, list.nodup_fin_range k⟩

@[simp]
lemma fin_range_card {k : ℕ} : (fin_range k).card = k :=
by simp [fin_range]

@[simp]
lemma mem_fin_range {k : ℕ} (m : fin k) : m ∈ fin_range k :=
list.mem_fin_range m

@[simp] lemma coe_fin_range (k : ℕ) : (fin_range k : set (fin k)) = set.univ :=
set.eq_univ_of_forall mem_fin_range

/-- Given a finset `s` of `ℕ` contained in `{0,..., n-1}`, the corresponding finset in `fin n`
is `s.attach_fin h` where `h` is a proof that all elements of `s` are less than `n`. -/
def attach_fin (s : finset ℕ) {n : ℕ} (h : ∀ m ∈ s, m < n) : finset (fin n) :=
⟨s.1.pmap (λ a ha, ⟨a, ha⟩) h, multiset.nodup_pmap (λ _ _ _ _, fin.veq_of_eq) s.2⟩

@[simp] lemma mem_attach_fin {n : ℕ} {s : finset ℕ} (h : ∀ m ∈ s, m < n) {a : fin n} :
  a ∈ s.attach_fin h ↔ (a : ℕ) ∈ s :=
⟨λ h, let ⟨b, hb₁, hb₂⟩ := multiset.mem_pmap.1 h in hb₂ ▸ hb₁,
λ h, multiset.mem_pmap.2 ⟨a, h, fin.eta _ _⟩⟩

@[simp] lemma card_attach_fin {n : ℕ} (s : finset ℕ) (h : ∀ m ∈ s, m < n) :
  (s.attach_fin h).card = s.card := multiset.card_pmap _ _ _

/-! ### choose -/
section choose
variables (p : α → Prop) [decidable_pred p] (l : finset α)

/-- Given a finset `l` and a predicate `p`, associate to a proof that there is a unique element of
`l` satisfying `p` this unique element, as an element of the corresponding subtype. -/
def choose_x (hp : (∃! a, a ∈ l ∧ p a)) : { a // a ∈ l ∧ p a } :=
multiset.choose_x p l.val hp

/-- Given a finset `l` and a predicate `p`, associate to a proof that there is a unique element of
`l` satisfying `p` this unique element, as an element of the ambient type. -/
def choose (hp : ∃! a, a ∈ l ∧ p a) : α := choose_x p l hp

lemma choose_spec (hp : ∃! a, a ∈ l ∧ p a) : choose p l hp ∈ l ∧ p (choose p l hp) :=
(choose_x p l hp).property

lemma choose_mem (hp : ∃! a, a ∈ l ∧ p a) : choose p l hp ∈ l := (choose_spec _ _ _).1

lemma choose_property (hp : ∃! a, a ∈ l ∧ p a) : p (choose p l hp) := (choose_spec _ _ _).2

end choose

theorem lt_wf {α} : well_founded (@has_lt.lt (finset α) _) :=
have H : subrelation (@has_lt.lt (finset α) _)
    (inv_image (<) card),
  from λ x y hxy, card_lt_card hxy,
subrelation.wf H $ inv_image.wf _ $ nat.lt_wf

end finset

namespace equiv

/-- Given an equivalence `α` to `β`, produce an equivalence between `finset α` and `finset β`. -/
protected def finset_congr (e : α ≃ β) : finset α ≃ finset β :=
{ to_fun := λ s, s.map e.to_embedding,
  inv_fun := λ s, s.map e.symm.to_embedding,
  left_inv := λ s, by simp [finset.map_map],
  right_inv := λ s, by simp [finset.map_map] }

@[simp] lemma finset_congr_apply (e : α ≃ β) (s : finset α) :
  e.finset_congr s = s.map e.to_embedding :=
rfl

@[simp] lemma finset_congr_refl :
  (equiv.refl α).finset_congr = equiv.refl _ :=
by { ext, simp }

@[simp] lemma finset_congr_symm (e : α ≃ β) :
  e.finset_congr.symm = e.symm.finset_congr :=
rfl

@[simp] lemma finset_congr_trans (e : α ≃ β) (e' : β ≃ γ) :
  e.finset_congr.trans (e'.finset_congr) = (e.trans e').finset_congr :=
by { ext, simp [-finset.mem_map, -equiv.trans_to_embedding] }

end equiv

namespace list
variable [decidable_eq α]

theorem to_finset_card_of_nodup {l : list α} (h : l.nodup) : l.to_finset.card = l.length :=
congr_arg card $ (@multiset.erase_dup_eq_self α _ l).2 h

end list

namespace multiset
variable [decidable_eq α]

theorem to_finset_card_of_nodup {l : multiset α} (h : l.nodup) : l.to_finset.card = l.card :=
congr_arg card $ (@multiset.erase_dup_eq_self α _ l).2 h

lemma disjoint_to_finset (m1 m2 : multiset α) :
  _root_.disjoint m1.to_finset m2.to_finset ↔ m1.disjoint m2 :=
begin
  rw finset.disjoint_iff_ne,
  split,
  { intro h,
    intros a ha1 ha2,
    rw ← multiset.mem_to_finset at ha1 ha2,
    exact h _ ha1 _ ha2 rfl },
  { rintros h a ha b hb rfl,
    rw multiset.mem_to_finset at ha hb,
    exact h ha hb }
end

end multiset<|MERGE_RESOLUTION|>--- conflicted
+++ resolved
@@ -1725,14 +1725,8 @@
 lemma perm_of_nodup_nodup_to_finset_eq {l l' : list α} (hl : nodup l) (hl' : nodup l')
   (h : l.to_finset = l'.to_finset) : l ~ l' :=
 begin
-<<<<<<< HEAD
-  rw to_finset_eq_iff_perm_erase_dup at h,
-  rw ←list.erase_dup_eq_self at hl hl',
-  simpa [hl, hl'] using h
-=======
   rw ←multiset.coe_eq_coe,
   exact multiset.nodup.to_finset_inj hl hl' h
->>>>>>> 0faf0864
 end
 
 @[simp] lemma to_finset_append {l l' : list α} :
@@ -1766,18 +1760,8 @@
 lemma exists_list_nodup_eq [decidable_eq α] (s : finset α) :
   ∃ (l : list α), l.nodup ∧ l.to_finset = s :=
 begin
-<<<<<<< HEAD
-  cases s with s hs,
-  obtain ⟨l, hl⟩ := quotient.exists_rep s,
-  use l,
-  split,
-  { simpa [←hl] using hs },
-  { ext,
-    simp [←hl] }
-=======
   obtain ⟨⟨l⟩, hs⟩ := s,
   exact ⟨l, hs, (list.to_finset_eq _).symm⟩,
->>>>>>> 0faf0864
 end
 
 /-! ### map -/
