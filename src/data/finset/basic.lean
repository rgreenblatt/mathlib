--- conflicted
+++ resolved
@@ -1823,7 +1823,6 @@
   to_finset l.reverse = l.to_finset :=
 to_finset_eq_of_perm _ _ (reverse_perm l)
 
-<<<<<<< HEAD
 lemma to_finset_repeat_of_pos {a : α} {n : ℕ} (hn : 0 < n):
   (list.repeat a n).to_finset = {a} :=
 begin
@@ -1832,13 +1831,11 @@
   exact imp_intro (ne_of_gt hn),
 end
 
-=======
 @[simp] lemma to_finset_union (l l' : list α) : (l ∪ l').to_finset = l.to_finset ∪ l'.to_finset :=
 by {ext, simp}
 
 @[simp] lemma to_finset_inter (l l' : list α) : (l ∩ l').to_finset = l.to_finset ∩ l'.to_finset :=
 by {ext, simp}
->>>>>>> c7441af1
 
 end list
 
