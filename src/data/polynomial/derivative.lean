--- conflicted
+++ resolved
@@ -303,11 +303,7 @@
 end comm_ring
 
 section domain
-<<<<<<< HEAD
-variables [domain R]
-=======
-variables [comm_ring R] [integral_domain R]
->>>>>>> 65eef746
+variables [comm_ring R] [domain R]
 
 lemma mem_support_derivative [char_zero R] (p : polynomial R) (n : ℕ) :
   n ∈ (derivative p).support ↔ n + 1 ∈ p.support :=
