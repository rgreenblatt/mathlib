/-
Copyright (c) 2020 Alexander Bentkamp, Sébastien Gouëzel. All rights reserved.
Released under Apache 2.0 license as described in the file LICENSE.
Authors: Alexander Bentkamp, Sébastien Gouëzel
-/
import data.complex.basic
import ring_theory.algebra
/-!
This file contains three instances:
* `ℂ` is an `ℝ` algebra;
* any complex vector space is a real vector space;
* the space of `ℝ`-linear maps from a real vector space to a complex vector space is a complex
  vector space.
-/
noncomputable theory

namespace complex

instance algebra_over_reals : algebra ℝ ℂ := (complex.of_real).to_algebra

end complex

/- Register as an instance (with low priority) the fact that a complex vector space is also a real
vector space. -/
instance module.complex_to_real (E : Type*) [add_comm_group E] [module ℂ E] : module ℝ E :=
<<<<<<< HEAD
module.restrict_scalars' ℝ ℂ E
=======
semimodule.restrict_scalars' ℝ ℂ E
>>>>>>> 8da70972
attribute [instance, priority 900] module.complex_to_real

instance (E : Type*) [add_comm_group E] [module ℝ E]
  (F : Type*) [add_comm_group F] [module ℂ F] : module ℂ (E →ₗ[ℝ] F) :=
linear_map.module_extend_scalars _ _ _ _<|MERGE_RESOLUTION|>--- conflicted
+++ resolved
@@ -23,11 +23,7 @@
 /- Register as an instance (with low priority) the fact that a complex vector space is also a real
 vector space. -/
 instance module.complex_to_real (E : Type*) [add_comm_group E] [module ℂ E] : module ℝ E :=
-<<<<<<< HEAD
-module.restrict_scalars' ℝ ℂ E
-=======
 semimodule.restrict_scalars' ℝ ℂ E
->>>>>>> 8da70972
 attribute [instance, priority 900] module.complex_to_real
 
 instance (E : Type*) [add_comm_group E] [module ℝ E]
