--- conflicted
+++ resolved
@@ -24,8 +24,6 @@
 notation `ℂ` := complex
 
 namespace complex
-
-open_locale complex_conjugate
 
 noncomputable instance : decidable_eq ℂ := classical.dec_eq _
 
@@ -186,19 +184,12 @@
 
 /-! ### Complex conjugation -/
 
-<<<<<<< HEAD
 /-- This defines the complex conjugate as the `star` operation of the `star_ring ℂ`. -/
-=======
-/-- This defines the complex conjugate as the `star` operation of the `star_ring ℂ`. It
-is recommended to use the ring automorphism version `star_ring_aut`, available under the
-notation `conj` in the locale `complex_conjugate`. -/
->>>>>>> 4391f34a
 instance : star_ring ℂ :=
 { star := λ z, ⟨z.re, -z.im⟩,
   star_involutive := λ x, by simp only [eta, neg_neg],
   star_mul := λ a b, by ext; simp [add_comm]; ring,
   star_add := λ a b, by ext; simp [add_comm] }
-<<<<<<< HEAD
 
 -- A more convenient name for complex conjugation
 localized "notation `conj` := star" in complex_conjugate
@@ -213,8 +204,6 @@
 lemma conj_neg (z : ℂ) : conj (-z) = -conj z := star_neg _
 @[simp] lemma conj_mul (z₁ z₂ : ℂ) : conj (z₁ * z₂) = conj z₁ * conj z₂ :=
 (star_ring_aut : ring_aut ℂ).map_mul z₁ z₂
-=======
->>>>>>> 4391f34a
 
 @[simp] lemma conj_re (z : ℂ) : (conj z).re = z.re := rfl
 @[simp] lemma conj_im (z : ℂ) : (conj z).im = -z.im := rfl
@@ -239,11 +228,6 @@
 ⟨λ h, add_self_eq_zero.mp (neg_eq_iff_add_eq_zero.mp (congr_arg im h)),
   λ h, ext rfl (neg_eq_iff_add_eq_zero.mpr (add_self_eq_zero.mpr h))⟩
 
-<<<<<<< HEAD
-=======
-@[simp] lemma star_def : (has_star.star : ℂ → ℂ) = conj := rfl
-
->>>>>>> 4391f34a
 /-! ### Norm squared -/
 
 /-- The norm squared function. -/
@@ -655,11 +639,7 @@
 
 lemma is_cau_seq_conj (f : cau_seq ℂ abs) : is_cau_seq abs (λ n, conj (f n)) :=
 λ ε ε0, let ⟨i, hi⟩ := f.2 ε ε0 in
-<<<<<<< HEAD
 ⟨i, λ j hj, by rw [← conj_sub, abs_conj]; exact hi j hj⟩
-=======
-⟨i, λ j hj, by rw [← ring_equiv.map_sub, abs_conj]; exact hi j hj⟩
->>>>>>> 4391f34a
 
 /-- The complex conjugate of a complex Cauchy sequence, as a complex Cauchy sequence. -/
 noncomputable def cau_seq_conj (f : cau_seq ℂ abs) : cau_seq ℂ abs :=
