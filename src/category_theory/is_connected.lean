/-
Copyright (c) 2020 Bhavik Mehta. All rights reserved.
Released under Apache 2.0 license as described in the file LICENSE.
Authors: Bhavik Mehta
-/
import data.list.chain
import category_theory.punit
import category_theory.sigma.basic
import category_theory.full_subcategory

/-!
# Connected category

Define a connected category as a _nonempty_ category for which every functor
to a discrete category is isomorphic to the constant functor.

NB. Some authors include the empty category as connected, we do not.
We instead are interested in categories with exactly one 'connected
component'.

We give some equivalent definitions:
- A nonempty category for which every functor to a discrete category is
  constant on objects.
  See `any_functor_const_on_obj` and `connected.of_any_functor_const_on_obj`.
- A nonempty category for which every function `F` for which the presence of a
  morphism `f : j₁ ⟶ j₂` implies `F j₁ = F j₂` must be constant everywhere.
  See `constant_of_preserves_morphisms` and `connected.of_constant_of_preserves_morphisms`.
- A nonempty category for which any subset of its elements containing the
  default and closed under morphisms is everything.
  See `induct_on_objects` and `connected.of_induct`.
- A nonempty category for which every object is related under the reflexive
  transitive closure of the relation "there is a morphism in some direction
  from `j₁` to `j₂`".
  See `connected_zigzag` and `zigzag_connected`.
- A nonempty category for which for any two objects there is a sequence of
  morphisms (some reversed) from one to the other.
  See `exists_zigzag'` and `connected_of_zigzag`.

We also prove the result that the functor given by `(X × -)` preserves any
connected limit. That is, any limit of shape `J` where `J` is a connected
category is preserved by the functor `(X × -)`. This appears in `category_theory.limits.connected`.
-/

universes v₁ v₂ v₃ u₁ u₂

noncomputable theory

open category_theory.category

namespace category_theory

/--
A possibly empty category for which every functor to a discrete category is constant.
-/
class is_preconnected (J : Type u₁) [category.{v₁} J] : Prop :=
(iso_constant : Π {α : Type u₁} (F : J ⥤ discrete α) (j : J),
  nonempty (F ≅ (functor.const J).obj (F.obj j)))

/--
We define a connected category as a _nonempty_ category for which every
functor to a discrete category is constant.

NB. Some authors include the empty category as connected, we do not.
We instead are interested in categories with exactly one 'connected
component'.

This allows us to show that the functor X ⨯ - preserves connected limits.

See https://stacks.math.columbia.edu/tag/002S
-/
<<<<<<< HEAD
class is_connected (J : Type u₂) [category.{v₁} J] extends is_preconnected J : Prop :=
=======
class is_connected (J : Type u₁) [category.{v₁} J] extends is_preconnected J : Prop :=
>>>>>>> 47542a04
[is_nonempty : nonempty J]

attribute [instance, priority 100] is_connected.is_nonempty

variables {J : Type u₁} [category.{v₁} J]
variables {K : Type u₂} [category.{v₂} K]

/--
If `J` is connected, any functor `F : J ⥤ discrete α` is isomorphic to
the constant functor with value `F.obj j` (for any choice of `j`).
-/
def iso_constant [is_preconnected J] {α : Type u₁} (F : J ⥤ discrete α) (j : J) :
  F ≅ (functor.const J).obj (F.obj j) :=
  (is_preconnected.iso_constant F j).some

/--
If J is connected, any functor to a discrete category is constant on objects.
The converse is given in `is_connected.of_any_functor_const_on_obj`.
-/
lemma any_functor_const_on_obj [is_preconnected J]
  {α : Type u₁} (F : J ⥤ discrete α) (j j' : J) :
  F.obj j = F.obj j' :=
((iso_constant F j').hom.app j).down.1

/--
If any functor to a discrete category is constant on objects, J is connected.
The converse of `any_functor_const_on_obj`.
-/
lemma is_connected.of_any_functor_const_on_obj [nonempty J]
  (h : ∀ {α : Type u₁} (F : J ⥤ discrete α), ∀ (j j' : J), F.obj j = F.obj j') :
  is_connected J :=
{ iso_constant := λ α F j',
  ⟨nat_iso.of_components (λ j, eq_to_iso (h F j j')) (λ _ _ _, subsingleton.elim _ _)⟩ }

/--
If `J` is connected, then given any function `F` such that the presence of a
morphism `j₁ ⟶ j₂` implies `F j₁ = F j₂`, we have that `F` is constant.
This can be thought of as a local-to-global property.

The converse is shown in `is_connected.of_constant_of_preserves_morphisms`
-/
lemma constant_of_preserves_morphisms [is_preconnected J] {α : Type u₁} (F : J → α)
  (h : ∀ (j₁ j₂ : J) (f : j₁ ⟶ j₂), F j₁ = F j₂) (j j' : J) :
  F j = F j' :=
any_functor_const_on_obj { obj := F, map := λ _ _ f, eq_to_hom (h _ _ f) } j j'

/--
`J` is connected if: given any function `F : J → α` which is constant for any
`j₁, j₂` for which there is a morphism `j₁ ⟶ j₂`, then `F` is constant.
This can be thought of as a local-to-global property.

The converse of `constant_of_preserves_morphisms`.
-/
lemma is_connected.of_constant_of_preserves_morphisms [nonempty J]
  (h : ∀ {α : Type u₁} (F : J → α), (∀ {j₁ j₂ : J} (f : j₁ ⟶ j₂), F j₁ = F j₂) → (∀ j j' : J, F j = F j')) :
  is_connected J :=
is_connected.of_any_functor_const_on_obj (λ _ F, h F.obj (λ _ _ f, (F.map f).down.1))

/--
An inductive-like property for the objects of a connected category.
If the set `p` is nonempty, and `p` is closed under morphisms of `J`,
then `p` contains all of `J`.

The converse is given in `is_connected.of_induct`.
-/
lemma induct_on_objects [is_preconnected J] (p : set J) {j₀ : J} (h0 : j₀ ∈ p)
  (h1 : ∀ {j₁ j₂ : J} (f : j₁ ⟶ j₂), j₁ ∈ p ↔ j₂ ∈ p) (j : J) :
  j ∈ p :=
begin
  injection (constant_of_preserves_morphisms (λ k, ulift.up (k ∈ p)) (λ j₁ j₂ f, _) j j₀) with i,
  rwa i,
  dsimp,
  exact congr_arg ulift.up (propext (h1 f)),
end

/--
If any maximal connected component containing some element j₀ of J is all of J, then J is connected.

The converse of `induct_on_objects`.
-/
lemma is_connected.of_induct [nonempty J]
  {j₀ : J} (h : ∀ (p : set J), j₀ ∈ p → (∀ {j₁ j₂ : J} (f : j₁ ⟶ j₂), j₁ ∈ p ↔ j₂ ∈ p) → ∀ (j : J), j ∈ p) :
  is_connected J :=
is_connected.of_constant_of_preserves_morphisms (λ α F a,
begin
  have w := h {j | F j = F j₀} rfl (λ _ _ f, by simp [a f]),
  dsimp at w,
  intros j j',
  rw [w j, w j'],
end)

/--
Another induction principle for `is_preconnected J`:
given a type family `Z : J → Sort*` and
a rule for transporting in *both* directions along a morphism in `J`,
we can transport an `x : Z j₀` to a point in `Z j` for any `j`.
-/
lemma is_preconnected_induction [is_preconnected J] (Z : J → Sort*)
  (h₁ : Π {j₁ j₂ : J} (f : j₁ ⟶ j₂), Z j₁ → Z j₂)
  (h₂ : Π {j₁ j₂ : J} (f : j₁ ⟶ j₂), Z j₂ → Z j₁)
  {j₀ : J} (x : Z j₀) (j : J) : nonempty (Z j) :=
(induct_on_objects {j | nonempty (Z j)} ⟨x⟩
  (λ j₁ j₂ f, ⟨by { rintro ⟨y⟩, exact ⟨h₁ f y⟩, }, by { rintro ⟨y⟩, exact ⟨h₂ f y⟩, }⟩) j : _)

/-- If `J` and `K` are equivalent, then if `J` is preconnected then `K` is as well. -/
lemma is_preconnected_of_equivalent {K : Type u₁} [category.{v₂} K] [is_preconnected J]
  (e : J ≌ K) :
  is_preconnected K :=
{ iso_constant := λ α F k, ⟨
  calc F ≅ e.inverse ⋙ e.functor ⋙ F : (e.inv_fun_id_assoc F).symm
     ... ≅ e.inverse ⋙ (functor.const J).obj ((e.functor ⋙ F).obj (e.inverse.obj k)) :
                       iso_whisker_left e.inverse (iso_constant (e.functor ⋙ F) (e.inverse.obj k))

     ... ≅ e.inverse ⋙ (functor.const J).obj (F.obj k) :
          iso_whisker_left _ ((F ⋙ functor.const J).map_iso (e.counit_iso.app k))
     ... ≅ (functor.const K).obj (F.obj k) : nat_iso.of_components (λ X, iso.refl _) (by simp),
  ⟩ }

/-- If `J` and `K` are equivalent, then if `J` is connected then `K` is as well. -/
lemma is_connected_of_equivalent {K : Type u₁} [category.{v₂} K]
  (e : J ≌ K) [is_connected J] :
  is_connected K :=
{ is_nonempty := nonempty.map e.functor.obj (by apply_instance),
  to_is_preconnected := is_preconnected_of_equivalent e }

/-- j₁ and j₂ are related by `zag` if there is a morphism between them. -/
@[reducible]
def zag (j₁ j₂ : J) : Prop := nonempty (j₁ ⟶ j₂) ∨ nonempty (j₂ ⟶ j₁)

lemma zag_symmetric : symmetric (@zag J _) :=
λ j₂ j₁ h, h.swap

/--
`j₁` and `j₂` are related by `zigzag` if there is a chain of
morphisms from `j₁` to `j₂`, with backward morphisms allowed.
-/
@[reducible]
def zigzag : J → J → Prop := relation.refl_trans_gen zag

lemma zigzag_symmetric : symmetric (@zigzag J _) :=
relation.refl_trans_gen.symmetric zag_symmetric

lemma zigzag_equivalence : _root_.equivalence (@zigzag J _) :=
<<<<<<< HEAD
(mk_equivalence _
    relation.reflexive_refl_trans_gen
    zigzag_symmetric
    relation.transitive_refl_trans_gen)

=======
mk_equivalence _
    relation.reflexive_refl_trans_gen
    zigzag_symmetric
    relation.transitive_refl_trans_gen

/--
The setoid given by the equivalence relation `zigzag`. A quotient for this
setoid is a connected component of the category.
-/
>>>>>>> 47542a04
def zigzag.setoid (J : Type u₂) [category.{v₁} J] : setoid J :=
{ r := zigzag,
  iseqv := zigzag_equivalence }

<<<<<<< HEAD
=======
/--
If there is a zigzag from `j₁` to `j₂`, then there is a zigzag from `F j₁` to
`F j₂` as long as `F` is a functor.
-/
>>>>>>> 47542a04
lemma zigzag_obj_of_zigzag (F : J ⥤ K) {j₁ j₂ : J} (h : zigzag j₁ j₂) :
  zigzag (F.obj j₁) (F.obj j₂) :=
begin
  refine relation.refl_trans_gen_lift _ _ h,
  intros j k,
  exact or.imp (nonempty.map (λ f, F.map f)) (nonempty.map (λ f, F.map f))
end

<<<<<<< HEAD
lemma zag_of_zag_obj (F : J ⥤ K) [full F] {j₁ j₂ : J} (h : zag (F.obj j₁) (F.obj j₂)) :
  zag j₁ j₂ :=
begin
  apply or.imp _ _ h,
  apply nonempty.map _,
  apply F.preimage,
  apply nonempty.map _,
  apply F.preimage,
end
=======
-- TODO: figure out the right way to generalise this to `zigzag`.
lemma zag_of_zag_obj (F : J ⥤ K) [full F] {j₁ j₂ : J} (h : zag (F.obj j₁) (F.obj j₂)) :
  zag j₁ j₂ :=
or.imp (nonempty.map F.preimage) (nonempty.map F.preimage) h

>>>>>>> 47542a04
/-- Any equivalence relation containing (⟶) holds for all pairs of a connected category. -/
lemma equiv_relation [is_connected J] (r : J → J → Prop) (hr : _root_.equivalence r)
  (h : ∀ {j₁ j₂ : J} (f : j₁ ⟶ j₂), r j₁ j₂) :
  ∀ (j₁ j₂ : J), r j₁ j₂ :=
begin
  have z : ∀ (j : J), r (classical.arbitrary J) j :=
    induct_on_objects (λ k, r (classical.arbitrary J) k)
        (hr.1 (classical.arbitrary J)) (λ _ _ f, ⟨λ t, hr.2.2 t (h f), λ t, hr.2.2 t (hr.2.1 (h f))⟩),
  intros, apply hr.2.2 (hr.2.1 (z _)) (z _)
end

/-- In a connected category, any two objects are related by `zigzag`. -/
lemma is_connected_zigzag [is_connected J] (j₁ j₂ : J) : zigzag j₁ j₂ :=
equiv_relation _ zigzag_equivalence
  (λ _ _ f, relation.refl_trans_gen.single (or.inl (nonempty.intro f))) _ _

/--
If any two objects in an nonempty category are related by `zigzag`, the category is connected.
-/
lemma zigzag_is_connected [nonempty J] (h : ∀ (j₁ j₂ : J), zigzag j₁ j₂) : is_connected J :=
begin
  apply is_connected.of_induct,
  intros p hp hjp j,
  have: ∀ (j₁ j₂ : J), zigzag j₁ j₂ → (j₁ ∈ p ↔ j₂ ∈ p),
  { introv k,
    induction k with _ _ rt_zag zag,
    { refl },
    { rw k_ih,
      rcases zag with ⟨⟨_⟩⟩ | ⟨⟨_⟩⟩,
      apply hjp zag,
      apply (hjp zag).symm } },
  rwa this j (classical.arbitrary J) (h _ _)
end

lemma exists_zigzag' [is_connected J] (j₁ j₂ : J) :
  ∃ l, list.chain zag j₁ l ∧ list.last (j₁ :: l) (list.cons_ne_nil _ _) = j₂ :=
list.exists_chain_of_relation_refl_trans_gen (is_connected_zigzag _ _)

/--
If any two objects in an nonempty category are linked by a sequence of (potentially reversed)
morphisms, then J is connected.

The converse of `exists_zigzag'`.
-/
lemma is_connected_of_zigzag [nonempty J]
  (h : ∀ (j₁ j₂ : J), ∃ l, list.chain zag j₁ l ∧ list.last (j₁ :: l) (list.cons_ne_nil _ _) = j₂) :
  is_connected J :=
begin
  apply is_connected.of_induct,
  intros p d k j,
  obtain ⟨l, zags, lst⟩ := h j (classical.arbitrary J),
  apply list.chain.induction p l zags lst _ d,
  rintros _ _ (⟨⟨xy⟩⟩ | ⟨⟨yx⟩⟩),
  { exact (k xy).2 },
  { exact (k yx).1 }
end

/-- If `discrete α` is connected, then `α` is (type-)equivalent to `punit`. -/
def discrete_is_connected_equiv_punit {α : Type*} [is_connected (discrete α)] : α ≃ punit :=
discrete.equiv_of_equivalence
  { functor := functor.star α,
    inverse := discrete.functor (λ _, classical.arbitrary _),
    unit_iso := by { exact (iso_constant _ (classical.arbitrary _)), },
    counit_iso := functor.punit_ext _ _ }

variables {C : Type u₂} [category.{u₁} C]

/--
For objects `X Y : C`, any natural transformation `α : const X ⟶ const Y` from a connected
category must be constant.
This is the key property of connected categories which we use to establish properties about limits.
-/
lemma nat_trans_from_is_connected [is_preconnected J] {X Y : C}
  (α : (functor.const J).obj X ⟶ (functor.const J).obj Y) :
  ∀ (j j' : J), α.app j = (α.app j' : X ⟶ Y) :=
@constant_of_preserves_morphisms _ _ _
  (X ⟶ Y)
  (λ j, α.app j)
  (λ _ _ f, (by { have := α.naturality f, erw [id_comp, comp_id] at this, exact this.symm }))

instance [nonempty J] : faithful (functor.const J : C ⥤ _) :=
{ map_injective' := λ X Y f g e, nat_trans.congr_app e (classical.arbitrary J) }

instance [is_connected J] : full (functor.const J : C ⥤ _) :=
{ preimage := λ X Y f, f.app (classical.arbitrary J),
  witness' := λ X Y f,
  begin
    ext j,
    apply nat_trans_from_is_connected f (classical.arbitrary J) j,
  end }

variable (J)

def connected_components : Type u₁ := quotient (zigzag.setoid J)

@[derive category]
def component (j : connected_components J) : Type u₁ := {k : J // quotient.mk' k = j}

@[derive [full, faithful]]
def include_component (j) : component J j ⥤ J :=
full_subcategory_inclusion _

instance (j) : nonempty (component J j) :=
begin
  apply quotient.induction_on' j,
  intro k,
  refine ⟨⟨k, rfl⟩⟩,
end

lemma list.last_map {α β : Type*} (l : list α) (f : α → β) (hl : l ≠ []) :
  (l.map f).last (mt list.eq_nil_of_map_eq_nil hl) = f (l.last hl) :=
begin
  induction l generalizing hl,
  { exfalso, apply hl, refl },
  { cases l_tl,
    { simp },
    { simpa using l_ih } }
end

lemma list.last_pmap {α β : Type*} (p : α → Prop) (f : Π a, p a → β)
  (l : list α) (hl₁ : ∀ a ∈ l, p a) (hl₂ : l ≠ []) :
  (l.pmap f hl₁).last (mt list.pmap_eq_nil.1 hl₂) = f (l.last hl₂) (hl₁ _ (list.last_mem hl₂)) :=
begin
  induction l generalizing hl₁ hl₂,
  { exfalso, apply hl₂, refl },
  { cases l_tl,
    { simp },
    { apply l_ih } }
end

instance (j) : is_connected (component J j) :=
begin
  apply zigzag_is_connected,
  rintro ⟨j₁, hj₁⟩ ⟨j₂, rfl⟩,
  have h₁₂ : zigzag j₁ j₂ := quotient.exact' hj₁,
  rcases list.exists_chain_of_relation_refl_trans_gen h₁₂ with ⟨l, hl₁, hl₂⟩,
  let f : Π x, zigzag x j₂ → component J (quotient.mk' j₂) :=
    λ x h, subtype.mk x (quotient.sound' h),
  have hf : ∀ (a : J), a ∈ l → zigzag a j₂,
  { intros i hi,
    apply list.chain.induction' (λ t, zigzag t j₂) _ hl₁ hl₂ _ _ _ (or.inr hi),
    { intros j k, apply relation.refl_trans_gen.head },
    { apply relation.refl_trans_gen.refl } },
  let l' : list (component J (quotient.mk' j₂)),
  { exact l.pmap f hf, },
  have : list.chain zigzag (⟨j₁, hj₁⟩ : component J _) l',
  { induction l generalizing hl₁ hl₂ j₁ hf,
    { apply list.chain.nil },
    { have hl₃ := list.chain_cons.1 hl₁,
      apply list.chain.cons,
      { apply relation.refl_trans_gen.single,
        refine zag_of_zag_obj (include_component J _) _,
        apply hl₃.1 },
      { refine l_ih _ _ _ hl₃.2 _ _,
        { apply relation.refl_trans_gen.head (zag_symmetric hl₃.1) h₁₂ },
        { rwa list.last_cons_cons at hl₂ } } } },
  apply list.chain.induction (λ t, zigzag t (⟨j₂, rfl⟩ : component J _)) _ this _ _ _,
  { refine ⟨_, rfl⟩ },
  { have h : ∀ (a : J), a ∈ j₁ :: l → zigzag a j₂,
    { simpa [h₁₂] using hf },
    change (list.pmap f (j₁ :: l) h).last _ = _,
    erw list.last_pmap _ _ _ _ (list.cons_ne_nil _ _),
    apply subtype.ext,
    apply hl₂ },
  { intros _ _, apply relation.refl_trans_gen.trans },
  { apply relation.refl_trans_gen.refl },
end

@[derive category]
def decomposed := Σ j, component J j

def inclusion (j) : component J j ⥤ decomposed J := incl _

def forward : decomposed J ⥤ J :=
desc (λ i, include_component _ _)

instance : full (forward J) :=
{ preimage :=
  begin
    rintro ⟨j', X, hX⟩ ⟨k', Y, hY⟩ f,
    dsimp [forward] at f,
    have : j' = k',
      rw [← hX, ← hY, quotient.eq'],
      exact relation.refl_trans_gen.single (or.inl ⟨f⟩),
    subst this,
    refine sigma_hom.matched _ _ _ f,
  end,
  witness' :=
  begin
    rintro ⟨j', X, hX⟩ ⟨_, Y, rfl⟩ f,
    have : quotient.mk' Y = j',
    { rw [← hX, quotient.eq'],
      exact relation.refl_trans_gen.single (or.inr ⟨f⟩) },
    subst this,
    refl,
  end }

instance : faithful (forward J) :=
{ map_injective' :=
  begin
    rintro ⟨_, j, rfl⟩ ⟨_, k, hY⟩ ⟨_, _, _, f⟩ ⟨_, _, _, g⟩ e,
    change f = g at e,
    subst e,
  end }

instance : ess_surj (forward J) :=
{ obj_preimage := λ j, ⟨_, j, rfl⟩,
  iso' := λ j, iso.refl _ }

-- This gives that any category is equivalent to a disjoint union of connected categories.
instance : is_equivalence (forward J) := equivalence.equivalence_of_fully_faithfully_ess_surj _

@[simps]
def thingy (H F : decomposed J ⥤ C) :
  (H ⟶ F) ≅ Π j, (incl j ⋙ H ⟶ incl j ⋙ F) :=
{ hom := λ α j, whisker_left _ α,
  inv := joining _ _ }

def thingy_natural {H H' F F' : decomposed J ⥤ C} (α : H' ⟶ H) (β : F ⟶ F') (γ : H ⟶ F) :
  (thingy J H' F').hom (α ≫ γ ≫ β) = (λ j, whisker_left _ α ≫ (thingy J H F).hom γ j ≫ whisker_left _ β) :=
begin
  ext j X,
  refl,
end

end category_theory<|MERGE_RESOLUTION|>--- conflicted
+++ resolved
@@ -68,11 +68,7 @@
 
 See https://stacks.math.columbia.edu/tag/002S
 -/
-<<<<<<< HEAD
-class is_connected (J : Type u₂) [category.{v₁} J] extends is_preconnected J : Prop :=
-=======
 class is_connected (J : Type u₁) [category.{v₁} J] extends is_preconnected J : Prop :=
->>>>>>> 47542a04
 [is_nonempty : nonempty J]
 
 attribute [instance, priority 100] is_connected.is_nonempty
@@ -216,13 +212,6 @@
 relation.refl_trans_gen.symmetric zag_symmetric
 
 lemma zigzag_equivalence : _root_.equivalence (@zigzag J _) :=
-<<<<<<< HEAD
-(mk_equivalence _
-    relation.reflexive_refl_trans_gen
-    zigzag_symmetric
-    relation.transitive_refl_trans_gen)
-
-=======
 mk_equivalence _
     relation.reflexive_refl_trans_gen
     zigzag_symmetric
@@ -232,18 +221,14 @@
 The setoid given by the equivalence relation `zigzag`. A quotient for this
 setoid is a connected component of the category.
 -/
->>>>>>> 47542a04
 def zigzag.setoid (J : Type u₂) [category.{v₁} J] : setoid J :=
 { r := zigzag,
   iseqv := zigzag_equivalence }
 
-<<<<<<< HEAD
-=======
 /--
 If there is a zigzag from `j₁` to `j₂`, then there is a zigzag from `F j₁` to
 `F j₂` as long as `F` is a functor.
 -/
->>>>>>> 47542a04
 lemma zigzag_obj_of_zigzag (F : J ⥤ K) {j₁ j₂ : J} (h : zigzag j₁ j₂) :
   zigzag (F.obj j₁) (F.obj j₂) :=
 begin
@@ -252,23 +237,11 @@
   exact or.imp (nonempty.map (λ f, F.map f)) (nonempty.map (λ f, F.map f))
 end
 
-<<<<<<< HEAD
-lemma zag_of_zag_obj (F : J ⥤ K) [full F] {j₁ j₂ : J} (h : zag (F.obj j₁) (F.obj j₂)) :
-  zag j₁ j₂ :=
-begin
-  apply or.imp _ _ h,
-  apply nonempty.map _,
-  apply F.preimage,
-  apply nonempty.map _,
-  apply F.preimage,
-end
-=======
 -- TODO: figure out the right way to generalise this to `zigzag`.
 lemma zag_of_zag_obj (F : J ⥤ K) [full F] {j₁ j₂ : J} (h : zag (F.obj j₁) (F.obj j₂)) :
   zag j₁ j₂ :=
 or.imp (nonempty.map F.preimage) (nonempty.map F.preimage) h
 
->>>>>>> 47542a04
 /-- Any equivalence relation containing (⟶) holds for all pairs of a connected category. -/
 lemma equiv_relation [is_connected J] (r : J → J → Prop) (hr : _root_.equivalence r)
   (h : ∀ {j₁ j₂ : J} (f : j₁ ⟶ j₂), r j₁ j₂) :
