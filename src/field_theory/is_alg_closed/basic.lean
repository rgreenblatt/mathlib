--- conflicted
+++ resolved
@@ -333,16 +333,12 @@
 
 variables [algebra J L] [is_alg_closure J L]
 
-<<<<<<< HEAD
-noncomputable def equiv_of_equiv (hJK : J ≃+* K) : L ≃+* M :=
-=======
 variables {J K}
 
 /-- Used in the definition of `equiv_of_equiv` -/
 noncomputable def equiv_of_equiv_aux (hJK : J ≃+* K) :
   { e : L ≃+* M // e.to_ring_hom.comp (algebra_map J L) =
     (algebra_map K M).comp hJK.to_ring_hom }:=
->>>>>>> fc658db1
 begin
   letI : algebra K J := ring_hom.to_algebra hJK.symm.to_ring_hom,
   have : algebra.is_algebraic K J,
@@ -352,11 +348,6 @@
     end,
   letI : algebra K L := ring_hom.to_algebra ((algebra_map J L).comp (algebra_map K J)),
   letI : is_scalar_tower K J L := is_scalar_tower.of_algebra_map_eq (λ _, rfl),
-<<<<<<< HEAD
-  exact equiv_of_algebraic J K L M this
-end
-
-=======
   refine ⟨equiv_of_algebraic J K L M this, _⟩,
   ext,
   simp only [ring_equiv.to_ring_hom_eq_coe, function.comp_app, ring_hom.coe_comp,
@@ -390,7 +381,6 @@
   (algebra_map J L).comp hJK.symm :=
 ring_hom.ext_iff.2 (equiv_of_equiv_symm_algebra_map L M hJK)
 
->>>>>>> fc658db1
 end equiv_of_equiv
 
 end is_alg_closure